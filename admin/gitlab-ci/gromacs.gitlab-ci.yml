# Test goal: Initial build with close-to-default settings that always needs to pass before follow-up CI stages run
# Test intents (should change rarely and conservatively):
#   OS: Ubuntu oldest supported
#   Compiler: Clang
#   Build type: Debug
#   GPU: no
#   SIMD: no
#   Scope: configure, build, unit tests
# Test implementation choices (free to change as needed):
#   OS: Ubuntu 18.04
#   Compiler: Clang 9
#   FFT: FFTW3
#   Parallelism nt/ntomp: 4/2

simple-build:
  # Test scope: configure, build, unit tests
  extends:
    - .variables:default
    - .use-ccache
    - .use-clang:base
    - .rules:basic-push
  stage: pre-build
  image: ${CI_REGISTRY}/gromacs/gromacs/ci-ubuntu-18.04-llvm-9
  variables:
    CMAKE: /usr/local/cmake-3.15.7/bin/cmake
    KUBERNETES_CPU_LIMIT: 8
    KUBERNETES_CPU_REQUEST: 4
    KUBERNETES_MEMORY_REQUEST: 8Gi
    CMAKE_SIMD_OPTIONS: "-DGMX_SIMD=None"
    CMAKE_MPI_OPTIONS: "-DGMX_THREAD_MPI=ON"
    CMAKE_PRECISION_OPTIONS: "-DGMX_DOUBLE=OFF"
    CMAKE_BUILD_TYPE_OPTIONS: "-DCMAKE_BUILD_TYPE=Debug"
    CMAKE_GPU_OPTIONS: "-DGMX_GPU=OFF"
    CMAKE_GMXAPI_OPTIONS: "-DGMX_PYTHON_PACKAGE=OFF"
    COMPILER_MAJOR_VERSION: 9
    BUILD_DIR: simple-build
  script:
    - CMAKE=${CMAKE:-$(which cmake)}
    - echo $CMAKE_COMPILER_SCRIPT
    - echo $CMAKE_EXTRA_OPTIONS
    - echo $CMAKE_SIMD_OPTIONS
    - echo $CMAKE_GPU_OPTIONS
    - echo $CMAKE_MPI_OPTIONS
    - echo $CMAKE_PRECISION_OPTIONS
    - echo $CMAKE_BUILD_TYPE_OPTIONS
    - echo $CMAKE_GMXAPI_OPTIONS
    - if [[ -d $BUILD_DIR ]] ; then
      echo "Cleaning up build directory" ;
      rm -rf $BUILD_DIR && mkdir $BUILD_DIR ;
      else
      echo "Preparing new build directory" ;
      mkdir $BUILD_DIR ;
      fi
    - cd $BUILD_DIR
    - $CMAKE ..
      -DCMAKE_C_COMPILER_LAUNCHER=ccache -DCMAKE_CXX_COMPILER_LAUNCHER=ccache
      $CMAKE_COMPILER_SCRIPT
      $CMAKE_EXTRA_OPTIONS
      $CMAKE_SIMD_OPTIONS
      $CMAKE_MPI_OPTIONS
      $CMAKE_PRECISION_OPTIONS
      $CMAKE_BUILD_TYPE_OPTIONS
      $CMAKE_GPU_OPTIONS
      $CMAKE_GMXAPI_OPTIONS
      -DCMAKE_INSTALL_PREFIX=../$INSTALL_DIR -DGMX_COMPILER_WARNINGS=ON
      2>&1 | tee cmakeLog.log
    - awk '/CMake Warning/,/^--|^$/' cmakeLog.log | tee cmakeErrors.log
    - if [ -s cmakeErrors.log  ] ; then echo "Found CMake warning while processing build"; cat cmakeErrors.log ; exit 1; fi
    - $CMAKE --build . -- -j$KUBERNETES_CPU_LIMIT 2>&1 | tee buildLogFile.log
    - $CMAKE --build . --target tests -- -j$KUBERNETES_CPU_LIMIT 2>&1 | tee testBuildLogFile.log
    - awk '/warning/,/warning.*generated|^$/' buildLogFile.log testBuildLogFile.log
      | grep -v "CMake" | tee buildErrors.log || true
    - grep "cannot be built" buildLogFile.log testBuildLogFile.log | tee -a buildErrors.log || true
    - $CMAKE --build . --target install 2>&1 | tee installBuildLogFile.log
    - if [ -s buildErrors.log ] ; then echo "Found compiler warning during build"; cat buildErrors.log; exit 1; fi
    - ctest -D ExperimentalTest --output-on-failure | tee ctestLog.log || true
    - awk '/The following tests FAILED/,/^Errors while running CTest|^$/'
      ctestLog.log | tee ctestErrors.log
    - xsltproc $CI_PROJECT_DIR/scripts/CTest2JUnit.xsl Testing/`head -n 1 < Testing/TAG`/Test.xml > JUnitTestResults.xml
    - if [ -s ctestErrors.log ] ; then
      echo "Error during running ctest";
      exit 1;
      fi
    - cd ..
  artifacts:
    reports:
      junit: $BUILD_DIR/JUnitTestResults.xml
    paths:
      - $BUILD_DIR/*log
    when: always
<<<<<<< HEAD
    expire_in: 1 week

# Jobs running in first pre-build stage

.gromacs:base:configure:
  extends:
    - .variables:default
  stage: configure-build
  cache: {}
  variables:
    KUBERNETES_CPU_LIMIT: 1
    KUBERNETES_CPU_REQUEST: 1
    KUBERNETES_MEMORY_REQUEST: 2Gi
    CMAKE_COMPILER_SCRIPT: ""
    CMAKE_EXTRA_OPTIONS: ""
    CMAKE_SIMD_OPTIONS: "-DGMX_SIMD=AVX2_256"
    CMAKE_MPI_OPTIONS: "-DGMX_THREAD_MPI=ON"
    CMAKE_PRECISION_OPTIONS: "-DGMX_DOUBLE=OFF"
    CMAKE_BUILD_TYPE_OPTIONS: "-DCMAKE_BUILD_TYPE=Debug"
    CMAKE_GPU_OPTIONS: "-DGMX_GPU=OFF"
  script:
    - CMAKE=${CMAKE:-$(which cmake)}
    - echo $CMAKE_COMPILER_SCRIPT
    - echo $CMAKE_EXTRA_OPTIONS
    - echo $CMAKE_SIMD_OPTIONS
    - echo $CMAKE_GPU_OPTIONS
    - echo $CMAKE_MPI_OPTIONS
    - echo $CMAKE_PRECISION_OPTIONS
    - echo $CMAKE_BUILD_TYPE_OPTIONS
    - echo $CMAKE_GMXAPI_OPTIONS
    - if [[ -d $BUILD_DIR ]] ; then
      rm -rf $BUILD_DIR && mkdir $BUILD_DIR ;
      else
      echo "Preparing new build directory" ;
      mkdir $BUILD_DIR ;
      fi
    - cd $BUILD_DIR
    - $CMAKE ..
      -DCMAKE_C_COMPILER_LAUNCHER=ccache -DCMAKE_CXX_COMPILER_LAUNCHER=ccache
      $CMAKE_COMPILER_SCRIPT
      $CMAKE_EXTRA_OPTIONS
      $CMAKE_SIMD_OPTIONS
      $CMAKE_MPI_OPTIONS
      $CMAKE_PRECISION_OPTIONS
      $CMAKE_BUILD_TYPE_OPTIONS
      $CMAKE_GPU_OPTIONS
      $CMAKE_GMXAPI_OPTIONS
      -DCMAKE_INSTALL_PREFIX=../$INSTALL_DIR -DGMX_COMPILER_WARNINGS=ON
      2>&1 | tee cmakeLog.log
    - awk '/CMake Warning/,/^--|^$/' cmakeLog.log | tee cmakeErrors.log
    - if [ -s cmakeErrors.log  ] ; then echo "Found CMake warning while processing build"; cat cmakeErrors.log ; exit 1; fi
    - cd ..
  artifacts:
    when: always
    paths:
      - $BUILD_DIR

.gromacs:base:release:configure:
  extends:
    - .variables:default
  stage: release-configure
  cache: {}
  variables:
    KUBERNETES_CPU_LIMIT: 1
    KUBERNETES_CPU_REQUEST: 1
    KUBERNETES_MEMORY_REQUEST: 2Gi
    CMAKE_COMPILER_SCRIPT: ""
    CMAKE_EXTRA_OPTIONS: ""
    CMAKE_SIMD_OPTIONS: "-DGMX_SIMD=AVX2_256"
    CMAKE_MPI_OPTIONS: "-DGMX_THREAD_MPI=ON"
    CMAKE_PRECISION_OPTIONS: "-DGMX_DOUBLE=OFF"
    CMAKE_BUILD_TYPE_OPTIONS: "-DCMAKE_BUILD_TYPE=RelWithAssert"
    CMAKE_GPU_OPTIONS: "-DGMX_GPU=OFF"
    CMAKE_REGRESSIONTEST_OPTIONS: "-DREGRESSIONTEST_PATH=../\\$RELEASE_REGRESSIONTESTS"
    RELEASE_BUILD_DIR: release-builds
    RELEASE_SOURCE: release-source-from-tarball
    RELEASE_REGRESSIONTESTS: release-regressiontests-from-tarball
  script:
    - CMAKE=${CMAKE:-$(which cmake)}
    - VERSION=`cat version.json |
      python3 -c "import json,sys; print(json.load(sys.stdin)['version'])"`
    - if [[ $GROMACS_RELEASE != "true" ]] ; then
      VERSION=$VERSION-dev ;
      fi
    - SOURCENAME=gromacs-$VERSION
    - SOURCETARBALL=$SOURCENAME.tar.gz
    - REGTESTNAME=regressiontests-$VERSION
    - REGTESTTARBALL=$REGTESTNAME.tar.gz
    - echo "$SOURCETARBALL"
    - echo "$REGTESTTARBALL"
    - RELEASE_TARBALLS=release-tarballs
    - rm -rf $RELEASE_TARBALLS $RELEASE_SOURCE $RELEASE_REGRESSIONTESTS && mkdir $RELEASE_TARBALLS
    - mv $SOURCETARBALL $RELEASE_TARBALLS
    - mv $REGTESTTARBALL $RELEASE_TARBALLS
    - cd $RELEASE_TARBALLS
    # We rename the source and regressiontest directories
    # to have names for them that don't change for different versions.
    - tar -xf $SOURCETARBALL
    - mv $SOURCENAME ../$RELEASE_SOURCE
    - tar -xf $REGTESTTARBALL
    - mv $REGTESTNAME ../$RELEASE_REGRESSIONTESTS
    - rm $SOURCETARBALL $REGTESTTARBALL
    - cd ..
    - echo $CMAKE_COMPILER_SCRIPT
    - echo $CMAKE_EXTRA_OPTIONS
    - echo $CMAKE_SIMD_OPTIONS
    - echo $CMAKE_GPU_OPTIONS
    - echo $CMAKE_MPI_OPTIONS
    - echo $CMAKE_PRECISION_OPTIONS
    - echo $CMAKE_BUILD_TYPE_OPTIONS
    - echo $CMAKE_GMXAPI_OPTIONS
    - if [[ -d $RELEASE_BUILD_DIR ]] ; then
      echo "Cleaning up build directory" ;
      rm -rf $RELEASE_BUILD_DIR && mkdir $RELEASE_BUILD_DIR ;
      else
      echo "Preparing new build directory" ;
      mkdir $RELEASE_BUILD_DIR ;
      fi
    - cd $RELEASE_BUILD_DIR
    - cmake ../$RELEASE_SOURCE/
      -DCMAKE_C_COMPILER_LAUNCHER=ccache -DCMAKE_CXX_COMPILER_LAUNCHER=ccache
      $CMAKE_COMPILER_SCRIPT
      $CMAKE_EXTRA_OPTIONS
      $CMAKE_SIMD_OPTIONS
      $CMAKE_MPI_OPTIONS
      $CMAKE_PRECISION_OPTIONS
      $CMAKE_BUILD_TYPE_OPTIONS
      $CMAKE_GPU_OPTIONS
      $CMAKE_GMXAPI_OPTIONS
      $CMAKE_REGRESSIONTEST_OPTIONS
      -DCMAKE_INSTALL_PREFIX=../$INSTALL_DIR
      2>&1 | tee cmakeLog.log
    - awk '/CMake Warning/,/^--|^$/' cmakeLog.log | tee cmakeErrors.log
    - if [ -s cmakeErrors.log  ] ; then echo "Found CMake warning while processing build"; cat cmakeErrors.log ; exit 1; fi
    - cd ..
  artifacts:
    when: always
    paths:
      - $RELEASE_BUILD_DIR
      - $RELEASE_REGRESSIONTESTS
      - $RELEASE_SOURCE

# Templates for configuration stage

gromacs:gcc-10:configure:
  extends:
    - .gromacs:base:configure
    - .use-gcc:base
    - .use-opencl
    - .rules:merge-and-post-merge-acceptance
  image: ${CI_REGISTRY}/gromacs/gromacs/ci-ubuntu-20.04-gcc-10
  variables:
    CMAKE: /usr/local/cmake-3.13.0/bin/cmake
    CMAKE_SIMD_OPTIONS: "-DGMX_SIMD=AVX2_256"
    CMAKE_EXTRA_OPTIONS: "-DGMX_EXTERNAL_CLFFT=ON -DGMX_INSTALL_LEGACY_API=ON"
    COMPILER_MAJOR_VERSION: 10

gromacs:clang-8-cuda-10.0:configure:
  extends:
    - .gromacs:base:configure
    - .use-clang:base
    - .use-cuda
    - .rules:merge-and-post-merge-acceptance
  image: ${CI_REGISTRY}/gromacs/gromacs/ci-ubuntu-18.04-llvm-8-cuda-10.0
  variables:
    CMAKE: /usr/local/cmake-3.13.0/bin/cmake
    CMAKE_SIMD_OPTIONS: "-DGMX_USE_SIMD_KERNELS=off"
    CMAKE_EXTRA_OPTIONS: "-DGMX_CLANG_CUDA=ON"
    CMAKE_BUILD_TYPE_OPTIONS: "-DCMAKE_BUILD_TYPE=RelWithDebInfo"
    COMPILER_MAJOR_VERSION: 8

gromacs:gcc-7-cuda-10.2:configure:
  extends:
    - .gromacs:base:configure
    - .use-gcc:base
    - .use-cuda
    - .rules:merge-and-post-merge-acceptance
  image: ${CI_REGISTRY}/gromacs/gromacs/ci-ubuntu-18.04-gcc-7-cuda-10.2
  variables:
    CMAKE: /usr/local/cmake-3.15.7/bin/cmake
    CMAKE_SIMD_OPTIONS: "-DGMX_SIMD=SSE4.1"
    COMPILER_MAJOR_VERSION: 7

gromacs:gcc-8-cuda-11.0:configureMPI:
  extends:
    - .gromacs:base:configure
    - .use-gcc:base
    - .use-cuda
    - .use-mpi
    - .rules:merge-and-post-merge-acceptance
  image: ${CI_REGISTRY}/gromacs/gromacs/ci-ubuntu-18.04-gcc-8-cuda-11.0
  variables:
    CMAKE: /usr/local/cmake-3.15.7/bin/cmake
    CMAKE_SIMD_OPTIONS: "-DGMX_SIMD=SSE4.1"
    COMPILER_MAJOR_VERSION: 8

gromacs:clang-TSAN:configure:
  extends:
    - .gromacs:base:configure
    - .use-clang:base
    - .rules:merge-and-post-merge-acceptance
  image: ${CI_REGISTRY}/gromacs/gromacs/ci-ubuntu-18.04-llvm-8-tsan
  variables:
    CMAKE: /usr/local/cmake-3.13.0/bin/cmake
    COMPILER_MAJOR_VERSION: 8
    CMAKE_BUILD_TYPE_OPTIONS: "-DCMAKE_BUILD_TYPE=TSAN"

gromacs:icc-2021.1:configure:
  extends:
   - .gromacs:base:configure
   - .use-icc-oneapi:base
   - .rules:merge-and-post-merge-acceptance
  image: ${CI_REGISTRY}/gromacs/gromacs/ci-ubuntu-18.04-gcc-7-oneapi-2021.1.1
  variables:
    CMAKE: /usr/local/cmake-3.17.2/bin/cmake
    COMPILER_MAJOR_VERSION: 2021

gromacs:clang-8:configure:
  extends:
    - .gromacs:base:configure
    - .use-clang:base
    - .rules:merge-requests
  image: ${CI_REGISTRY}/gromacs/gromacs/ci-ubuntu-18.04-llvm-8-cuda-10.0
  variables:
    COMPILER_MAJOR_VERSION: 8

gromacs:clang-9-mpi:configure:
  extends:
   - .gromacs:base:configure
   - .use-clang:base
   - .use-mpi
   - .rules:merge-requests
  image: ${CI_REGISTRY}/gromacs/gromacs/ci-ubuntu-18.04-llvm-9
  variables:
    CMAKE: /usr/local/cmake-3.15.7/bin/cmake
    COMPILER_MAJOR_VERSION: 9
    CMAKE_PRECISION_OPTIONS: -DGMX_DOUBLE=ON

gromacs:clang-static-analyzer:configure:
  extends:
    - .gromacs:base:configure
    - .use-clang:base
    - .rules:merge-requests
  image: ${CI_REGISTRY}/gromacs/gromacs/ci-ubuntu-18.04-llvm-8-tsan
  variables:
    CMAKE: /usr/local/cmake-3.13.0/bin/cmake
    CMAKE_COMPILER_SCRIPT: "-DCMAKE_CXX_COMPILER=/usr/local/libexec/c++-analyzer -DCMAKE_C_COMPILER=gcc"
    CMAKE_EXTRA_OPTIONS: "-DGMX_CLANG_ANALYZER=ON -DGMX_OPENMP=OFF -DGMX_USE_RDTSCP=OFF -DGMX_FFT_LIBRARY=fftpack -DGMX_DEVELOPER_BUILD=ON"
    CMAKE_SIMD_OPTIONS: "-DGMX_SIMD=None"

gromacs:clang-ASAN:configure:
  extends:
    - .gromacs:base:configure
    - .use-clang:base
    - .rules:merge-requests
  image: ${CI_REGISTRY}/gromacs/gromacs/ci-ubuntu-18.04-llvm-8-tsan
  variables:
    CMAKE: /usr/local/cmake-3.13.0/bin/cmake
    COMPILER_MAJOR_VERSION: 8
    CMAKE_BUILD_TYPE_OPTIONS: "-DCMAKE_BUILD_TYPE=ASAN"

gromacs:oneapi-2021.1.1-opencl:configure:
  extends:
   - .gromacs:base:configure
   - .use-oneapi:base
   - .use-opencl
   - .rules:merge-requests
  image: ${CI_REGISTRY}/gromacs/gromacs/ci-ubuntu-18.04-gcc-7-oneapi-2021.1.1
  variables:
    CMAKE: /usr/local/cmake-3.17.2/bin/cmake
    COMPILER_MAJOR_VERSION: 2021

gromacs:oneapi-2021.1.1-sycl:configure:
  extends:
   - .gromacs:base:configure
   - .use-oneapi:base
   - .use-sycl
   - .rules:merge-and-post-merge-acceptance
  image: ${CI_REGISTRY}/gromacs/gromacs/ci-ubuntu-18.04-gcc-7-oneapi-2021.1.1
  variables:
    CMAKE: /usr/local/cmake-3.17.2/bin/cmake
    COMPILER_MAJOR_VERSION: 2021

gromacs:clang-UBSAN:configure:
  extends:
    - .gromacs:base:configure
    - .use-clang:base
    - .rules:merge-and-post-merge-acceptance
  image: ${CI_REGISTRY}/gromacs/gromacs/ci-ubuntu-18.04-llvm-8-tsan
  variables:
    CMAKE: /usr/local/cmake-3.13.0/bin/cmake
    COMPILER_MAJOR_VERSION: 8
    CMAKE_BUILD_TYPE_OPTIONS: "-DCMAKE_BUILD_TYPE=UBSAN"

gromacs:gcc-8-cuda-11.0:release:configure:
  extends:
    - .gromacs:base:release:configure
    - .use-gcc:base
    - .use-mpi
    - .use-cuda
    - .rules:nightly-only-for-release
  image: ${CI_REGISTRY}/gromacs/gromacs/ci-ubuntu-18.04-gcc-8-cuda-11.0
  variables:
    CMAKE: /usr/local/cmake-3.15.7/bin/cmake
    COMPILER_MAJOR_VERSION: 8
    RELEASE_BUILD_DIR: release-builds-gcc
    CMAKE_BUILD_TYPE_OPTIONS : "-DCMAKE_BUILD_TYPE=RelWithAssert"
    CMAKE_REGRESSIONTEST_OPTIONS: ""
  dependencies:
    - archive:package
    - regressiontests:package
    - prepare-release-version

gromacs:gcc-9:release:configure:
  extends:
    - .gromacs:base:release:configure
    - .use-gcc:base
    - .use-opencl
    - .rules:nightly-only-for-release
  image: ${CI_REGISTRY}/gromacs/gromacs/ci-ubuntu-18.04-gcc-9
  variables:
    CMAKE: /usr/local/cmake-3.13.0/bin/cmake
    COMPILER_MAJOR_VERSION: 9
    RELEASE_BUILD_DIR: release-builds-gcc
    CMAKE_BUILD_TYPE_OPTIONS: "-DCMAKE_BUILD_TYPE=RelWithAssert"
  dependencies:
    - archive:package
    - regressiontests:package
    - prepare-release-version

gromacs:clang-9:release:configure:
  extends:
    - .gromacs:base:release:configure
    - .use-clang:base
    - .use-mpi
    - .rules:nightly-only-for-release
  image: ${CI_REGISTRY}/gromacs/gromacs/ci-ubuntu-18.04-llvm-9
  variables:
    CMAKE: /usr/local/cmake-3.15.7/bin/cmake
    COMPILER_MAJOR_VERSION: 9
    RELEASE_BUILD_DIR: release-builds-clang
    CMAKE_PRECISION_OPTIONS: "-DGMX_DOUBLE=ON"
    CMAKE_BUILD_TYPE_OPTIONS: "-DCMAKE_BUILD_TYPE=RelWithAssert"
  dependencies:
    - archive:package
    - regressiontests:package
    - prepare-release-version

gromacs:clang-8-cuda-10.1:release:configure:
  extends:
    - .gromacs:base:release:configure
    - .use-clang:base
    - .use-cuda
    - .rules:nightly-only-for-release
  image: ${CI_REGISTRY}/gromacs/gromacs/ci-ubuntu-18.04-llvm-8-cuda-10.1
  variables:
    COMPILER_MAJOR_VERSION: 8
    RELEASE_BUILD_DIR: release-builds-clang
    CMAKE_BUILD_TYPE_OPTIONS: "-DCMAKE_BUILD_TYPE=RelWithAssert"

gromacs:oneapi-2021.1.1-opencl:release:configure:
  extends:
   - .gromacs:base:release:configure
   - .use-oneapi:base
   - .use-opencl
   - .rules:nightly-only-for-release
  image: ${CI_REGISTRY}/gromacs/gromacs/ci-ubuntu-18.04-gcc-7-oneapi-2021.1.1
  variables:
    CMAKE: /usr/local/cmake-3.17.2/bin/cmake
    COMPILER_MAJOR_VERSION: 2021
    RELEASE_BUILD_DIR: release-builds-oneapi

# Jobs running during build stage

.gromacs:base:build:
  stage: build
  script:
    - CMAKE=${CMAKE:-$(which cmake)}
    - cd $BUILD_DIR
    - $CMAKE --build . -- -j$KUBERNETES_CPU_LIMIT 2>&1 | tee buildLogFile.log
    - $CMAKE --build . --target tests -- -j$KUBERNETES_CPU_LIMIT 2>&1 | tee testBuildLogFile.log
    - awk '/warning/,/warning.*generated|^$/' buildLogFile.log testBuildLogFile.log
      | grep -v "CMake" | tee buildErrors.log || true
    - grep "cannot be built" buildLogFile.log testBuildLogFile.log | tee -a buildErrors.log || true
    - $CMAKE --build . --target install 2>&1 | tee installBuildLogFile.log
    - if [ -s buildErrors.log ] ; then echo "Found compiler warning during build"; cat buildErrors.log; exit 1; fi
    - for file in `find . -mindepth 1 -name "*.o" ! -type l` ; do echo $file ; rm $file ; done 2>&1 > remove-build-objects.log
    - cd ..
  artifacts:
    when: always
    paths:
      - $BUILD_DIR
      - $INSTALL_DIR/

.gromacs:static-analyzer-build:
  stage: build
  script:
    - CMAKE=${CMAKE:-$(which cmake)}
    - cd $BUILD_DIR
    - scan-build -o scan_html $CMAKE --build . -- -j8 2>&1 | tee buildLogFile.log
    - awk '/warning/,/warning.*generated|^$/' buildLogFile.log
      | grep -v "CMake" | tee buildErrors.log || true
    - grep "cannot be built" buildLogFile.log | tee -a buildErrors.log || true
    - if [ -s buildErrors.log ] ; then echo "Found compiler warning during build"; cat buildErrors.log; exit 1; fi
    - cd ..
  artifacts:
    when: always
    paths:
      - $BUILD_DIR/scan_html

gromacs:gcc-10:build:
  extends:
    - .variables:default
    - .gromacs:base:build
    - .before_script:default
    - .use-ccache
    - .rules:merge-and-post-merge-acceptance
  image: ${CI_REGISTRY}/gromacs/gromacs/ci-ubuntu-20.04-gcc-10
  variables:
    CMAKE: /usr/local/cmake-3.13.0/bin/cmake
  needs:
    - job: gromacs:gcc-10:configure

gromacs:clang-8-cuda-10.0:build:
  extends:
    - .variables:default
    - .gromacs:base:build
    - .use-clang:base
    - .use-ccache
    - .rules:merge-and-post-merge-acceptance
  image: ${CI_REGISTRY}/gromacs/gromacs/ci-ubuntu-18.04-llvm-8-cuda-10.0
  variables:
    CMAKE: /usr/local/cmake-3.13.0/bin/cmake
  needs:
    - job: gromacs:clang-8-cuda-10.0:configure

gromacs:gcc-7-cuda-10.2:build:
  extends:
    - .variables:default
    - .gromacs:base:build
    - .before_script:default
    - .use-ccache
    - .rules:merge-and-post-merge-acceptance
  image: ${CI_REGISTRY}/gromacs/gromacs/ci-ubuntu-18.04-gcc-7-cuda-10.2
  variables:
    CMAKE: /usr/local/cmake-3.15.7/bin/cmake
  needs:
    - job: gromacs:gcc-7-cuda-10.2:configure

gromacs:gcc-8-cuda-11.0:buildMPI:
  extends:
    - .variables:default
    - .gromacs:base:build
    - .before_script:default
    - .use-ccache
    - .rules:merge-and-post-merge-acceptance
  image: ${CI_REGISTRY}/gromacs/gromacs/ci-ubuntu-18.04-gcc-8-cuda-11.0
  variables:
    CMAKE: /usr/local/cmake-3.15.7/bin/cmake
  needs:
    - job: gromacs:gcc-8-cuda-11.0:configureMPI

gromacs:clang-TSAN:build:
  extends:
    - .variables:default
    - .gromacs:base:build
    - .use-clang:base
    - .use-ccache
    - .rules:merge-and-post-merge-acceptance
  image: ${CI_REGISTRY}/gromacs/gromacs/ci-ubuntu-18.04-llvm-8-tsan
  variables:
    CMAKE: /usr/local/cmake-3.13.0/bin/cmake
  needs:
    - job: gromacs:clang-TSAN:configure

gromacs:icc-2021.1:build:
  extends:
    - .variables:default
    - .gromacs:base:build
    - .use-icc-oneapi:base
    - .rules:post-merge-acceptance
  image: ${CI_REGISTRY}/gromacs/gromacs/ci-ubuntu-18.04-gcc-7-oneapi-2021.1.1
  variables:
    CMAKE: /usr/local/cmake-3.17.2/bin/cmake
  needs:
    - job: gromacs:icc-2021.1:configure

gromacs:clang-ASAN:build:
  extends:
    - .variables:default
    - .gromacs:base:build
    - .use-clang:base
    - .use-ccache
    - .rules:merge-requests
  image: ${CI_REGISTRY}/gromacs/gromacs/ci-ubuntu-18.04-llvm-8-tsan
  variables:
    CMAKE: /usr/local/cmake-3.13.0/bin/cmake
  tags:
    - k8s-scilifelab
  needs:
    - job: gromacs:clang-ASAN:configure

gromacs:clang-UBSAN:build:
  extends:
    - .variables:default
    - .gromacs:base:build
    - .use-clang:base
    - .use-ccache
    - .rules:merge-and-post-merge-acceptance
  image: ${CI_REGISTRY}/gromacs/gromacs/ci-ubuntu-18.04-llvm-8-tsan
  variables:
    CMAKE: /usr/local/cmake-3.13.0/bin/cmake
  tags:
    - k8s-scilifelab
  needs:
    - job: gromacs:clang-UBSAN:configure

gromacs:clang-static-analyzer:build:
  extends:
    - .variables:default
    - .gromacs:static-analyzer-build
    - .use-clang:base
    - .use-ccache
    - .rules:merge-requests
  image: ${CI_REGISTRY}/gromacs/gromacs/ci-ubuntu-18.04-llvm-8-tsan
  variables:
    CMAKE: /usr/local/cmake-3.13.0/bin/cmake
  tags:
    - k8s-scilifelab
  needs:
    - job: gromacs:clang-static-analyzer:configure

gromacs:clang-8:build:
  extends:
    - .variables:default
    - .gromacs:base:build
    - .before_script:default
    - .use-ccache
    - .rules:merge-requests
  image: ${CI_REGISTRY}/gromacs/gromacs/ci-ubuntu-18.04-llvm-8-cuda-10.0
  needs:
    - job: gromacs:clang-8:configure

gromacs:oneapi-2021.1.1-opencl:build:
  extends:
    - .variables:default
    - .gromacs:base:build
    - .use-ccache
    - .use-oneapi:base
    - .rules:merge-requests
  image: ${CI_REGISTRY}/gromacs/gromacs/ci-ubuntu-18.04-gcc-7-oneapi-2021.1.1
  variables:
    CMAKE: /usr/local/cmake-3.17.2/bin/cmake
  needs:
    - job: gromacs:oneapi-2021.1.1-opencl:configure

gromacs:oneapi-2021.1.1-sycl:build:
  extends:
    - .variables:default
    - .gromacs:base:build
    - .use-ccache
    - .use-oneapi:base
    - .rules:merge-and-post-merge-acceptance
  image: ${CI_REGISTRY}/gromacs/gromacs/ci-ubuntu-18.04-gcc-7-oneapi-2021.1.1
  variables:
    CMAKE: /usr/local/cmake-3.17.2/bin/cmake
  needs:
    - job: gromacs:oneapi-2021.1.1-sycl:configure

gromacs:clang-9-mpi:build:
  extends:
    - .variables:default
    - .gromacs:base:build
    - .before_script:default
    - .use-ccache
    - .rules:merge-requests
  image: ${CI_REGISTRY}/gromacs/gromacs/ci-ubuntu-18.04-llvm-9
  variables:
    CMAKE: /usr/local/cmake-3.15.7/bin/cmake
  needs:
    - job: gromacs:clang-9-mpi:configure

gromacs:gcc-8-cuda-11.0:release:build:
  extends:
    - .variables:default  
    - .gromacs:base:build
    - .before_script:default
    - .use-ccache
    - .rules:nightly-only-for-release
  stage: release-build
  variables:
    CMAKE: /usr/local/cmake-3.15.7/bin/cmake
    BUILD_DIR: release-builds-gcc
  image: ${CI_REGISTRY}/gromacs/gromacs/ci-ubuntu-18.04-gcc-8-cuda-11.0
  needs:
    - job: gromacs:gcc-8-cuda-11.0:release:configure

gromacs:gcc-9:release:build:
  extends:
    - .variables:default
    - .gromacs:base:build
    - .before_script:default
    - .use-ccache
    - .rules:nightly-only-for-release
  stage: release-build
  variables:
    CMAKE: /usr/local/cmake-3.13.0/bin/cmake
    BUILD_DIR: release-builds-gcc
  image: ${CI_REGISTRY}/gromacs/gromacs/ci-ubuntu-18.04-gcc-9
  needs:
    - job: gromacs:gcc-9:release:configure

gromacs:clang-9:release:build:
  extends:
    - .variables:default
    - .gromacs:base:build
    - .before_script:default
    - .use-ccache
    - .rules:nightly-only-for-release
  stage: release-build
  variables:
    CMAKE: /usr/local/cmake-3.15.7/bin/cmake
    BUILD_DIR: release-builds-clang
  image: ${CI_REGISTRY}/gromacs/gromacs/ci-ubuntu-18.04-llvm-9
  needs:
    - job: gromacs:clang-9:release:configure

gromacs:clang-8-cuda-10.1:release:build:
  extends:
    - .variables:default
    - .gromacs:base:build
    - .before_script:default
    - .use-ccache
    - .rules:nightly-only-for-release
  stage: release-build
  variables:
    BUILD_DIR: release-builds-clang
  image: ${CI_REGISTRY}/gromacs/gromacs/ci-ubuntu-18.04-llvm-8-cuda-10.1
  needs:
    - job: gromacs:clang-8-cuda-10.1:release:configure

gromacs:oneapi-2021.1.1-opencl:release:build:
  extends:
    - .variables:default
    - .gromacs:base:build
    - .use-oneapi:base
    - .use-opencl
    - .use-ccache
    - .rules:nightly-only-for-release
  stage: release-build
  variables:
    CMAKE: /usr/local/cmake-3.17.2/bin/cmake
    BUILD_DIR: release-builds-oneapi
    COMPILER_MAJOR_VERSION: 2021
  image: ${CI_REGISTRY}/gromacs/gromacs/ci-ubuntu-18.04-gcc-7-oneapi-2021.1.1
  needs:
    - job: gromacs:oneapi-2021.1.1-opencl:release:configure

# Jobs running during test stage

.gromacs:base:test:
  extends:
    - .variables:default
  stage: test
  cache: {}
  retry:
    max: 1
  variables:
    CTEST_RUN_MODE: "ExperimentalTest"
  script:
    - CMAKE=${CMAKE:-$(which cmake)}
    - cd $BUILD_DIR
    - export UBSAN_OPTIONS=halt_on_error=1:print_stacktrace=1:suppressions=$CI_PROJECT_DIR/admin/ubsan-suppressions.txt
    # Needed to run MPI enabled code in the docker images, until we set up different users
    - export OMPI_ALLOW_RUN_AS_ROOT=1
    - export OMPI_ALLOW_RUN_AS_ROOT_CONFIRM=1
    - export ASAN_OPTIONS="check_initialization_order=1:detect_invalid_pointer_pairs=1:strict_init_order=true:strict_string_checks=true:detect_stack_use_after_return=true"
    # If $GMX_TEST_REQUIRED_NUMBER_OF_DEVICES is not set and we have GPUs, set it
    - if [ -z $GMX_TEST_REQUIRED_NUMBER_OF_DEVICES ] && [ -n $KUBERNETES_EXTENDED_RESOURCE_NAME ] ; then
      if grep -q '/gpu$' <<< "$KUBERNETES_EXTENDED_RESOURCE_NAME"; then
      echo "export GMX_TEST_REQUIRED_NUMBER_OF_DEVICES=\"$KUBERNETES_EXTENDED_RESOURCE_LIMIT\"";
      export GMX_TEST_REQUIRED_NUMBER_OF_DEVICES="$KUBERNETES_EXTENDED_RESOURCE_LIMIT";
      fi
      fi
    - if grep -qF 'nvidia.com/gpu' <<< "$KUBERNETES_EXTENDED_RESOURCE_NAME"; then
      nvidia-smi || true;
      fi
    - ctest -D $CTEST_RUN_MODE --output-on-failure | tee ctestLog.log || true
    - awk '/The following tests FAILED/,/^Errors while running CTest|^$/'
      ctestLog.log | tee ctestErrors.log
    - xsltproc $CI_PROJECT_DIR/scripts/CTest2JUnit.xsl Testing/`head -n 1 < Testing/TAG`/*.xml > JUnitTestResults.xml
    - if [ -s ctestErrors.log ] ; then
      echo "Error during running ctest";
      exit 1;
      fi
    - cd ..
  artifacts:
    reports:
      junit: $BUILD_DIR/JUnitTestResults.xml
    paths:
      - $BUILD_DIR/Testing
      - $BUILD_DIR/tests
    when: always
    expire_in: 1 week

.gromacs:base:regressiontest:
  extends:
    - .variables:default
  variables:
    KUBERNETES_CPU_LIMIT: 4
    KUBERNETES_CPU_REQUEST: 4
    KUBERNETES_MEMORY_REQUEST: 4Gi
    REGRESSIONTEST_TOTAL_RANK_NUMBER: 4
    REGRESSIONTEST_OMP_RANK_NUMBER: 2
    REGRESSIONTEST_PME_RANK_NUMBER: 1
    REGRESSIONTEST_MPI_RUN_COMMAND: ""
    REGRESSIONTEST_DOUBLE: ""
    REGRESSIONTEST_PARALLEL: "-nt"
  stage: test
  cache: {}
  retry:
    max: 1
  script:
    - export LSAN_OPTIONS="suppressions=$CI_PROJECT_DIR/admin/lsan-suppressions.txt:print_suppressions=0"
    - export ASAN_OPTIONS="check_initialization_order=1:detect_invalid_pointer_pairs=1:strict_init_order=true:strict_string_checks=true:detect_stack_use_after_return=true"
    # Needed to run MPI enabled code in the docker images, until we set up different users
    - export OMPI_ALLOW_RUN_AS_ROOT=1
    - export OMPI_ALLOW_RUN_AS_ROOT_CONFIRM=1
    - tar xzf gmx-regressiontests.tar.gz
    - source $INSTALL_DIR/bin/GMXRC
    - cd regressiontests
    - perl gmxtest.pl $REGRESSIONTEST_PARALLEL $REGRESSIONTEST_TOTAL_RANK_NUMBER -ntomp $REGRESSIONTEST_OMP_RANK_NUMBER -npme $REGRESSIONTEST_PME_RANK_NUMBER $REGRESSIONTEST_DOUBLE $REGRESSIONTEST_MPI_RUN_COMMAND -xml all
  artifacts:
    paths:
      - regressiontests/gmxtest.xml
    when: always
    expire_in: 1 week

gromacs:gcc-10:test:
  extends:
    - .gromacs:base:test
    - .rules:merge-requests
  image: ${CI_REGISTRY}/gromacs/gromacs/ci-ubuntu-20.04-gcc-10
  variables:
    CMAKE: /usr/local/cmake-3.13.0/bin/cmake
    KUBERNETES_EXTENDED_RESOURCE_NAME: "amd.com/gpu"
    KUBERNETES_EXTENDED_RESOURCE_LIMIT: 1
    LD_LIBRARY_PATH: "/opt/rocm-3.5.0/opencl/lib"
  tags:
    - k8s-scilifelab
  needs:
    - job: gromacs:gcc-10:build

gromacs:clang-8-cuda-10.0:test:
  extends:
    - .gromacs:base:test
    - .rules:post-merge-acceptance
  image: ${CI_REGISTRY}/gromacs/gromacs/ci-ubuntu-18.04-llvm-8-cuda-10.0
  variables:
    CMAKE: /usr/local/cmake-3.13.0/bin/cmake
    KUBERNETES_EXTENDED_RESOURCE_NAME: "nvidia.com/gpu"
    KUBERNETES_EXTENDED_RESOURCE_LIMIT: 1
  tags:
    - k8s-scilifelab
  needs:
    - job: gromacs:clang-8-cuda-10.0:build

gromacs:gcc-7-cuda-10.2:test:
  extends:
    - .gromacs:base:test
    - .rules:merge-requests
  image: ${CI_REGISTRY}/gromacs/gromacs/ci-ubuntu-18.04-gcc-7-cuda-10.2
  variables:
    CMAKE: /usr/local/cmake-3.15.7/bin/cmake
    KUBERNETES_EXTENDED_RESOURCE_NAME: "nvidia.com/gpu"
    KUBERNETES_EXTENDED_RESOURCE_LIMIT: 1
  tags:
    - k8s-scilifelab
  needs:
    - job: gromacs:gcc-7-cuda-10.2:build

gromacs:gcc-8-cuda-10.2:test-gpucommupd:
  extends:
    - .gromacs:base:test
    - .rules:post-merge-acceptance
  image: ${CI_REGISTRY}/gromacs/gromacs/ci-ubuntu-18.04-gcc-7-cuda-10.2
  variables:
    CMAKE: /usr/local/cmake-3.15.7/bin/cmake
    KUBERNETES_EXTENDED_RESOURCE_NAME: "nvidia.com/gpu"
    KUBERNETES_EXTENDED_RESOURCE_LIMIT: 1
    GMX_GPU_DD_COMMS: 1
    GMX_GPU_PME_PP_COMMS: 1
    GMX_FORCE_UPDATE_DEFAULT_GPU: 1
  tags:
    - k8s-scilifelab
  needs:
    - job: gromacs:gcc-7-cuda-10.2:build

gromacs:clang-8:test:
  extends:
    - .gromacs:base:test
    - .rules:merge-requests
  image: ${CI_REGISTRY}/gromacs/gromacs/ci-ubuntu-18.04-llvm-8-cuda-10.0
  needs:
    - job: gromacs:clang-8:build

gromacs:clang-TSAN:test:
  extends:
    - .gromacs:base:test
    - .rules:post-merge-acceptance
  image: ${CI_REGISTRY}/gromacs/gromacs/ci-ubuntu-18.04-llvm-8-tsan
  variables:
    CMAKE: /usr/local/cmake-3.13.0/bin/cmake
  needs:
    - job: gromacs:clang-TSAN:build

gromacs:icc-2021.1:test:
  extends:
    - .gromacs:base:test
    - .use-icc-oneapi:base
    - .rules:post-merge-acceptance
  image: ${CI_REGISTRY}/gromacs/gromacs/ci-ubuntu-18.04-gcc-7-oneapi-2021.1.1
  variables:
    CMAKE: /usr/local/cmake-3.17.2/bin/cmake
  needs:
    - job: gromacs:icc-2021.1:build

gromacs:clang-ASAN:test:
  extends:
    - .gromacs:base:test
    - .use-clang:base
    - .rules:merge-requests
  image: ${CI_REGISTRY}/gromacs/gromacs/ci-ubuntu-18.04-llvm-8-tsan
  variables:
    CMAKE: /usr/local/cmake-3.13.0/bin/cmake
    CTEST_RUN_MODE: "ExperimentalMemCheck"
  tags:
    - k8s-scilifelab
  needs:
    - job: gromacs:clang-ASAN:build

gromacs:clang-UBSAN:test:
  extends:
    - .gromacs:base:test
    - .use-clang:base
    - .rules:post-merge-acceptance
  image: ${CI_REGISTRY}/gromacs/gromacs/ci-ubuntu-18.04-llvm-8-tsan
  variables:
    CMAKE: /usr/local/cmake-3.13.0/bin/cmake
  tags:
    - k8s-scilifelab
  needs:
    - job: gromacs:clang-UBSAN:build

gromacs:oneapi-2021.1.1-opencl:test:
  extends:
    - .gromacs:base:test
    - .use-oneapi:base
    - .rules:merge-requests
  image: ${CI_REGISTRY}/gromacs/gromacs/ci-ubuntu-18.04-gcc-7-oneapi-2021.1.1
  variables:
    CMAKE: /usr/local/cmake-3.17.2/bin/cmake
  needs:
    - job: gromacs:oneapi-2021.1.1-opencl:build

gromacs:oneapi-2021.1.1-sycl:test:
  extends:
    - .gromacs:base:test
    - .use-oneapi:base
    - .rules:post-merge-acceptance
  image: ${CI_REGISTRY}/gromacs/gromacs/ci-ubuntu-18.04-gcc-7-oneapi-2021.1.1
  variables:
    CMAKE: /usr/local/cmake-3.17.2/bin/cmake
  needs:
    - job: gromacs:oneapi-2021.1.1-sycl:build

gromacs:clang-9-mpi:test:
  extends:
    - .gromacs:base:test
    - .rules:merge-requests
  image: ${CI_REGISTRY}/gromacs/gromacs/ci-ubuntu-18.04-llvm-9
  variables:
    CMAKE: /usr/local/cmake-3.15.7/bin/cmake
  tags:
    - k8s-scilifelab
  needs:
    - job: gromacs:clang-9-mpi:build

gromacs:gcc-10:regressiontest:
  extends:
    - .gromacs:base:regressiontest
    - .rules:post-merge-acceptance
  image: ${CI_REGISTRY}/gromacs/gromacs/ci-ubuntu-20.04-gcc-10
  variables:
    CMAKE: /usr/local/cmake-3.13.0/bin/cmake
    KUBERNETES_EXTENDED_RESOURCE_NAME: "amd.com/gpu"
    KUBERNETES_EXTENDED_RESOURCE_LIMIT: 1
    REGRESSIONTEST_PME_RANK_NUMBER: 0
    REGRESSIONTEST_TOTAL_RANK_NUMBER: 2
    REGRESSIONTEST_OMP_RANK_NUMBER: 1
    LD_LIBRARY_PATH: "/opt/rocm-3.5.0/opencl/lib"
  tags:
    - k8s-scilifelab
  needs:
    - job: gromacs:gcc-10:build
    - job: regressiontests:prepare

gromacs:clang-8-cuda-10.0:regressiontest:
  extends:
    - .gromacs:base:regressiontest
    - .rules:post-merge-acceptance
  image: ${CI_REGISTRY}/gromacs/gromacs/ci-ubuntu-18.04-llvm-8-cuda-10.0
  variables:
    CMAKE: /usr/local/cmake-3.13.0/bin/cmake
    KUBERNETES_EXTENDED_RESOURCE_NAME: "nvidia.com/gpu"
    KUBERNETES_EXTENDED_RESOURCE_LIMIT: 1
    REGRESSIONTEST_PME_RANK_NUMBER: 0
    REGRESSIONTEST_TOTAL_RANK_NUMBER: 2
    REGRESSIONTEST_OMP_RANK_NUMBER: 1
  tags:
    - k8s-scilifelab
  needs:
    - job: gromacs:clang-8-cuda-10.0:build
    - job: regressiontests:prepare


gromacs:gcc-7-cuda-10.2:regressiontest:
  extends:
    - .gromacs:base:regressiontest
    - .rules:merge-requests
  image: ${CI_REGISTRY}/gromacs/gromacs/ci-ubuntu-18.04-gcc-7-cuda-10.2
  variables:
    CMAKE: /usr/local/cmake-3.15.7/bin/cmake
    KUBERNETES_EXTENDED_RESOURCE_NAME: "nvidia.com/gpu"
    KUBERNETES_EXTENDED_RESOURCE_LIMIT: 1
    REGRESSIONTEST_PME_RANK_NUMBER: 0
    REGRESSIONTEST_TOTAL_RANK_NUMBER: 2
    REGRESSIONTEST_OMP_RANK_NUMBER: 1
  tags:
    - k8s-scilifelab
  needs:
    - job: gromacs:gcc-7-cuda-10.2:build
    - job: regressiontests:prepare

gromacs:gcc-7-cuda-10.2:regressiontest-gpucommupd-tMPI:
  extends:
    - .gromacs:base:regressiontest
    - .rules:post-merge-acceptance
  image: ${CI_REGISTRY}/gromacs/gromacs/ci-ubuntu-18.04-gcc-7-cuda-10.2
  variables:
    CMAKE: /usr/local/cmake-3.15.7/bin/cmake
    KUBERNETES_EXTENDED_RESOURCE_NAME: "nvidia.com/gpu"
    KUBERNETES_EXTENDED_RESOURCE_LIMIT: 2
    REGRESSIONTEST_PME_RANK_NUMBER: 0
    REGRESSIONTEST_TOTAL_RANK_NUMBER: 4
    REGRESSIONTEST_OMP_RANK_NUMBER: 1
    GMX_GPU_DD_COMMS: 1
    GMX_GPU_PME_PP_COMMS: 1
    GMX_FORCE_UPDATE_DEFAULT_GPU: 1
  tags:
    - k8s-scilifelab
  needs:
    - job: gromacs:gcc-7-cuda-10.2:build
    - job: regressiontests:prepare
  artifacts:
    paths:
      - regressiontests
    when: always
    expire_in: 1 week

gromacs:gcc-7-cuda-10.2:regressiontest-upd-tMPI:
  extends:
    - .gromacs:base:regressiontest
    - .rules:post-merge-acceptance
  image: ${CI_REGISTRY}/gromacs/gromacs/ci-ubuntu-18.04-gcc-7-cuda-10.2
  variables:
    KUBERNETES_EXTENDED_RESOURCE_NAME: "nvidia.com/gpu"
    KUBERNETES_EXTENDED_RESOURCE_LIMIT: 2
    REGRESSIONTEST_PME_RANK_NUMBER: 0
    REGRESSIONTEST_TOTAL_RANK_NUMBER: 4
    REGRESSIONTEST_OMP_RANK_NUMBER: 1
    GMX_FORCE_UPDATE_DEFAULT_GPU: 1
  tags:
    - k8s-scilifelab
  needs:
    - job: gromacs:gcc-7-cuda-10.2:build
    - job: regressiontests:prepare
  artifacts:
    paths:
      - regressiontests
    when: always
    expire_in: 1 week

gromacs:gcc-8-cuda-11.0:regressiontest-gpucommupd-MPI:
  extends:
    - .gromacs:base:regressiontest
    - .rules:post-merge-acceptance
  image: ${CI_REGISTRY}/gromacs/gromacs/ci-ubuntu-18.04-gcc-8-cuda-11.0
  variables:
    CMAKE: /usr/local/cmake-3.15.7/bin/cmake
    KUBERNETES_EXTENDED_RESOURCE_NAME: "nvidia.com/gpu"
    KUBERNETES_EXTENDED_RESOURCE_LIMIT: 2
    REGRESSIONTEST_PME_RANK_NUMBER: 0
    REGRESSIONTEST_TOTAL_RANK_NUMBER: 4
    REGRESSIONTEST_OMP_RANK_NUMBER: 1
    REGRESSIONTEST_PARALLEL: "-np"
    GMX_GPU_DD_COMMS: 1  
    GMX_GPU_PME_PP_COMMS: 1
    GMX_FORCE_UPDATE_DEFAULT_GPU: 1
  tags:
    - k8s-scilifelab
  needs:
    - job: gromacs:gcc-8-cuda-11.0:buildMPI
    - job: regressiontests:prepare
  artifacts:
    paths:
      - regressiontests
    when: always
    expire_in: 1 week

gromacs:clang-8:regressiontest:
  extends:
    - .gromacs:base:regressiontest
    - .rules:merge-requests
  image: ${CI_REGISTRY}/gromacs/gromacs/ci-ubuntu-18.04-llvm-8-cuda-10.0
  tags:
    - k8s-scilifelab
  needs:
    - job: gromacs:clang-8:build
    - job: regressiontests:prepare

gromacs:clang-TSAN:regressiontest:
  extends:
    - .gromacs:base:regressiontest
    - .rules:post-merge-acceptance
  image: ${CI_REGISTRY}/gromacs/gromacs/ci-ubuntu-18.04-llvm-8-tsan
  variables:
    CMAKE: /usr/local/cmake-3.13.0/bin/cmake
  tags:
    - k8s-scilifelab
  needs:
    - job: gromacs:clang-TSAN:build
    - job: regressiontests:prepare

gromacs:icc-2021.1:regressiontest:
  extends:
    - .gromacs:base:regressiontest
    - .use-icc-oneapi:base
    - .rules:post-merge-acceptance
  image: ${CI_REGISTRY}/gromacs/gromacs/ci-ubuntu-18.04-gcc-7-oneapi-2021.1.1
  variables:
    CMAKE: /usr/local/cmake-3.17.2/bin/cmake
  needs:
    - job: gromacs:icc-2021.1:build
    - job: regressiontests:prepare

gromacs:clang-ASAN:regressiontest:
  extends:
    - .gromacs:base:regressiontest
    - .use-clang:base
    - .rules:merge-requests
  image: ${CI_REGISTRY}/gromacs/gromacs/ci-ubuntu-18.04-llvm-8-tsan
  variables:
    CMAKE: /usr/local/cmake-3.13.0/bin/cmake
  tags:
    - k8s-scilifelab
  needs:
    - job: gromacs:clang-ASAN:build
    - job: regressiontests:prepare

gromacs:clang-9:regressiontest:
  extends:
    - .gromacs:base:regressiontest
    - .rules:merge-requests
  image: ${CI_REGISTRY}/gromacs/gromacs/ci-ubuntu-18.04-llvm-9
  variables:
    CMAKE: /usr/local/cmake-3.15.7/bin/cmake
    REGRESSIONTEST_DOUBLE: "-double"
    REGRESSIONTEST_PARALLEL: "-np"
  tags:
    - k8s-scilifelab
  needs:
    - job: gromacs:clang-9-mpi:build
    - job: regressiontests:prepare

gromacs:oneapi-2021.1.1-opencl:regressiontest:
  extends:
    - .gromacs:base:regressiontest
    - .use-oneapi:base
    - .rules:merge-requests
  image: ${CI_REGISTRY}/gromacs/gromacs/ci-ubuntu-18.04-gcc-7-oneapi-2021.1.1
  variables:
    CMAKE: /usr/local/cmake-3.17.2/bin/cmake
  needs:
    - job: gromacs:oneapi-2021.1.1-opencl:build
    - job: regressiontests:prepare

gromacs:oneapi-2021.1.1-sycl:regressiontest:
  extends:
    - .gromacs:base:regressiontest
    - .use-oneapi:base
    - .rules:post-merge-acceptance
  image: ${CI_REGISTRY}/gromacs/gromacs/ci-ubuntu-18.04-gcc-7-oneapi-2021.1.1
  variables:
    CMAKE: /usr/local/cmake-3.17.2/bin/cmake
  needs:
    - job: gromacs:oneapi-2021.1.1-sycl:build
    - job: regressiontests:prepare

gromacs:gcc-8-cuda-11.0:release:test:
  extends:
    - .gromacs:base:test
    - .rules:nightly-only-for-release
  stage: release-tests
  image: ${CI_REGISTRY}/gromacs/gromacs/ci-ubuntu-18.04-gcc-8-cuda-11.0
  variables:
    CMAKE: /usr/local/cmake-3.15.7/bin/cmake
    KUBERNETES_EXTENDED_RESOURCE_NAME: "nvidia.com/gpu"
    KUBERNETES_EXTENDED_RESOURCE_LIMIT: 1
    BUILD_DIR: release-builds-gcc
  tags:
    - k8s-scilifelab
  needs:
    - job: gromacs:gcc-8-cuda-11.0:release:configure
    - job: gromacs:gcc-8-cuda-11.0:release:build

gromacs:gcc-9:release:test:
  extends:
    - .gromacs:base:test
    - .rules:nightly-only-for-release
  stage: release-tests
  image: ${CI_REGISTRY}/gromacs/gromacs/ci-ubuntu-18.04-gcc-9
  variables:
    CMAKE: /usr/local/cmake-3.13.0/bin/cmake
    BUILD_DIR: release-builds-gcc
    KUBERNETES_EXTENDED_RESOURCE_NAME: "amd.com/gpu"
    KUBERNETES_EXTENDED_RESOURCE_LIMIT: 1
    LD_LIBRARY_PATH: "/opt/rocm-3.5.0/opencl/lib"
  tags:
    - k8s-scilifelab
  needs:
    - job: gromacs:gcc-9:release:configure
    - job: gromacs:gcc-9:release:build

gromacs:clang-9:release:test:
  extends:
    - .gromacs:base:test
    - .rules:nightly-only-for-release
  stage: release-tests
  image: ${CI_REGISTRY}/gromacs/gromacs/ci-ubuntu-18.04-llvm-9
  variables:
    CMAKE: /usr/local/cmake-3.15.7/bin/cmake
    BUILD_DIR: release-builds-clang
  needs:
    - job: gromacs:clang-9:release:configure
    - job: gromacs:clang-9:release:build

gromacs:clang-8-cuda-10.1:release:test:
  extends:
    - .gromacs:base:test
    - .rules:nightly-only-for-release
  stage: release-tests
  image: ${CI_REGISTRY}/gromacs/gromacs/ci-ubuntu-18.04-llvm-8-cuda-10.1
  variables:
    KUBERNETES_EXTENDED_RESOURCE_NAME: "nvidia.com/gpu"
    KUBERNETES_EXTENDED_RESOURCE_LIMIT: 1
    BUILD_DIR: release-builds-clang
  tags:
    - k8s-scilifelab
  needs:
    - job: gromacs:clang-8-cuda-10.1:release:configure
    - job: gromacs:clang-8-cuda-10.1:release:build

gromacs:oneapi-2021.1.1-opencl:release:test:
  extends:
    - .gromacs:base:test
    - .use-oneapi:base
    - .rules:nightly-only-for-release
  stage: release-tests
  image: ${CI_REGISTRY}/gromacs/gromacs/ci-ubuntu-18.04-gcc-7-oneapi-2021.1.1
  variables:
    CMAKE: /usr/local/cmake-3.17.2/bin/cmake
    BUILD_DIR: release-builds-oneapi
  needs:
    - job: gromacs:oneapi-2021.1.1-opencl:release:configure
    - job: gromacs:oneapi-2021.1.1-opencl:release:build

gromacs:gcc-9:release:regressiontest:
  extends:
    - .gromacs:base:regressiontest
    - .rules:nightly-only-for-release
  stage: release-tests
  image: ${CI_REGISTRY}/gromacs/gromacs/ci-ubuntu-18.04-gcc-9
  variables:
    CMAKE: /usr/local/cmake-3.13.0/bin/cmake
    BUILD_DIR: release-builds-gcc
    KUBERNETES_EXTENDED_RESOURCE_NAME: "amd.com/gpu"
    KUBERNETES_EXTENDED_RESOURCE_LIMIT: 1
    LD_LIBRARY_PATH: "/opt/rocm-3.5.0/opencl/lib"
  tags:
    - k8s-scilifelab
  needs:
    - job: gromacs:gcc-9:release:build
    - job: regressiontests:package

gromacs:gcc-8-cuda-11.0:release:regressiontest:
  extends:
    - .gromacs:base:regressiontest
    - .rules:nightly-only-for-release
  stage: release-tests
  image: ${CI_REGISTRY}/gromacs/gromacs/ci-ubuntu-18.04-gcc-8-cuda-11.0
  variables:
    CMAKE: /usr/local/cmake-3.15.7/bin/cmake
    BUILD_DIR: release-builds-gcc
    KUBERNETES_EXTENDED_RESOURCE_NAME: "nvidia.com/gpu"
    KUBERNETES_EXTENDED_RESOURCE_LIMIT: 1
    REGRESSIONTEST_PME_RANK_NUMBER: 0
    REGRESSIONTEST_TOTAL_RANK_NUMBER: 2
    REGRESSIONTEST_OMP_RANK_NUMBER: 1
    REGRESSIONTEST_PARALLEL: "-np"
  tags:
    - k8s-scilifelab
  needs:
    - job: gromacs:gcc-8-cuda-11.0:release:build
    - job: regressiontests:package

gromacs:clang-9:release:regressiontest:
  extends:
    - .gromacs:base:regressiontest
    - .rules:nightly-only-for-release
  stage: release-tests
  image: ${CI_REGISTRY}/gromacs/gromacs/ci-ubuntu-18.04-llvm-9
  variables:
    CMAKE: /usr/local/cmake-3.15.7/bin/cmake
    BUILD_DIR: release-builds-clang
    REGRESSIONTEST_DOUBLE: "-double"
    REGRESSIONTEST_PARALLEL: "-np"
  tags:
    - k8s-scilifelab
  needs:
    - job: gromacs:clang-9:release:build
    - job: regressiontests:package

gromacs:clang-8-cuda-10.1:release:regressiontest:
  extends:
    - .gromacs:base:regressiontest
    - .rules:nightly-only-for-release
  stage: release-tests
  image: ${CI_REGISTRY}/gromacs/gromacs/ci-ubuntu-18.04-llvm-8-cuda-10.1
  variables:
    BUILD_DIR: release-builds-clang
    KUBERNETES_EXTENDED_RESOURCE_NAME: "nvidia.com/gpu"
    KUBERNETES_EXTENDED_RESOURCE_LIMIT: 1
    REGRESSIONTEST_PME_RANK_NUMBER: 0
    REGRESSIONTEST_TOTAL_RANK_NUMBER: 2
    REGRESSIONTEST_OMP_RANK_NUMBER: 1
  tags:
    - k8s-scilifelab
  needs:
    - job: gromacs:clang-8-cuda-10.1:release:build
    - job: regressiontests:package

gromacs:oneapi-2021.1.1-opencl:release:regressiontest:
  extends:
    - .gromacs:base:regressiontest
    - .use-oneapi:base
    - .rules:nightly-only-for-release
  stage: release-tests
  image: ${CI_REGISTRY}/gromacs/gromacs/ci-ubuntu-18.04-gcc-7-oneapi-2021.1.1
  variables:
    CMAKE: /usr/local/cmake-3.17.2/bin/cmake
    BUILD_DIR: release-builds-oneapi
    REGRESSIONTEST_PME_RANK_NUMBER: 0
    REGRESSIONTEST_TOTAL_RANK_NUMBER: 2
    REGRESSIONTEST_OMP_RANK_NUMBER: 1
  needs:
    - job: gromacs:oneapi-2021.1.1-opencl:release:build
    - job: regressiontests:package
=======
    expire_in: 1 week
>>>>>>> 044f85d9
<|MERGE_RESOLUTION|>--- conflicted
+++ resolved
@@ -88,1285 +88,4 @@
     paths:
       - $BUILD_DIR/*log
     when: always
-<<<<<<< HEAD
-    expire_in: 1 week
-
-# Jobs running in first pre-build stage
-
-.gromacs:base:configure:
-  extends:
-    - .variables:default
-  stage: configure-build
-  cache: {}
-  variables:
-    KUBERNETES_CPU_LIMIT: 1
-    KUBERNETES_CPU_REQUEST: 1
-    KUBERNETES_MEMORY_REQUEST: 2Gi
-    CMAKE_COMPILER_SCRIPT: ""
-    CMAKE_EXTRA_OPTIONS: ""
-    CMAKE_SIMD_OPTIONS: "-DGMX_SIMD=AVX2_256"
-    CMAKE_MPI_OPTIONS: "-DGMX_THREAD_MPI=ON"
-    CMAKE_PRECISION_OPTIONS: "-DGMX_DOUBLE=OFF"
-    CMAKE_BUILD_TYPE_OPTIONS: "-DCMAKE_BUILD_TYPE=Debug"
-    CMAKE_GPU_OPTIONS: "-DGMX_GPU=OFF"
-  script:
-    - CMAKE=${CMAKE:-$(which cmake)}
-    - echo $CMAKE_COMPILER_SCRIPT
-    - echo $CMAKE_EXTRA_OPTIONS
-    - echo $CMAKE_SIMD_OPTIONS
-    - echo $CMAKE_GPU_OPTIONS
-    - echo $CMAKE_MPI_OPTIONS
-    - echo $CMAKE_PRECISION_OPTIONS
-    - echo $CMAKE_BUILD_TYPE_OPTIONS
-    - echo $CMAKE_GMXAPI_OPTIONS
-    - if [[ -d $BUILD_DIR ]] ; then
-      rm -rf $BUILD_DIR && mkdir $BUILD_DIR ;
-      else
-      echo "Preparing new build directory" ;
-      mkdir $BUILD_DIR ;
-      fi
-    - cd $BUILD_DIR
-    - $CMAKE ..
-      -DCMAKE_C_COMPILER_LAUNCHER=ccache -DCMAKE_CXX_COMPILER_LAUNCHER=ccache
-      $CMAKE_COMPILER_SCRIPT
-      $CMAKE_EXTRA_OPTIONS
-      $CMAKE_SIMD_OPTIONS
-      $CMAKE_MPI_OPTIONS
-      $CMAKE_PRECISION_OPTIONS
-      $CMAKE_BUILD_TYPE_OPTIONS
-      $CMAKE_GPU_OPTIONS
-      $CMAKE_GMXAPI_OPTIONS
-      -DCMAKE_INSTALL_PREFIX=../$INSTALL_DIR -DGMX_COMPILER_WARNINGS=ON
-      2>&1 | tee cmakeLog.log
-    - awk '/CMake Warning/,/^--|^$/' cmakeLog.log | tee cmakeErrors.log
-    - if [ -s cmakeErrors.log  ] ; then echo "Found CMake warning while processing build"; cat cmakeErrors.log ; exit 1; fi
-    - cd ..
-  artifacts:
-    when: always
-    paths:
-      - $BUILD_DIR
-
-.gromacs:base:release:configure:
-  extends:
-    - .variables:default
-  stage: release-configure
-  cache: {}
-  variables:
-    KUBERNETES_CPU_LIMIT: 1
-    KUBERNETES_CPU_REQUEST: 1
-    KUBERNETES_MEMORY_REQUEST: 2Gi
-    CMAKE_COMPILER_SCRIPT: ""
-    CMAKE_EXTRA_OPTIONS: ""
-    CMAKE_SIMD_OPTIONS: "-DGMX_SIMD=AVX2_256"
-    CMAKE_MPI_OPTIONS: "-DGMX_THREAD_MPI=ON"
-    CMAKE_PRECISION_OPTIONS: "-DGMX_DOUBLE=OFF"
-    CMAKE_BUILD_TYPE_OPTIONS: "-DCMAKE_BUILD_TYPE=RelWithAssert"
-    CMAKE_GPU_OPTIONS: "-DGMX_GPU=OFF"
-    CMAKE_REGRESSIONTEST_OPTIONS: "-DREGRESSIONTEST_PATH=../\\$RELEASE_REGRESSIONTESTS"
-    RELEASE_BUILD_DIR: release-builds
-    RELEASE_SOURCE: release-source-from-tarball
-    RELEASE_REGRESSIONTESTS: release-regressiontests-from-tarball
-  script:
-    - CMAKE=${CMAKE:-$(which cmake)}
-    - VERSION=`cat version.json |
-      python3 -c "import json,sys; print(json.load(sys.stdin)['version'])"`
-    - if [[ $GROMACS_RELEASE != "true" ]] ; then
-      VERSION=$VERSION-dev ;
-      fi
-    - SOURCENAME=gromacs-$VERSION
-    - SOURCETARBALL=$SOURCENAME.tar.gz
-    - REGTESTNAME=regressiontests-$VERSION
-    - REGTESTTARBALL=$REGTESTNAME.tar.gz
-    - echo "$SOURCETARBALL"
-    - echo "$REGTESTTARBALL"
-    - RELEASE_TARBALLS=release-tarballs
-    - rm -rf $RELEASE_TARBALLS $RELEASE_SOURCE $RELEASE_REGRESSIONTESTS && mkdir $RELEASE_TARBALLS
-    - mv $SOURCETARBALL $RELEASE_TARBALLS
-    - mv $REGTESTTARBALL $RELEASE_TARBALLS
-    - cd $RELEASE_TARBALLS
-    # We rename the source and regressiontest directories
-    # to have names for them that don't change for different versions.
-    - tar -xf $SOURCETARBALL
-    - mv $SOURCENAME ../$RELEASE_SOURCE
-    - tar -xf $REGTESTTARBALL
-    - mv $REGTESTNAME ../$RELEASE_REGRESSIONTESTS
-    - rm $SOURCETARBALL $REGTESTTARBALL
-    - cd ..
-    - echo $CMAKE_COMPILER_SCRIPT
-    - echo $CMAKE_EXTRA_OPTIONS
-    - echo $CMAKE_SIMD_OPTIONS
-    - echo $CMAKE_GPU_OPTIONS
-    - echo $CMAKE_MPI_OPTIONS
-    - echo $CMAKE_PRECISION_OPTIONS
-    - echo $CMAKE_BUILD_TYPE_OPTIONS
-    - echo $CMAKE_GMXAPI_OPTIONS
-    - if [[ -d $RELEASE_BUILD_DIR ]] ; then
-      echo "Cleaning up build directory" ;
-      rm -rf $RELEASE_BUILD_DIR && mkdir $RELEASE_BUILD_DIR ;
-      else
-      echo "Preparing new build directory" ;
-      mkdir $RELEASE_BUILD_DIR ;
-      fi
-    - cd $RELEASE_BUILD_DIR
-    - cmake ../$RELEASE_SOURCE/
-      -DCMAKE_C_COMPILER_LAUNCHER=ccache -DCMAKE_CXX_COMPILER_LAUNCHER=ccache
-      $CMAKE_COMPILER_SCRIPT
-      $CMAKE_EXTRA_OPTIONS
-      $CMAKE_SIMD_OPTIONS
-      $CMAKE_MPI_OPTIONS
-      $CMAKE_PRECISION_OPTIONS
-      $CMAKE_BUILD_TYPE_OPTIONS
-      $CMAKE_GPU_OPTIONS
-      $CMAKE_GMXAPI_OPTIONS
-      $CMAKE_REGRESSIONTEST_OPTIONS
-      -DCMAKE_INSTALL_PREFIX=../$INSTALL_DIR
-      2>&1 | tee cmakeLog.log
-    - awk '/CMake Warning/,/^--|^$/' cmakeLog.log | tee cmakeErrors.log
-    - if [ -s cmakeErrors.log  ] ; then echo "Found CMake warning while processing build"; cat cmakeErrors.log ; exit 1; fi
-    - cd ..
-  artifacts:
-    when: always
-    paths:
-      - $RELEASE_BUILD_DIR
-      - $RELEASE_REGRESSIONTESTS
-      - $RELEASE_SOURCE
-
-# Templates for configuration stage
-
-gromacs:gcc-10:configure:
-  extends:
-    - .gromacs:base:configure
-    - .use-gcc:base
-    - .use-opencl
-    - .rules:merge-and-post-merge-acceptance
-  image: ${CI_REGISTRY}/gromacs/gromacs/ci-ubuntu-20.04-gcc-10
-  variables:
-    CMAKE: /usr/local/cmake-3.13.0/bin/cmake
-    CMAKE_SIMD_OPTIONS: "-DGMX_SIMD=AVX2_256"
-    CMAKE_EXTRA_OPTIONS: "-DGMX_EXTERNAL_CLFFT=ON -DGMX_INSTALL_LEGACY_API=ON"
-    COMPILER_MAJOR_VERSION: 10
-
-gromacs:clang-8-cuda-10.0:configure:
-  extends:
-    - .gromacs:base:configure
-    - .use-clang:base
-    - .use-cuda
-    - .rules:merge-and-post-merge-acceptance
-  image: ${CI_REGISTRY}/gromacs/gromacs/ci-ubuntu-18.04-llvm-8-cuda-10.0
-  variables:
-    CMAKE: /usr/local/cmake-3.13.0/bin/cmake
-    CMAKE_SIMD_OPTIONS: "-DGMX_USE_SIMD_KERNELS=off"
-    CMAKE_EXTRA_OPTIONS: "-DGMX_CLANG_CUDA=ON"
-    CMAKE_BUILD_TYPE_OPTIONS: "-DCMAKE_BUILD_TYPE=RelWithDebInfo"
-    COMPILER_MAJOR_VERSION: 8
-
-gromacs:gcc-7-cuda-10.2:configure:
-  extends:
-    - .gromacs:base:configure
-    - .use-gcc:base
-    - .use-cuda
-    - .rules:merge-and-post-merge-acceptance
-  image: ${CI_REGISTRY}/gromacs/gromacs/ci-ubuntu-18.04-gcc-7-cuda-10.2
-  variables:
-    CMAKE: /usr/local/cmake-3.15.7/bin/cmake
-    CMAKE_SIMD_OPTIONS: "-DGMX_SIMD=SSE4.1"
-    COMPILER_MAJOR_VERSION: 7
-
-gromacs:gcc-8-cuda-11.0:configureMPI:
-  extends:
-    - .gromacs:base:configure
-    - .use-gcc:base
-    - .use-cuda
-    - .use-mpi
-    - .rules:merge-and-post-merge-acceptance
-  image: ${CI_REGISTRY}/gromacs/gromacs/ci-ubuntu-18.04-gcc-8-cuda-11.0
-  variables:
-    CMAKE: /usr/local/cmake-3.15.7/bin/cmake
-    CMAKE_SIMD_OPTIONS: "-DGMX_SIMD=SSE4.1"
-    COMPILER_MAJOR_VERSION: 8
-
-gromacs:clang-TSAN:configure:
-  extends:
-    - .gromacs:base:configure
-    - .use-clang:base
-    - .rules:merge-and-post-merge-acceptance
-  image: ${CI_REGISTRY}/gromacs/gromacs/ci-ubuntu-18.04-llvm-8-tsan
-  variables:
-    CMAKE: /usr/local/cmake-3.13.0/bin/cmake
-    COMPILER_MAJOR_VERSION: 8
-    CMAKE_BUILD_TYPE_OPTIONS: "-DCMAKE_BUILD_TYPE=TSAN"
-
-gromacs:icc-2021.1:configure:
-  extends:
-   - .gromacs:base:configure
-   - .use-icc-oneapi:base
-   - .rules:merge-and-post-merge-acceptance
-  image: ${CI_REGISTRY}/gromacs/gromacs/ci-ubuntu-18.04-gcc-7-oneapi-2021.1.1
-  variables:
-    CMAKE: /usr/local/cmake-3.17.2/bin/cmake
-    COMPILER_MAJOR_VERSION: 2021
-
-gromacs:clang-8:configure:
-  extends:
-    - .gromacs:base:configure
-    - .use-clang:base
-    - .rules:merge-requests
-  image: ${CI_REGISTRY}/gromacs/gromacs/ci-ubuntu-18.04-llvm-8-cuda-10.0
-  variables:
-    COMPILER_MAJOR_VERSION: 8
-
-gromacs:clang-9-mpi:configure:
-  extends:
-   - .gromacs:base:configure
-   - .use-clang:base
-   - .use-mpi
-   - .rules:merge-requests
-  image: ${CI_REGISTRY}/gromacs/gromacs/ci-ubuntu-18.04-llvm-9
-  variables:
-    CMAKE: /usr/local/cmake-3.15.7/bin/cmake
-    COMPILER_MAJOR_VERSION: 9
-    CMAKE_PRECISION_OPTIONS: -DGMX_DOUBLE=ON
-
-gromacs:clang-static-analyzer:configure:
-  extends:
-    - .gromacs:base:configure
-    - .use-clang:base
-    - .rules:merge-requests
-  image: ${CI_REGISTRY}/gromacs/gromacs/ci-ubuntu-18.04-llvm-8-tsan
-  variables:
-    CMAKE: /usr/local/cmake-3.13.0/bin/cmake
-    CMAKE_COMPILER_SCRIPT: "-DCMAKE_CXX_COMPILER=/usr/local/libexec/c++-analyzer -DCMAKE_C_COMPILER=gcc"
-    CMAKE_EXTRA_OPTIONS: "-DGMX_CLANG_ANALYZER=ON -DGMX_OPENMP=OFF -DGMX_USE_RDTSCP=OFF -DGMX_FFT_LIBRARY=fftpack -DGMX_DEVELOPER_BUILD=ON"
-    CMAKE_SIMD_OPTIONS: "-DGMX_SIMD=None"
-
-gromacs:clang-ASAN:configure:
-  extends:
-    - .gromacs:base:configure
-    - .use-clang:base
-    - .rules:merge-requests
-  image: ${CI_REGISTRY}/gromacs/gromacs/ci-ubuntu-18.04-llvm-8-tsan
-  variables:
-    CMAKE: /usr/local/cmake-3.13.0/bin/cmake
-    COMPILER_MAJOR_VERSION: 8
-    CMAKE_BUILD_TYPE_OPTIONS: "-DCMAKE_BUILD_TYPE=ASAN"
-
-gromacs:oneapi-2021.1.1-opencl:configure:
-  extends:
-   - .gromacs:base:configure
-   - .use-oneapi:base
-   - .use-opencl
-   - .rules:merge-requests
-  image: ${CI_REGISTRY}/gromacs/gromacs/ci-ubuntu-18.04-gcc-7-oneapi-2021.1.1
-  variables:
-    CMAKE: /usr/local/cmake-3.17.2/bin/cmake
-    COMPILER_MAJOR_VERSION: 2021
-
-gromacs:oneapi-2021.1.1-sycl:configure:
-  extends:
-   - .gromacs:base:configure
-   - .use-oneapi:base
-   - .use-sycl
-   - .rules:merge-and-post-merge-acceptance
-  image: ${CI_REGISTRY}/gromacs/gromacs/ci-ubuntu-18.04-gcc-7-oneapi-2021.1.1
-  variables:
-    CMAKE: /usr/local/cmake-3.17.2/bin/cmake
-    COMPILER_MAJOR_VERSION: 2021
-
-gromacs:clang-UBSAN:configure:
-  extends:
-    - .gromacs:base:configure
-    - .use-clang:base
-    - .rules:merge-and-post-merge-acceptance
-  image: ${CI_REGISTRY}/gromacs/gromacs/ci-ubuntu-18.04-llvm-8-tsan
-  variables:
-    CMAKE: /usr/local/cmake-3.13.0/bin/cmake
-    COMPILER_MAJOR_VERSION: 8
-    CMAKE_BUILD_TYPE_OPTIONS: "-DCMAKE_BUILD_TYPE=UBSAN"
-
-gromacs:gcc-8-cuda-11.0:release:configure:
-  extends:
-    - .gromacs:base:release:configure
-    - .use-gcc:base
-    - .use-mpi
-    - .use-cuda
-    - .rules:nightly-only-for-release
-  image: ${CI_REGISTRY}/gromacs/gromacs/ci-ubuntu-18.04-gcc-8-cuda-11.0
-  variables:
-    CMAKE: /usr/local/cmake-3.15.7/bin/cmake
-    COMPILER_MAJOR_VERSION: 8
-    RELEASE_BUILD_DIR: release-builds-gcc
-    CMAKE_BUILD_TYPE_OPTIONS : "-DCMAKE_BUILD_TYPE=RelWithAssert"
-    CMAKE_REGRESSIONTEST_OPTIONS: ""
-  dependencies:
-    - archive:package
-    - regressiontests:package
-    - prepare-release-version
-
-gromacs:gcc-9:release:configure:
-  extends:
-    - .gromacs:base:release:configure
-    - .use-gcc:base
-    - .use-opencl
-    - .rules:nightly-only-for-release
-  image: ${CI_REGISTRY}/gromacs/gromacs/ci-ubuntu-18.04-gcc-9
-  variables:
-    CMAKE: /usr/local/cmake-3.13.0/bin/cmake
-    COMPILER_MAJOR_VERSION: 9
-    RELEASE_BUILD_DIR: release-builds-gcc
-    CMAKE_BUILD_TYPE_OPTIONS: "-DCMAKE_BUILD_TYPE=RelWithAssert"
-  dependencies:
-    - archive:package
-    - regressiontests:package
-    - prepare-release-version
-
-gromacs:clang-9:release:configure:
-  extends:
-    - .gromacs:base:release:configure
-    - .use-clang:base
-    - .use-mpi
-    - .rules:nightly-only-for-release
-  image: ${CI_REGISTRY}/gromacs/gromacs/ci-ubuntu-18.04-llvm-9
-  variables:
-    CMAKE: /usr/local/cmake-3.15.7/bin/cmake
-    COMPILER_MAJOR_VERSION: 9
-    RELEASE_BUILD_DIR: release-builds-clang
-    CMAKE_PRECISION_OPTIONS: "-DGMX_DOUBLE=ON"
-    CMAKE_BUILD_TYPE_OPTIONS: "-DCMAKE_BUILD_TYPE=RelWithAssert"
-  dependencies:
-    - archive:package
-    - regressiontests:package
-    - prepare-release-version
-
-gromacs:clang-8-cuda-10.1:release:configure:
-  extends:
-    - .gromacs:base:release:configure
-    - .use-clang:base
-    - .use-cuda
-    - .rules:nightly-only-for-release
-  image: ${CI_REGISTRY}/gromacs/gromacs/ci-ubuntu-18.04-llvm-8-cuda-10.1
-  variables:
-    COMPILER_MAJOR_VERSION: 8
-    RELEASE_BUILD_DIR: release-builds-clang
-    CMAKE_BUILD_TYPE_OPTIONS: "-DCMAKE_BUILD_TYPE=RelWithAssert"
-
-gromacs:oneapi-2021.1.1-opencl:release:configure:
-  extends:
-   - .gromacs:base:release:configure
-   - .use-oneapi:base
-   - .use-opencl
-   - .rules:nightly-only-for-release
-  image: ${CI_REGISTRY}/gromacs/gromacs/ci-ubuntu-18.04-gcc-7-oneapi-2021.1.1
-  variables:
-    CMAKE: /usr/local/cmake-3.17.2/bin/cmake
-    COMPILER_MAJOR_VERSION: 2021
-    RELEASE_BUILD_DIR: release-builds-oneapi
-
-# Jobs running during build stage
-
-.gromacs:base:build:
-  stage: build
-  script:
-    - CMAKE=${CMAKE:-$(which cmake)}
-    - cd $BUILD_DIR
-    - $CMAKE --build . -- -j$KUBERNETES_CPU_LIMIT 2>&1 | tee buildLogFile.log
-    - $CMAKE --build . --target tests -- -j$KUBERNETES_CPU_LIMIT 2>&1 | tee testBuildLogFile.log
-    - awk '/warning/,/warning.*generated|^$/' buildLogFile.log testBuildLogFile.log
-      | grep -v "CMake" | tee buildErrors.log || true
-    - grep "cannot be built" buildLogFile.log testBuildLogFile.log | tee -a buildErrors.log || true
-    - $CMAKE --build . --target install 2>&1 | tee installBuildLogFile.log
-    - if [ -s buildErrors.log ] ; then echo "Found compiler warning during build"; cat buildErrors.log; exit 1; fi
-    - for file in `find . -mindepth 1 -name "*.o" ! -type l` ; do echo $file ; rm $file ; done 2>&1 > remove-build-objects.log
-    - cd ..
-  artifacts:
-    when: always
-    paths:
-      - $BUILD_DIR
-      - $INSTALL_DIR/
-
-.gromacs:static-analyzer-build:
-  stage: build
-  script:
-    - CMAKE=${CMAKE:-$(which cmake)}
-    - cd $BUILD_DIR
-    - scan-build -o scan_html $CMAKE --build . -- -j8 2>&1 | tee buildLogFile.log
-    - awk '/warning/,/warning.*generated|^$/' buildLogFile.log
-      | grep -v "CMake" | tee buildErrors.log || true
-    - grep "cannot be built" buildLogFile.log | tee -a buildErrors.log || true
-    - if [ -s buildErrors.log ] ; then echo "Found compiler warning during build"; cat buildErrors.log; exit 1; fi
-    - cd ..
-  artifacts:
-    when: always
-    paths:
-      - $BUILD_DIR/scan_html
-
-gromacs:gcc-10:build:
-  extends:
-    - .variables:default
-    - .gromacs:base:build
-    - .before_script:default
-    - .use-ccache
-    - .rules:merge-and-post-merge-acceptance
-  image: ${CI_REGISTRY}/gromacs/gromacs/ci-ubuntu-20.04-gcc-10
-  variables:
-    CMAKE: /usr/local/cmake-3.13.0/bin/cmake
-  needs:
-    - job: gromacs:gcc-10:configure
-
-gromacs:clang-8-cuda-10.0:build:
-  extends:
-    - .variables:default
-    - .gromacs:base:build
-    - .use-clang:base
-    - .use-ccache
-    - .rules:merge-and-post-merge-acceptance
-  image: ${CI_REGISTRY}/gromacs/gromacs/ci-ubuntu-18.04-llvm-8-cuda-10.0
-  variables:
-    CMAKE: /usr/local/cmake-3.13.0/bin/cmake
-  needs:
-    - job: gromacs:clang-8-cuda-10.0:configure
-
-gromacs:gcc-7-cuda-10.2:build:
-  extends:
-    - .variables:default
-    - .gromacs:base:build
-    - .before_script:default
-    - .use-ccache
-    - .rules:merge-and-post-merge-acceptance
-  image: ${CI_REGISTRY}/gromacs/gromacs/ci-ubuntu-18.04-gcc-7-cuda-10.2
-  variables:
-    CMAKE: /usr/local/cmake-3.15.7/bin/cmake
-  needs:
-    - job: gromacs:gcc-7-cuda-10.2:configure
-
-gromacs:gcc-8-cuda-11.0:buildMPI:
-  extends:
-    - .variables:default
-    - .gromacs:base:build
-    - .before_script:default
-    - .use-ccache
-    - .rules:merge-and-post-merge-acceptance
-  image: ${CI_REGISTRY}/gromacs/gromacs/ci-ubuntu-18.04-gcc-8-cuda-11.0
-  variables:
-    CMAKE: /usr/local/cmake-3.15.7/bin/cmake
-  needs:
-    - job: gromacs:gcc-8-cuda-11.0:configureMPI
-
-gromacs:clang-TSAN:build:
-  extends:
-    - .variables:default
-    - .gromacs:base:build
-    - .use-clang:base
-    - .use-ccache
-    - .rules:merge-and-post-merge-acceptance
-  image: ${CI_REGISTRY}/gromacs/gromacs/ci-ubuntu-18.04-llvm-8-tsan
-  variables:
-    CMAKE: /usr/local/cmake-3.13.0/bin/cmake
-  needs:
-    - job: gromacs:clang-TSAN:configure
-
-gromacs:icc-2021.1:build:
-  extends:
-    - .variables:default
-    - .gromacs:base:build
-    - .use-icc-oneapi:base
-    - .rules:post-merge-acceptance
-  image: ${CI_REGISTRY}/gromacs/gromacs/ci-ubuntu-18.04-gcc-7-oneapi-2021.1.1
-  variables:
-    CMAKE: /usr/local/cmake-3.17.2/bin/cmake
-  needs:
-    - job: gromacs:icc-2021.1:configure
-
-gromacs:clang-ASAN:build:
-  extends:
-    - .variables:default
-    - .gromacs:base:build
-    - .use-clang:base
-    - .use-ccache
-    - .rules:merge-requests
-  image: ${CI_REGISTRY}/gromacs/gromacs/ci-ubuntu-18.04-llvm-8-tsan
-  variables:
-    CMAKE: /usr/local/cmake-3.13.0/bin/cmake
-  tags:
-    - k8s-scilifelab
-  needs:
-    - job: gromacs:clang-ASAN:configure
-
-gromacs:clang-UBSAN:build:
-  extends:
-    - .variables:default
-    - .gromacs:base:build
-    - .use-clang:base
-    - .use-ccache
-    - .rules:merge-and-post-merge-acceptance
-  image: ${CI_REGISTRY}/gromacs/gromacs/ci-ubuntu-18.04-llvm-8-tsan
-  variables:
-    CMAKE: /usr/local/cmake-3.13.0/bin/cmake
-  tags:
-    - k8s-scilifelab
-  needs:
-    - job: gromacs:clang-UBSAN:configure
-
-gromacs:clang-static-analyzer:build:
-  extends:
-    - .variables:default
-    - .gromacs:static-analyzer-build
-    - .use-clang:base
-    - .use-ccache
-    - .rules:merge-requests
-  image: ${CI_REGISTRY}/gromacs/gromacs/ci-ubuntu-18.04-llvm-8-tsan
-  variables:
-    CMAKE: /usr/local/cmake-3.13.0/bin/cmake
-  tags:
-    - k8s-scilifelab
-  needs:
-    - job: gromacs:clang-static-analyzer:configure
-
-gromacs:clang-8:build:
-  extends:
-    - .variables:default
-    - .gromacs:base:build
-    - .before_script:default
-    - .use-ccache
-    - .rules:merge-requests
-  image: ${CI_REGISTRY}/gromacs/gromacs/ci-ubuntu-18.04-llvm-8-cuda-10.0
-  needs:
-    - job: gromacs:clang-8:configure
-
-gromacs:oneapi-2021.1.1-opencl:build:
-  extends:
-    - .variables:default
-    - .gromacs:base:build
-    - .use-ccache
-    - .use-oneapi:base
-    - .rules:merge-requests
-  image: ${CI_REGISTRY}/gromacs/gromacs/ci-ubuntu-18.04-gcc-7-oneapi-2021.1.1
-  variables:
-    CMAKE: /usr/local/cmake-3.17.2/bin/cmake
-  needs:
-    - job: gromacs:oneapi-2021.1.1-opencl:configure
-
-gromacs:oneapi-2021.1.1-sycl:build:
-  extends:
-    - .variables:default
-    - .gromacs:base:build
-    - .use-ccache
-    - .use-oneapi:base
-    - .rules:merge-and-post-merge-acceptance
-  image: ${CI_REGISTRY}/gromacs/gromacs/ci-ubuntu-18.04-gcc-7-oneapi-2021.1.1
-  variables:
-    CMAKE: /usr/local/cmake-3.17.2/bin/cmake
-  needs:
-    - job: gromacs:oneapi-2021.1.1-sycl:configure
-
-gromacs:clang-9-mpi:build:
-  extends:
-    - .variables:default
-    - .gromacs:base:build
-    - .before_script:default
-    - .use-ccache
-    - .rules:merge-requests
-  image: ${CI_REGISTRY}/gromacs/gromacs/ci-ubuntu-18.04-llvm-9
-  variables:
-    CMAKE: /usr/local/cmake-3.15.7/bin/cmake
-  needs:
-    - job: gromacs:clang-9-mpi:configure
-
-gromacs:gcc-8-cuda-11.0:release:build:
-  extends:
-    - .variables:default  
-    - .gromacs:base:build
-    - .before_script:default
-    - .use-ccache
-    - .rules:nightly-only-for-release
-  stage: release-build
-  variables:
-    CMAKE: /usr/local/cmake-3.15.7/bin/cmake
-    BUILD_DIR: release-builds-gcc
-  image: ${CI_REGISTRY}/gromacs/gromacs/ci-ubuntu-18.04-gcc-8-cuda-11.0
-  needs:
-    - job: gromacs:gcc-8-cuda-11.0:release:configure
-
-gromacs:gcc-9:release:build:
-  extends:
-    - .variables:default
-    - .gromacs:base:build
-    - .before_script:default
-    - .use-ccache
-    - .rules:nightly-only-for-release
-  stage: release-build
-  variables:
-    CMAKE: /usr/local/cmake-3.13.0/bin/cmake
-    BUILD_DIR: release-builds-gcc
-  image: ${CI_REGISTRY}/gromacs/gromacs/ci-ubuntu-18.04-gcc-9
-  needs:
-    - job: gromacs:gcc-9:release:configure
-
-gromacs:clang-9:release:build:
-  extends:
-    - .variables:default
-    - .gromacs:base:build
-    - .before_script:default
-    - .use-ccache
-    - .rules:nightly-only-for-release
-  stage: release-build
-  variables:
-    CMAKE: /usr/local/cmake-3.15.7/bin/cmake
-    BUILD_DIR: release-builds-clang
-  image: ${CI_REGISTRY}/gromacs/gromacs/ci-ubuntu-18.04-llvm-9
-  needs:
-    - job: gromacs:clang-9:release:configure
-
-gromacs:clang-8-cuda-10.1:release:build:
-  extends:
-    - .variables:default
-    - .gromacs:base:build
-    - .before_script:default
-    - .use-ccache
-    - .rules:nightly-only-for-release
-  stage: release-build
-  variables:
-    BUILD_DIR: release-builds-clang
-  image: ${CI_REGISTRY}/gromacs/gromacs/ci-ubuntu-18.04-llvm-8-cuda-10.1
-  needs:
-    - job: gromacs:clang-8-cuda-10.1:release:configure
-
-gromacs:oneapi-2021.1.1-opencl:release:build:
-  extends:
-    - .variables:default
-    - .gromacs:base:build
-    - .use-oneapi:base
-    - .use-opencl
-    - .use-ccache
-    - .rules:nightly-only-for-release
-  stage: release-build
-  variables:
-    CMAKE: /usr/local/cmake-3.17.2/bin/cmake
-    BUILD_DIR: release-builds-oneapi
-    COMPILER_MAJOR_VERSION: 2021
-  image: ${CI_REGISTRY}/gromacs/gromacs/ci-ubuntu-18.04-gcc-7-oneapi-2021.1.1
-  needs:
-    - job: gromacs:oneapi-2021.1.1-opencl:release:configure
-
-# Jobs running during test stage
-
-.gromacs:base:test:
-  extends:
-    - .variables:default
-  stage: test
-  cache: {}
-  retry:
-    max: 1
-  variables:
-    CTEST_RUN_MODE: "ExperimentalTest"
-  script:
-    - CMAKE=${CMAKE:-$(which cmake)}
-    - cd $BUILD_DIR
-    - export UBSAN_OPTIONS=halt_on_error=1:print_stacktrace=1:suppressions=$CI_PROJECT_DIR/admin/ubsan-suppressions.txt
-    # Needed to run MPI enabled code in the docker images, until we set up different users
-    - export OMPI_ALLOW_RUN_AS_ROOT=1
-    - export OMPI_ALLOW_RUN_AS_ROOT_CONFIRM=1
-    - export ASAN_OPTIONS="check_initialization_order=1:detect_invalid_pointer_pairs=1:strict_init_order=true:strict_string_checks=true:detect_stack_use_after_return=true"
-    # If $GMX_TEST_REQUIRED_NUMBER_OF_DEVICES is not set and we have GPUs, set it
-    - if [ -z $GMX_TEST_REQUIRED_NUMBER_OF_DEVICES ] && [ -n $KUBERNETES_EXTENDED_RESOURCE_NAME ] ; then
-      if grep -q '/gpu$' <<< "$KUBERNETES_EXTENDED_RESOURCE_NAME"; then
-      echo "export GMX_TEST_REQUIRED_NUMBER_OF_DEVICES=\"$KUBERNETES_EXTENDED_RESOURCE_LIMIT\"";
-      export GMX_TEST_REQUIRED_NUMBER_OF_DEVICES="$KUBERNETES_EXTENDED_RESOURCE_LIMIT";
-      fi
-      fi
-    - if grep -qF 'nvidia.com/gpu' <<< "$KUBERNETES_EXTENDED_RESOURCE_NAME"; then
-      nvidia-smi || true;
-      fi
-    - ctest -D $CTEST_RUN_MODE --output-on-failure | tee ctestLog.log || true
-    - awk '/The following tests FAILED/,/^Errors while running CTest|^$/'
-      ctestLog.log | tee ctestErrors.log
-    - xsltproc $CI_PROJECT_DIR/scripts/CTest2JUnit.xsl Testing/`head -n 1 < Testing/TAG`/*.xml > JUnitTestResults.xml
-    - if [ -s ctestErrors.log ] ; then
-      echo "Error during running ctest";
-      exit 1;
-      fi
-    - cd ..
-  artifacts:
-    reports:
-      junit: $BUILD_DIR/JUnitTestResults.xml
-    paths:
-      - $BUILD_DIR/Testing
-      - $BUILD_DIR/tests
-    when: always
-    expire_in: 1 week
-
-.gromacs:base:regressiontest:
-  extends:
-    - .variables:default
-  variables:
-    KUBERNETES_CPU_LIMIT: 4
-    KUBERNETES_CPU_REQUEST: 4
-    KUBERNETES_MEMORY_REQUEST: 4Gi
-    REGRESSIONTEST_TOTAL_RANK_NUMBER: 4
-    REGRESSIONTEST_OMP_RANK_NUMBER: 2
-    REGRESSIONTEST_PME_RANK_NUMBER: 1
-    REGRESSIONTEST_MPI_RUN_COMMAND: ""
-    REGRESSIONTEST_DOUBLE: ""
-    REGRESSIONTEST_PARALLEL: "-nt"
-  stage: test
-  cache: {}
-  retry:
-    max: 1
-  script:
-    - export LSAN_OPTIONS="suppressions=$CI_PROJECT_DIR/admin/lsan-suppressions.txt:print_suppressions=0"
-    - export ASAN_OPTIONS="check_initialization_order=1:detect_invalid_pointer_pairs=1:strict_init_order=true:strict_string_checks=true:detect_stack_use_after_return=true"
-    # Needed to run MPI enabled code in the docker images, until we set up different users
-    - export OMPI_ALLOW_RUN_AS_ROOT=1
-    - export OMPI_ALLOW_RUN_AS_ROOT_CONFIRM=1
-    - tar xzf gmx-regressiontests.tar.gz
-    - source $INSTALL_DIR/bin/GMXRC
-    - cd regressiontests
-    - perl gmxtest.pl $REGRESSIONTEST_PARALLEL $REGRESSIONTEST_TOTAL_RANK_NUMBER -ntomp $REGRESSIONTEST_OMP_RANK_NUMBER -npme $REGRESSIONTEST_PME_RANK_NUMBER $REGRESSIONTEST_DOUBLE $REGRESSIONTEST_MPI_RUN_COMMAND -xml all
-  artifacts:
-    paths:
-      - regressiontests/gmxtest.xml
-    when: always
-    expire_in: 1 week
-
-gromacs:gcc-10:test:
-  extends:
-    - .gromacs:base:test
-    - .rules:merge-requests
-  image: ${CI_REGISTRY}/gromacs/gromacs/ci-ubuntu-20.04-gcc-10
-  variables:
-    CMAKE: /usr/local/cmake-3.13.0/bin/cmake
-    KUBERNETES_EXTENDED_RESOURCE_NAME: "amd.com/gpu"
-    KUBERNETES_EXTENDED_RESOURCE_LIMIT: 1
-    LD_LIBRARY_PATH: "/opt/rocm-3.5.0/opencl/lib"
-  tags:
-    - k8s-scilifelab
-  needs:
-    - job: gromacs:gcc-10:build
-
-gromacs:clang-8-cuda-10.0:test:
-  extends:
-    - .gromacs:base:test
-    - .rules:post-merge-acceptance
-  image: ${CI_REGISTRY}/gromacs/gromacs/ci-ubuntu-18.04-llvm-8-cuda-10.0
-  variables:
-    CMAKE: /usr/local/cmake-3.13.0/bin/cmake
-    KUBERNETES_EXTENDED_RESOURCE_NAME: "nvidia.com/gpu"
-    KUBERNETES_EXTENDED_RESOURCE_LIMIT: 1
-  tags:
-    - k8s-scilifelab
-  needs:
-    - job: gromacs:clang-8-cuda-10.0:build
-
-gromacs:gcc-7-cuda-10.2:test:
-  extends:
-    - .gromacs:base:test
-    - .rules:merge-requests
-  image: ${CI_REGISTRY}/gromacs/gromacs/ci-ubuntu-18.04-gcc-7-cuda-10.2
-  variables:
-    CMAKE: /usr/local/cmake-3.15.7/bin/cmake
-    KUBERNETES_EXTENDED_RESOURCE_NAME: "nvidia.com/gpu"
-    KUBERNETES_EXTENDED_RESOURCE_LIMIT: 1
-  tags:
-    - k8s-scilifelab
-  needs:
-    - job: gromacs:gcc-7-cuda-10.2:build
-
-gromacs:gcc-8-cuda-10.2:test-gpucommupd:
-  extends:
-    - .gromacs:base:test
-    - .rules:post-merge-acceptance
-  image: ${CI_REGISTRY}/gromacs/gromacs/ci-ubuntu-18.04-gcc-7-cuda-10.2
-  variables:
-    CMAKE: /usr/local/cmake-3.15.7/bin/cmake
-    KUBERNETES_EXTENDED_RESOURCE_NAME: "nvidia.com/gpu"
-    KUBERNETES_EXTENDED_RESOURCE_LIMIT: 1
-    GMX_GPU_DD_COMMS: 1
-    GMX_GPU_PME_PP_COMMS: 1
-    GMX_FORCE_UPDATE_DEFAULT_GPU: 1
-  tags:
-    - k8s-scilifelab
-  needs:
-    - job: gromacs:gcc-7-cuda-10.2:build
-
-gromacs:clang-8:test:
-  extends:
-    - .gromacs:base:test
-    - .rules:merge-requests
-  image: ${CI_REGISTRY}/gromacs/gromacs/ci-ubuntu-18.04-llvm-8-cuda-10.0
-  needs:
-    - job: gromacs:clang-8:build
-
-gromacs:clang-TSAN:test:
-  extends:
-    - .gromacs:base:test
-    - .rules:post-merge-acceptance
-  image: ${CI_REGISTRY}/gromacs/gromacs/ci-ubuntu-18.04-llvm-8-tsan
-  variables:
-    CMAKE: /usr/local/cmake-3.13.0/bin/cmake
-  needs:
-    - job: gromacs:clang-TSAN:build
-
-gromacs:icc-2021.1:test:
-  extends:
-    - .gromacs:base:test
-    - .use-icc-oneapi:base
-    - .rules:post-merge-acceptance
-  image: ${CI_REGISTRY}/gromacs/gromacs/ci-ubuntu-18.04-gcc-7-oneapi-2021.1.1
-  variables:
-    CMAKE: /usr/local/cmake-3.17.2/bin/cmake
-  needs:
-    - job: gromacs:icc-2021.1:build
-
-gromacs:clang-ASAN:test:
-  extends:
-    - .gromacs:base:test
-    - .use-clang:base
-    - .rules:merge-requests
-  image: ${CI_REGISTRY}/gromacs/gromacs/ci-ubuntu-18.04-llvm-8-tsan
-  variables:
-    CMAKE: /usr/local/cmake-3.13.0/bin/cmake
-    CTEST_RUN_MODE: "ExperimentalMemCheck"
-  tags:
-    - k8s-scilifelab
-  needs:
-    - job: gromacs:clang-ASAN:build
-
-gromacs:clang-UBSAN:test:
-  extends:
-    - .gromacs:base:test
-    - .use-clang:base
-    - .rules:post-merge-acceptance
-  image: ${CI_REGISTRY}/gromacs/gromacs/ci-ubuntu-18.04-llvm-8-tsan
-  variables:
-    CMAKE: /usr/local/cmake-3.13.0/bin/cmake
-  tags:
-    - k8s-scilifelab
-  needs:
-    - job: gromacs:clang-UBSAN:build
-
-gromacs:oneapi-2021.1.1-opencl:test:
-  extends:
-    - .gromacs:base:test
-    - .use-oneapi:base
-    - .rules:merge-requests
-  image: ${CI_REGISTRY}/gromacs/gromacs/ci-ubuntu-18.04-gcc-7-oneapi-2021.1.1
-  variables:
-    CMAKE: /usr/local/cmake-3.17.2/bin/cmake
-  needs:
-    - job: gromacs:oneapi-2021.1.1-opencl:build
-
-gromacs:oneapi-2021.1.1-sycl:test:
-  extends:
-    - .gromacs:base:test
-    - .use-oneapi:base
-    - .rules:post-merge-acceptance
-  image: ${CI_REGISTRY}/gromacs/gromacs/ci-ubuntu-18.04-gcc-7-oneapi-2021.1.1
-  variables:
-    CMAKE: /usr/local/cmake-3.17.2/bin/cmake
-  needs:
-    - job: gromacs:oneapi-2021.1.1-sycl:build
-
-gromacs:clang-9-mpi:test:
-  extends:
-    - .gromacs:base:test
-    - .rules:merge-requests
-  image: ${CI_REGISTRY}/gromacs/gromacs/ci-ubuntu-18.04-llvm-9
-  variables:
-    CMAKE: /usr/local/cmake-3.15.7/bin/cmake
-  tags:
-    - k8s-scilifelab
-  needs:
-    - job: gromacs:clang-9-mpi:build
-
-gromacs:gcc-10:regressiontest:
-  extends:
-    - .gromacs:base:regressiontest
-    - .rules:post-merge-acceptance
-  image: ${CI_REGISTRY}/gromacs/gromacs/ci-ubuntu-20.04-gcc-10
-  variables:
-    CMAKE: /usr/local/cmake-3.13.0/bin/cmake
-    KUBERNETES_EXTENDED_RESOURCE_NAME: "amd.com/gpu"
-    KUBERNETES_EXTENDED_RESOURCE_LIMIT: 1
-    REGRESSIONTEST_PME_RANK_NUMBER: 0
-    REGRESSIONTEST_TOTAL_RANK_NUMBER: 2
-    REGRESSIONTEST_OMP_RANK_NUMBER: 1
-    LD_LIBRARY_PATH: "/opt/rocm-3.5.0/opencl/lib"
-  tags:
-    - k8s-scilifelab
-  needs:
-    - job: gromacs:gcc-10:build
-    - job: regressiontests:prepare
-
-gromacs:clang-8-cuda-10.0:regressiontest:
-  extends:
-    - .gromacs:base:regressiontest
-    - .rules:post-merge-acceptance
-  image: ${CI_REGISTRY}/gromacs/gromacs/ci-ubuntu-18.04-llvm-8-cuda-10.0
-  variables:
-    CMAKE: /usr/local/cmake-3.13.0/bin/cmake
-    KUBERNETES_EXTENDED_RESOURCE_NAME: "nvidia.com/gpu"
-    KUBERNETES_EXTENDED_RESOURCE_LIMIT: 1
-    REGRESSIONTEST_PME_RANK_NUMBER: 0
-    REGRESSIONTEST_TOTAL_RANK_NUMBER: 2
-    REGRESSIONTEST_OMP_RANK_NUMBER: 1
-  tags:
-    - k8s-scilifelab
-  needs:
-    - job: gromacs:clang-8-cuda-10.0:build
-    - job: regressiontests:prepare
-
-
-gromacs:gcc-7-cuda-10.2:regressiontest:
-  extends:
-    - .gromacs:base:regressiontest
-    - .rules:merge-requests
-  image: ${CI_REGISTRY}/gromacs/gromacs/ci-ubuntu-18.04-gcc-7-cuda-10.2
-  variables:
-    CMAKE: /usr/local/cmake-3.15.7/bin/cmake
-    KUBERNETES_EXTENDED_RESOURCE_NAME: "nvidia.com/gpu"
-    KUBERNETES_EXTENDED_RESOURCE_LIMIT: 1
-    REGRESSIONTEST_PME_RANK_NUMBER: 0
-    REGRESSIONTEST_TOTAL_RANK_NUMBER: 2
-    REGRESSIONTEST_OMP_RANK_NUMBER: 1
-  tags:
-    - k8s-scilifelab
-  needs:
-    - job: gromacs:gcc-7-cuda-10.2:build
-    - job: regressiontests:prepare
-
-gromacs:gcc-7-cuda-10.2:regressiontest-gpucommupd-tMPI:
-  extends:
-    - .gromacs:base:regressiontest
-    - .rules:post-merge-acceptance
-  image: ${CI_REGISTRY}/gromacs/gromacs/ci-ubuntu-18.04-gcc-7-cuda-10.2
-  variables:
-    CMAKE: /usr/local/cmake-3.15.7/bin/cmake
-    KUBERNETES_EXTENDED_RESOURCE_NAME: "nvidia.com/gpu"
-    KUBERNETES_EXTENDED_RESOURCE_LIMIT: 2
-    REGRESSIONTEST_PME_RANK_NUMBER: 0
-    REGRESSIONTEST_TOTAL_RANK_NUMBER: 4
-    REGRESSIONTEST_OMP_RANK_NUMBER: 1
-    GMX_GPU_DD_COMMS: 1
-    GMX_GPU_PME_PP_COMMS: 1
-    GMX_FORCE_UPDATE_DEFAULT_GPU: 1
-  tags:
-    - k8s-scilifelab
-  needs:
-    - job: gromacs:gcc-7-cuda-10.2:build
-    - job: regressiontests:prepare
-  artifacts:
-    paths:
-      - regressiontests
-    when: always
-    expire_in: 1 week
-
-gromacs:gcc-7-cuda-10.2:regressiontest-upd-tMPI:
-  extends:
-    - .gromacs:base:regressiontest
-    - .rules:post-merge-acceptance
-  image: ${CI_REGISTRY}/gromacs/gromacs/ci-ubuntu-18.04-gcc-7-cuda-10.2
-  variables:
-    KUBERNETES_EXTENDED_RESOURCE_NAME: "nvidia.com/gpu"
-    KUBERNETES_EXTENDED_RESOURCE_LIMIT: 2
-    REGRESSIONTEST_PME_RANK_NUMBER: 0
-    REGRESSIONTEST_TOTAL_RANK_NUMBER: 4
-    REGRESSIONTEST_OMP_RANK_NUMBER: 1
-    GMX_FORCE_UPDATE_DEFAULT_GPU: 1
-  tags:
-    - k8s-scilifelab
-  needs:
-    - job: gromacs:gcc-7-cuda-10.2:build
-    - job: regressiontests:prepare
-  artifacts:
-    paths:
-      - regressiontests
-    when: always
-    expire_in: 1 week
-
-gromacs:gcc-8-cuda-11.0:regressiontest-gpucommupd-MPI:
-  extends:
-    - .gromacs:base:regressiontest
-    - .rules:post-merge-acceptance
-  image: ${CI_REGISTRY}/gromacs/gromacs/ci-ubuntu-18.04-gcc-8-cuda-11.0
-  variables:
-    CMAKE: /usr/local/cmake-3.15.7/bin/cmake
-    KUBERNETES_EXTENDED_RESOURCE_NAME: "nvidia.com/gpu"
-    KUBERNETES_EXTENDED_RESOURCE_LIMIT: 2
-    REGRESSIONTEST_PME_RANK_NUMBER: 0
-    REGRESSIONTEST_TOTAL_RANK_NUMBER: 4
-    REGRESSIONTEST_OMP_RANK_NUMBER: 1
-    REGRESSIONTEST_PARALLEL: "-np"
-    GMX_GPU_DD_COMMS: 1  
-    GMX_GPU_PME_PP_COMMS: 1
-    GMX_FORCE_UPDATE_DEFAULT_GPU: 1
-  tags:
-    - k8s-scilifelab
-  needs:
-    - job: gromacs:gcc-8-cuda-11.0:buildMPI
-    - job: regressiontests:prepare
-  artifacts:
-    paths:
-      - regressiontests
-    when: always
-    expire_in: 1 week
-
-gromacs:clang-8:regressiontest:
-  extends:
-    - .gromacs:base:regressiontest
-    - .rules:merge-requests
-  image: ${CI_REGISTRY}/gromacs/gromacs/ci-ubuntu-18.04-llvm-8-cuda-10.0
-  tags:
-    - k8s-scilifelab
-  needs:
-    - job: gromacs:clang-8:build
-    - job: regressiontests:prepare
-
-gromacs:clang-TSAN:regressiontest:
-  extends:
-    - .gromacs:base:regressiontest
-    - .rules:post-merge-acceptance
-  image: ${CI_REGISTRY}/gromacs/gromacs/ci-ubuntu-18.04-llvm-8-tsan
-  variables:
-    CMAKE: /usr/local/cmake-3.13.0/bin/cmake
-  tags:
-    - k8s-scilifelab
-  needs:
-    - job: gromacs:clang-TSAN:build
-    - job: regressiontests:prepare
-
-gromacs:icc-2021.1:regressiontest:
-  extends:
-    - .gromacs:base:regressiontest
-    - .use-icc-oneapi:base
-    - .rules:post-merge-acceptance
-  image: ${CI_REGISTRY}/gromacs/gromacs/ci-ubuntu-18.04-gcc-7-oneapi-2021.1.1
-  variables:
-    CMAKE: /usr/local/cmake-3.17.2/bin/cmake
-  needs:
-    - job: gromacs:icc-2021.1:build
-    - job: regressiontests:prepare
-
-gromacs:clang-ASAN:regressiontest:
-  extends:
-    - .gromacs:base:regressiontest
-    - .use-clang:base
-    - .rules:merge-requests
-  image: ${CI_REGISTRY}/gromacs/gromacs/ci-ubuntu-18.04-llvm-8-tsan
-  variables:
-    CMAKE: /usr/local/cmake-3.13.0/bin/cmake
-  tags:
-    - k8s-scilifelab
-  needs:
-    - job: gromacs:clang-ASAN:build
-    - job: regressiontests:prepare
-
-gromacs:clang-9:regressiontest:
-  extends:
-    - .gromacs:base:regressiontest
-    - .rules:merge-requests
-  image: ${CI_REGISTRY}/gromacs/gromacs/ci-ubuntu-18.04-llvm-9
-  variables:
-    CMAKE: /usr/local/cmake-3.15.7/bin/cmake
-    REGRESSIONTEST_DOUBLE: "-double"
-    REGRESSIONTEST_PARALLEL: "-np"
-  tags:
-    - k8s-scilifelab
-  needs:
-    - job: gromacs:clang-9-mpi:build
-    - job: regressiontests:prepare
-
-gromacs:oneapi-2021.1.1-opencl:regressiontest:
-  extends:
-    - .gromacs:base:regressiontest
-    - .use-oneapi:base
-    - .rules:merge-requests
-  image: ${CI_REGISTRY}/gromacs/gromacs/ci-ubuntu-18.04-gcc-7-oneapi-2021.1.1
-  variables:
-    CMAKE: /usr/local/cmake-3.17.2/bin/cmake
-  needs:
-    - job: gromacs:oneapi-2021.1.1-opencl:build
-    - job: regressiontests:prepare
-
-gromacs:oneapi-2021.1.1-sycl:regressiontest:
-  extends:
-    - .gromacs:base:regressiontest
-    - .use-oneapi:base
-    - .rules:post-merge-acceptance
-  image: ${CI_REGISTRY}/gromacs/gromacs/ci-ubuntu-18.04-gcc-7-oneapi-2021.1.1
-  variables:
-    CMAKE: /usr/local/cmake-3.17.2/bin/cmake
-  needs:
-    - job: gromacs:oneapi-2021.1.1-sycl:build
-    - job: regressiontests:prepare
-
-gromacs:gcc-8-cuda-11.0:release:test:
-  extends:
-    - .gromacs:base:test
-    - .rules:nightly-only-for-release
-  stage: release-tests
-  image: ${CI_REGISTRY}/gromacs/gromacs/ci-ubuntu-18.04-gcc-8-cuda-11.0
-  variables:
-    CMAKE: /usr/local/cmake-3.15.7/bin/cmake
-    KUBERNETES_EXTENDED_RESOURCE_NAME: "nvidia.com/gpu"
-    KUBERNETES_EXTENDED_RESOURCE_LIMIT: 1
-    BUILD_DIR: release-builds-gcc
-  tags:
-    - k8s-scilifelab
-  needs:
-    - job: gromacs:gcc-8-cuda-11.0:release:configure
-    - job: gromacs:gcc-8-cuda-11.0:release:build
-
-gromacs:gcc-9:release:test:
-  extends:
-    - .gromacs:base:test
-    - .rules:nightly-only-for-release
-  stage: release-tests
-  image: ${CI_REGISTRY}/gromacs/gromacs/ci-ubuntu-18.04-gcc-9
-  variables:
-    CMAKE: /usr/local/cmake-3.13.0/bin/cmake
-    BUILD_DIR: release-builds-gcc
-    KUBERNETES_EXTENDED_RESOURCE_NAME: "amd.com/gpu"
-    KUBERNETES_EXTENDED_RESOURCE_LIMIT: 1
-    LD_LIBRARY_PATH: "/opt/rocm-3.5.0/opencl/lib"
-  tags:
-    - k8s-scilifelab
-  needs:
-    - job: gromacs:gcc-9:release:configure
-    - job: gromacs:gcc-9:release:build
-
-gromacs:clang-9:release:test:
-  extends:
-    - .gromacs:base:test
-    - .rules:nightly-only-for-release
-  stage: release-tests
-  image: ${CI_REGISTRY}/gromacs/gromacs/ci-ubuntu-18.04-llvm-9
-  variables:
-    CMAKE: /usr/local/cmake-3.15.7/bin/cmake
-    BUILD_DIR: release-builds-clang
-  needs:
-    - job: gromacs:clang-9:release:configure
-    - job: gromacs:clang-9:release:build
-
-gromacs:clang-8-cuda-10.1:release:test:
-  extends:
-    - .gromacs:base:test
-    - .rules:nightly-only-for-release
-  stage: release-tests
-  image: ${CI_REGISTRY}/gromacs/gromacs/ci-ubuntu-18.04-llvm-8-cuda-10.1
-  variables:
-    KUBERNETES_EXTENDED_RESOURCE_NAME: "nvidia.com/gpu"
-    KUBERNETES_EXTENDED_RESOURCE_LIMIT: 1
-    BUILD_DIR: release-builds-clang
-  tags:
-    - k8s-scilifelab
-  needs:
-    - job: gromacs:clang-8-cuda-10.1:release:configure
-    - job: gromacs:clang-8-cuda-10.1:release:build
-
-gromacs:oneapi-2021.1.1-opencl:release:test:
-  extends:
-    - .gromacs:base:test
-    - .use-oneapi:base
-    - .rules:nightly-only-for-release
-  stage: release-tests
-  image: ${CI_REGISTRY}/gromacs/gromacs/ci-ubuntu-18.04-gcc-7-oneapi-2021.1.1
-  variables:
-    CMAKE: /usr/local/cmake-3.17.2/bin/cmake
-    BUILD_DIR: release-builds-oneapi
-  needs:
-    - job: gromacs:oneapi-2021.1.1-opencl:release:configure
-    - job: gromacs:oneapi-2021.1.1-opencl:release:build
-
-gromacs:gcc-9:release:regressiontest:
-  extends:
-    - .gromacs:base:regressiontest
-    - .rules:nightly-only-for-release
-  stage: release-tests
-  image: ${CI_REGISTRY}/gromacs/gromacs/ci-ubuntu-18.04-gcc-9
-  variables:
-    CMAKE: /usr/local/cmake-3.13.0/bin/cmake
-    BUILD_DIR: release-builds-gcc
-    KUBERNETES_EXTENDED_RESOURCE_NAME: "amd.com/gpu"
-    KUBERNETES_EXTENDED_RESOURCE_LIMIT: 1
-    LD_LIBRARY_PATH: "/opt/rocm-3.5.0/opencl/lib"
-  tags:
-    - k8s-scilifelab
-  needs:
-    - job: gromacs:gcc-9:release:build
-    - job: regressiontests:package
-
-gromacs:gcc-8-cuda-11.0:release:regressiontest:
-  extends:
-    - .gromacs:base:regressiontest
-    - .rules:nightly-only-for-release
-  stage: release-tests
-  image: ${CI_REGISTRY}/gromacs/gromacs/ci-ubuntu-18.04-gcc-8-cuda-11.0
-  variables:
-    CMAKE: /usr/local/cmake-3.15.7/bin/cmake
-    BUILD_DIR: release-builds-gcc
-    KUBERNETES_EXTENDED_RESOURCE_NAME: "nvidia.com/gpu"
-    KUBERNETES_EXTENDED_RESOURCE_LIMIT: 1
-    REGRESSIONTEST_PME_RANK_NUMBER: 0
-    REGRESSIONTEST_TOTAL_RANK_NUMBER: 2
-    REGRESSIONTEST_OMP_RANK_NUMBER: 1
-    REGRESSIONTEST_PARALLEL: "-np"
-  tags:
-    - k8s-scilifelab
-  needs:
-    - job: gromacs:gcc-8-cuda-11.0:release:build
-    - job: regressiontests:package
-
-gromacs:clang-9:release:regressiontest:
-  extends:
-    - .gromacs:base:regressiontest
-    - .rules:nightly-only-for-release
-  stage: release-tests
-  image: ${CI_REGISTRY}/gromacs/gromacs/ci-ubuntu-18.04-llvm-9
-  variables:
-    CMAKE: /usr/local/cmake-3.15.7/bin/cmake
-    BUILD_DIR: release-builds-clang
-    REGRESSIONTEST_DOUBLE: "-double"
-    REGRESSIONTEST_PARALLEL: "-np"
-  tags:
-    - k8s-scilifelab
-  needs:
-    - job: gromacs:clang-9:release:build
-    - job: regressiontests:package
-
-gromacs:clang-8-cuda-10.1:release:regressiontest:
-  extends:
-    - .gromacs:base:regressiontest
-    - .rules:nightly-only-for-release
-  stage: release-tests
-  image: ${CI_REGISTRY}/gromacs/gromacs/ci-ubuntu-18.04-llvm-8-cuda-10.1
-  variables:
-    BUILD_DIR: release-builds-clang
-    KUBERNETES_EXTENDED_RESOURCE_NAME: "nvidia.com/gpu"
-    KUBERNETES_EXTENDED_RESOURCE_LIMIT: 1
-    REGRESSIONTEST_PME_RANK_NUMBER: 0
-    REGRESSIONTEST_TOTAL_RANK_NUMBER: 2
-    REGRESSIONTEST_OMP_RANK_NUMBER: 1
-  tags:
-    - k8s-scilifelab
-  needs:
-    - job: gromacs:clang-8-cuda-10.1:release:build
-    - job: regressiontests:package
-
-gromacs:oneapi-2021.1.1-opencl:release:regressiontest:
-  extends:
-    - .gromacs:base:regressiontest
-    - .use-oneapi:base
-    - .rules:nightly-only-for-release
-  stage: release-tests
-  image: ${CI_REGISTRY}/gromacs/gromacs/ci-ubuntu-18.04-gcc-7-oneapi-2021.1.1
-  variables:
-    CMAKE: /usr/local/cmake-3.17.2/bin/cmake
-    BUILD_DIR: release-builds-oneapi
-    REGRESSIONTEST_PME_RANK_NUMBER: 0
-    REGRESSIONTEST_TOTAL_RANK_NUMBER: 2
-    REGRESSIONTEST_OMP_RANK_NUMBER: 1
-  needs:
-    - job: gromacs:oneapi-2021.1.1-opencl:release:build
-    - job: regressiontests:package
-=======
-    expire_in: 1 week
->>>>>>> 044f85d9
+    expire_in: 1 week