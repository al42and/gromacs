--- conflicted
+++ resolved
@@ -56,13 +56,7 @@
     - !reference [.rules:merge-requests, rules]
   image: ${CI_REGISTRY}/gromacs/gromacs/ci-ubuntu-20.04-gcc-9-cuda-11.0.3
   variables:
-<<<<<<< HEAD
     CMAKE: /usr/local/cmake-3.21.2/bin/cmake
-    KUBERNETES_EXTENDED_RESOURCE_NAME: "nvidia.com/gpu"
-    KUBERNETES_EXTENDED_RESOURCE_LIMIT: 1
-=======
-    CMAKE: /usr/local/cmake-3.18.4/bin/cmake
->>>>>>> 81b46c78
     GMX_TEST_LABELS: "QuickGpuTest|SlowGpuTest"
     GPU_VENDOR: "NVIDIA"
     GPU_COUNT: 1
@@ -79,13 +73,7 @@
     - !reference [.rules:post-merge-acceptance, rules]
   image: ${CI_REGISTRY}/gromacs/gromacs/ci-ubuntu-20.04-gcc-9-cuda-11.0.3
   variables:
-<<<<<<< HEAD
     CMAKE: /usr/local/cmake-3.21.2/bin/cmake
-    KUBERNETES_EXTENDED_RESOURCE_NAME: "nvidia.com/gpu"
-    KUBERNETES_EXTENDED_RESOURCE_LIMIT: 1
-=======
-    CMAKE: /usr/local/cmake-3.18.4/bin/cmake
->>>>>>> 81b46c78
     GMX_TEST_LABELS: "QuickGpuTest|SlowGpuTest"
     GPU_VENDOR: "NVIDIA"
     GPU_COUNT: 1
@@ -120,13 +108,7 @@
     - !reference [.rules:merge-requests, rules]
   image: ${CI_REGISTRY}/gromacs/gromacs/ci-ubuntu-20.04-gcc-9-cuda-11.0.3
   variables:
-<<<<<<< HEAD
     CMAKE: /usr/local/cmake-3.21.2/bin/cmake
-    KUBERNETES_EXTENDED_RESOURCE_NAME: "nvidia.com/gpu"
-    KUBERNETES_EXTENDED_RESOURCE_LIMIT: 1
-=======
-    CMAKE: /usr/local/cmake-3.18.4/bin/cmake
->>>>>>> 81b46c78
     REGRESSIONTEST_PME_RANK_NUMBER: 0
     REGRESSIONTEST_TOTAL_RANK_NUMBER: 2
     REGRESSIONTEST_OMP_RANK_NUMBER: 1
@@ -146,13 +128,7 @@
     - !reference [.rules:post-merge-acceptance, rules]
   image: ${CI_REGISTRY}/gromacs/gromacs/ci-ubuntu-20.04-gcc-9-cuda-11.0.3
   variables:
-<<<<<<< HEAD
     CMAKE: /usr/local/cmake-3.21.2/bin/cmake
-    KUBERNETES_EXTENDED_RESOURCE_NAME: "nvidia.com/gpu"
-    KUBERNETES_EXTENDED_RESOURCE_LIMIT: 2
-=======
-    CMAKE: /usr/local/cmake-3.18.4/bin/cmake
->>>>>>> 81b46c78
     REGRESSIONTEST_PME_RANK_NUMBER: 0
     REGRESSIONTEST_TOTAL_RANK_NUMBER: 4
     REGRESSIONTEST_OMP_RANK_NUMBER: 1
