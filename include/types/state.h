--- conflicted
+++ resolved
@@ -49,40 +49,25 @@
  * Currently the random seeds for SD and BD are missing.
  */
 
-<<<<<<< HEAD
-/* for now, define the default number of NH chains here -- can be adjusted in the mdp*/
-=======
 /* for now, define the length of the NH chains here */
->>>>>>> e4779c72
 #define NHCHAINLENGTH 5
 
 /* These enums are used in flags as (1<<est...).
  * The order of these enums should not be changed,
  * since that affects the checkpoint (.cpt) file format.
  */
-<<<<<<< HEAD
-  enum { estLAMBDA, estFEPSTATE,
+  enum { estLAMBDA,
 	 estBOX, estBOX_REL, estBOXV, estPRES_PREV, estNH_XI,  estTC_INT,
 	 estX,   estV,       estSDX,  estCGP,       estLD_RNG, estLD_RNGI,
 	 estDISRE_INITF, estDISRE_RM3TAV,
 	 estORIRE_INITF, estORIRE_DTAV,
-	 estVIR_PREV, estNH_VXI, estVETA, estVOL0, estNHPRES_XI, estNHPRES_VXI,
+	 estSVIR_PREV, estNH_VXI, estVETA, estVOL0, estNHPRES_XI, estNHPRES_VXI, estFVIR_PREV,
+	 estFEPSTATE, 
 	 estNR };
 
-#define EST_DISTR(e) (!(((e) >= estLAMBDA && (e) <= estTC_INT) || ((e) >= estVIR_PREV && (e) <= estNHPRES_VXI)))
-=======
-enum { estLAMBDA,
-       estBOX, estBOX_REL, estBOXV, estPRES_PREV, estNH_XI,  estTC_INT,
-       estX,   estV,       estSDX,  estCGP,       estLD_RNG, estLD_RNGI,
-       estDISRE_INITF, estDISRE_RM3TAV,
-       estORIRE_INITF, estORIRE_DTAV,
-       estSVIR_PREV, estNH_VXI, estVETA, estVOL0, estNHPRES_XI, estNHPRES_VXI,estFVIR_PREV,
-       estNR };
+#define EST_DISTR(e) (!(((e) >= estLAMBDA && (e) <= estTC_INT) || ((e) >= estSVIR_PREV && (e) <= estFEPSTATE)))
 
-#define EST_DISTR(e) (!(((e) >= estLAMBDA && (e) <= estTC_INT) || ((e) >= estSVIR_PREV && (e) <= estFVIR_PREV)))
->>>>>>> e4779c72
-
-/* The names of the state entries, defined in src/gmxib/checkpoint.c */
+/* The names of the state entries, defined in src/gmxlib/checkpoint.c */
 extern const char *est_names[estNR];
 
 typedef struct
@@ -134,38 +119,22 @@
   int           natoms;
   int           ngtc;
   int           nnhpres;
-<<<<<<< HEAD
   int           nhchainlength; /* number of nose-hoover chains               */
   int           nrng;
   int           nrngi;
   int           flags;  /* Flags telling which entries are present      */
   int           fep_state; /* which FEP state we are in                 */
   real          *lambda; /* lambda vector                               */
-=======
-  int           nhchainlength; /* length of each nose-hoover chain      */
-  int           nrng;
-  int           nrngi;
-  int           flags;  /* Flags telling which entries are present      */
-  real          lambda; /* the free energy switching parameter          */
->>>>>>> e4779c72
   matrix 	box;    /* box vector coordinates                      	*/
   matrix     	box_rel; /* Relitaive box vectors to preserve shape    	*/
   matrix 	boxv;   /* box velocitites for Parrinello-Rahman pcoupl */
   matrix        pres_prev; /* Pressure of the previous step for pcoupl  */
-<<<<<<< HEAD
-  matrix        vir_prev; /* Pressure of the previous step for pcoupl   */
-  double        *nosehoover_xi;  /* for Nose-Hoover tcoupl (ngtc)       */
-  double        *nosehoover_vxi; /* for N-H tcoupl (ngtc)               */
-  double        *nhpres_xi;  /* for Nose-Hoover t-coupling for barostat */
-  double        *nhpres_vxi; /* for Nose-Hoover t-coupling for barostat */
-=======
   matrix        svir_prev; /* Shake virial for previous step for pcoupl */
   matrix        fvir_prev; /* Force virial of the previous step for pcoupl  */
   double        *nosehoover_xi;  /* for Nose-Hoover tcoupl (ngtc)       */
   double        *nosehoover_vxi; /* for N-H tcoupl (ngtc)               */
   double        *nhpres_xi;  /* for Nose-Hoover pcoupl for barostat     */
   double        *nhpres_vxi; /* for Nose-Hoover pcoupl for barostat     */
->>>>>>> e4779c72
   double        *therm_integral; /* for N-H/V-rescale tcoupl (ngtc)     */
   real          veta; /* trotter based isotropic P-coupling             */
   real          vol0; /* initial volume,required for computing NPT conserverd quantity */
