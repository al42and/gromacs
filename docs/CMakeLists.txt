#
# This file is part of the GROMACS molecular simulation package.
#
# Copyright (c) 2014,2015,2016,2017,2018, by the GROMACS development team, led by
# Mark Abraham, David van der Spoel, Berk Hess, and Erik Lindahl,
# and including many others, as listed in the AUTHORS file in the
# top-level source directory and at http://www.gromacs.org.
#
# GROMACS is free software; you can redistribute it and/or
# modify it under the terms of the GNU Lesser General Public License
# as published by the Free Software Foundation; either version 2.1
# of the License, or (at your option) any later version.
#
# GROMACS is distributed in the hope that it will be useful,
# but WITHOUT ANY WARRANTY; without even the implied warranty of
# MERCHANTABILITY or FITNESS FOR A PARTICULAR PURPOSE.  See the GNU
# Lesser General Public License for more details.
#
# You should have received a copy of the GNU Lesser General Public
# License along with GROMACS; if not, see
# http://www.gnu.org/licenses, or write to the Free Software Foundation,
# Inc., 51 Franklin Street, Fifth Floor, Boston, MA  02110-1301  USA.
#
# If you want to redistribute modifications to GROMACS, please
# consider that scientific software is very special. Version
# control is crucial - bugs must be traceable. We will be happy to
# consider code for inclusion in the official distribution, but
# derived work must not be called official GROMACS. Details are found
# in the README & COPYING files - if they are missing, get the
# official version at http://www.gromacs.org.
#
# To help us fund GROMACS development, we humbly ask that you cite
# the research papers on the package. Check out http://www.gromacs.org.

# This directory provides a unified place for building all kinds of
# GROMACS documentation. This includes some "static" content (Doxygen
# code documentation, reference manual, install guide, old online HTML
# images), and content generated from the gmx program for the various
# tools (man and HTML pages). It also provides the "webpage" target,
# that combines all of the above (except man pages in man format) into
# a form suitable for automated deployment to the GROMACS website. It
# also provides the INSTALL file for the tarball.
#
# The webpage is mostly built by Sphinx.  Variable values for Sphinx
# substitutions are configured by CMake (for things like version numbers),
# using gmx_configure_version_file().  This happens during build time instead
# of configure time, because 1) some of the version variables are only
# available during build time, and 2) we don't want to do all the Sphinx setup
# during configuration to save some time when not building the content.
# All the generated values get put into conf-vars.py (generated from
# conf-vars.py.cmakein), which in turn is included by the Sphinx configuration
# file conf.py.

set(SOURCE_MD5SUM "unknown" CACHE STRING
    "MD5 sum of the source tarball, normally used only for the pre-release webpage build")
# REGRESSIONTEST_MD5SUM is set in cmake/gmxVersionInfo.cmake because it is used also in tests/CMakeLists.txt
mark_as_advanced(SOURCE_MD5SUM)

set(EXPECTED_DOXYGEN_VERSION 1.8.5)

set(EXPECTED_SPHINX_VERSION 1.6.1)

if (DEFINED PYTHON_EXECUTABLE)
    # Keep quiet on subsequent runs of cmake
    set(PythonInterp_FIND_QUIETLY ON)
endif()
find_package(PythonInterp 2.7)
find_package(Sphinx ${EXPECTED_SPHINX_VERSION} QUIET COMPONENTS pygments)

# Even if we aren't going to make the full webpage, set up to put all
# the documentation output in the same place, for convenience
set(HTML_OUTPUT_DIR "${CMAKE_CURRENT_BINARY_DIR}/html")
file(MAKE_DIRECTORY ${HTML_OUTPUT_DIR})

# Prepare directories for pdf/tex output
set(TEX_OUTPUT_DIR "${CMAKE_CURRENT_BINARY_DIR}/manual")
set(SPHINX_LATEX_FILE "${TEX_OUTPUT_DIR}/gromacs.tex")
file(MAKE_DIRECTORY ${TEX_OUTPUT_DIR})

# The directory from which man pages will be installed; if it remains
# empty, they will be silently skipped.
set(MAN_PAGE_DIR)
if (SOURCE_IS_SOURCE_DISTRIBUTION)
    # When building from the tarball, install the bundled man pages
    # (unless overridden).
    set(MAN_PAGE_DIR ${CMAKE_CURRENT_SOURCE_DIR})
endif()

add_subdirectory(doxygen)
if (SPHINX_FOUND)
    # We need to have all the Sphinx input files in a single directory, and
    # since some of them are generated, we copy everything into the build tree,
    # to this directory.
    set(SPHINX_INPUT_DIR ${CMAKE_CURRENT_BINARY_DIR}/sphinx-input)
    set(SPHINX_EXTENSION_PATH ${CMAKE_CURRENT_SOURCE_DIR})
    # As the manual build now depends also on Sphinx, the inclusion path needs
    # to be set after we know the basic information for Sphinx.
    add_subdirectory(manual)
    if (SOURCE_MD5SUM STREQUAL "unknown")
        # But for testing the webpage build (e.g. from the repo) we
        # need a default value.
        set(REGRESSIONTEST_MD5SUM_STRING "unknown")
    else()
        # The real build of the webpage happens from the tarball, and
        # this should be set to the matching MD5 sum.
        set(REGRESSIONTEST_MD5SUM_STRING "${REGRESSIONTEST_MD5SUM}")
    endif()
    # The reference manual still contains the individual sections from the
    # LaTeX document, with the files below grouped and annotated by chapter.
    set(REFERENCEMANUAL_SPHINX_FILES_GENERAL
        # Main index file, preface and introduction.
        reference-manual/index.rst
        reference-manual/preface.rst
        reference-manual/introduction.rst
        # Definitions and Units chapter
        reference-manual/definitions.rst
        # Topologies chapter
        reference-manual/topologies.rst
        reference-manual/topologies/particle-type.rst
        reference-manual/topologies/parameter-files.rst
        reference-manual/topologies/molecule-definition.rst
        reference-manual/topologies/constraint-algorithm-section.rst
        reference-manual/topologies/pdb2gmx-input-files.rst
        reference-manual/topologies/topology-file-formats.rst
        reference-manual/topologies/force-field-organization.rst
        # File formats chapter
        reference-manual/file-formats.rst
        # Run parameters and programs chapter
        reference-manual/run-parameters.rst
        # Implementation details chapter
        reference-manual/details.rst
        # Averages and fluctations chapter
        reference-manual/averages.rst
        # References
        reference-manual/references.rst
        # PNG formated plot files that don't need to be converted into PNG
        # for the web page.
        reference-manual/plots/peregrine.png
        reference-manual/plots/adress.png
        reference-manual/plots/plotje.png
        reference-manual/plots/xvgr.png
        )
    set(REFERENCEMANUAL_SPHINX_FILES_WITH_IMAGES
        # Algorithms chapter
        reference-manual/algorithms.rst
        reference-manual/algorithms/periodic-boundary-conditions.rst
        reference-manual/algorithms/group-concept.rst
        reference-manual/algorithms/molecular-dynamics.rst
        reference-manual/algorithms/shell-molecular-dynamics.rst
        reference-manual/algorithms/constraint-algorithms.rst
        reference-manual/algorithms/simulated-annealing.rst
        reference-manual/algorithms/stochastic-dynamics.rst
        reference-manual/algorithms/brownian-dynamics.rst
        reference-manual/algorithms/energy-minimization.rst
        reference-manual/algorithms/normal-mode-analysis.rst
        reference-manual/algorithms/free-energy-calculations.rst
        reference-manual/algorithms/replica-exchange.rst
        reference-manual/algorithms/essential-dynamics.rst
        reference-manual/algorithms/expanded-ensemble.rst
        reference-manual/algorithms/parallelization-domain-decomp.rst
        # Interaction functions and force fields chapter
        reference-manual/functions.rst
        reference-manual/functions/bonded-interactions.rst
        reference-manual/functions/force-field.rst
        reference-manual/functions/free-energy-interactions.rst
        reference-manual/functions/interaction-methods.rst
        reference-manual/functions/long-range-electrostatics.rst
        reference-manual/functions/long-range-vdw.rst
        reference-manual/functions/nonbonded-interactions.rst
        reference-manual/functions/polarization.rst
        reference-manual/functions/restraints.rst
        # Special topics chapter
        reference-manual/special.rst
        reference-manual/special/free-energy-implementation.rst
        reference-manual/special/pulling.rst
        reference-manual/special/awh.rst
        reference-manual/special/enforced-rotation.rst
        reference-manual/special/electric-fields.rst
        reference-manual/special/comp-electrophys.rst
        reference-manual/special/free-energy-pmf.rst
        reference-manual/special/remove-fast-dgf.rst
        reference-manual/special/viscosity-calculation.rst
        reference-manual/special/tabulated-interaction-functions.rst
        reference-manual/special/qmmm.rst
        reference-manual/special/vmd-imd.rst
        reference-manual/special/membrane-embedding.rst
        # Analysis chapter
        reference-manual/analysis.rst
        reference-manual/analysis/using-groups.rst
        reference-manual/analysis/looking-at-trajectory.rst
        reference-manual/analysis/general-properties.rst
        reference-manual/analysis/radial-distribution-function.rst
        reference-manual/analysis/correlation-function.rst
        reference-manual/analysis/curve-fitting.rst
        reference-manual/analysis/mean-square-displacement.rst
        reference-manual/analysis/bond-angle-dihedral.rst
        reference-manual/analysis/radius-of-gyration.rst
        reference-manual/analysis/rmsd.rst
        reference-manual/analysis/covariance-analysis.rst
        reference-manual/analysis/dihedral-pca.rst
        reference-manual/analysis/protein-related.rst
        reference-manual/analysis/interface-related.rst)
    # The image files have also been ordered by the respective
    # chapter they are included in in the reference manual
    set(REFERENCEMANUAL_IMAGE_FILES
        # General folder
        reference-manual/plots/decomp.pdf
        reference-manual/plots/dih.pdf
        reference-manual/plots/drift-all.pdf
        reference-manual/plots/f-angle.pdf
        reference-manual/plots/f-bond.pdf
        reference-manual/plots/fp-highres.pdf
        reference-manual/plots/int-mat.pdf
        reference-manual/plots/mdpar.pdf
        reference-manual/plots/parsort.pdf
        reference-manual/plots/ring.pdf
        reference-manual/plots/shiftf.pdf
        # Algorithms chapter
        reference-manual/algorithms/plots/dd-cells.pdf
        reference-manual/algorithms/plots/dd-tric.pdf
        reference-manual/algorithms/plots/flowchart.pdf
        reference-manual/algorithms/plots/free1.pdf
        reference-manual/algorithms/plots/free2.pdf
        reference-manual/algorithms/plots/leapfrog.pdf
        reference-manual/algorithms/plots/lincs.pdf
        reference-manual/algorithms/plots/maxwell.pdf
        reference-manual/algorithms/plots/mpmd-pme.pdf
        reference-manual/algorithms/plots/nstric.pdf
        reference-manual/algorithms/plots/par-lincs2.pdf
        reference-manual/algorithms/plots/pbctric.pdf
        reference-manual/algorithms/plots/rhododec.pdf
        reference-manual/algorithms/plots/truncoct.pdf
        reference-manual/algorithms/plots/verlet-drift.pdf
        # Interaction functions chapter
        reference-manual/functions/plots/angle.pdf
        reference-manual/functions/plots/bstretch.pdf
        reference-manual/functions/plots/chain.pdf
        reference-manual/functions/plots/dummies.pdf
        reference-manual/functions/plots/f-bham.pdf
        reference-manual/functions/plots/fbposres.pdf
        reference-manual/functions/plots/f-dih.pdf
        reference-manual/functions/plots/f-dr.pdf
        reference-manual/functions/plots/fig-02.pdf
        reference-manual/functions/plots/fig-04.pdf
        reference-manual/functions/plots/f-imps.pdf
        reference-manual/functions/plots/f-lj.pdf
        reference-manual/functions/plots/f-morse.pdf
        reference-manual/functions/plots/f-pr.pdf
        reference-manual/functions/plots/f-rbs.pdf
        reference-manual/functions/plots/ring-imp.pdf
        reference-manual/functions/plots/softcore.pdf
        reference-manual/functions/plots/subst-im.pdf
        reference-manual/functions/plots/tetra-im.pdf
        reference-manual/functions/plots/vcrf.pdf
        reference-manual/functions/plots/vsite-4fdn.pdf
        # Special topics chapter
        reference-manual/special/plots/awh-invN.pdf
        reference-manual/special/plots/awh-pmfs.pdf
        reference-manual/special/plots/awh-sampleweights.pdf
        reference-manual/special/plots/awh-traj.pdf
        reference-manual/special/plots/compelsetup.pdf
        reference-manual/special/plots/dumaro.pdf
        reference-manual/special/plots/dumtypes.pdf
        reference-manual/special/plots/equipotential.pdf
        reference-manual/special/plots/field.pdf
        reference-manual/special/plots/gaussians.pdf
        reference-manual/special/plots/pulldirrel.pdf
        reference-manual/special/plots/pull.pdf
        reference-manual/special/plots/pullref.pdf
        reference-manual/special/plots/rotation.pdf
        # Analysis chapter
        reference-manual/analysis/plots/dih-def.pdf
        reference-manual/analysis/plots/distm.pdf
        reference-manual/analysis/plots/dssp.pdf
        reference-manual/analysis/plots/hbond-insert.pdf
        reference-manual/analysis/plots/hbond.pdf
        reference-manual/analysis/plots/hpr-wheel.pdf
        reference-manual/analysis/plots/msdwater.pdf
        reference-manual/analysis/plots/ngmxdump.pdf
        reference-manual/analysis/plots/phipsi.pdf
        reference-manual/analysis/plots/rama.pdf
        reference-manual/analysis/plots/rdfO-O.pdf
        reference-manual/analysis/plots/rdf.pdf
        reference-manual/analysis/plots/sgangle.pdf 
        )
    set(SPHINX_SOURCE_FILES
        index.rst
        download.rst
        conf.py
        links.dat
        dev-manual/build-system.rst
        dev-manual/change-management.rst
        dev-manual/commitstyle.rst
        dev-manual/documentation-generation.rst
        dev-manual/contribute.rst
        dev-manual/doxygen.rst
        dev-manual/error-handling.rst
        dev-manual/formatting.rst
        dev-manual/gmxtree.rst
        dev-manual/includestyle.rst
        dev-manual/index.rst
        dev-manual/jenkins.rst
        dev-manual/language-features.rst
        dev-manual/naming.rst
        dev-manual/overview.rst
        dev-manual/physical_validation.rst
        dev-manual/redmine-states.png
        dev-manual/relocatable-binaries.rst
        dev-manual/reportstyle.rst
        dev-manual/style.rst
        dev-manual/testutils.rst
        dev-manual/tools.rst
        dev-manual/uncrustify.rst
        fragments/doxygen-links.rst
        how-to/index.rst
        how-to/beginners.rst
        how-to/topology.rst
        how-to/special.rst
        how-to/visualize.rst
        install-guide/index.rst
        release-notes/index.rst
        release-notes/2019/major/highlights.rst
        release-notes/2019/major/features.rst
        release-notes/2019/major/performance.rst
        release-notes/2019/major/tools.rst
        release-notes/2019/major/bugs-fixed.rst
        release-notes/2019/major/removed-functionality.rst
        release-notes/2019/major/deprecated-functionality.rst
        release-notes/2019/major/portability.rst
        release-notes/2019/major/miscellaneous.rst
        release-notes/2018/2018.4.rst
        release-notes/2018/2018.3.rst
        release-notes/2018/2018.2.rst
        release-notes/2018/2018.1.rst
        release-notes/2018/major/highlights.rst
        release-notes/2018/major/features.rst
        release-notes/2018/major/performance.rst
        release-notes/2018/major/tools.rst
        release-notes/2018/major/bugs-fixed.rst
        release-notes/2018/major/removed-features.rst
        release-notes/2018/major/portability.rst
        release-notes/2018/major/miscellaneous.rst
        release-notes/2016/2016.5.rst
        release-notes/2016/2016.4.rst
        release-notes/2016/2016.3.rst
        release-notes/2016/2016.2.rst
        release-notes/2016/2016.1.rst
        release-notes/2016/major/highlights.rst
        release-notes/2016/major/new-features.rst
        release-notes/2016/major/performance.rst
        release-notes/2016/major/tools.rst
        release-notes/2016/major/bugs-fixed.rst
        release-notes/2016/major/removed-features.rst
        release-notes/2016/major/miscellaneous.rst
        release-notes/older/index.rst
        # the entry for user-guide/index.rst should not appear here,
        # as it will be included conditionally further down depending on
        # if the documentation will be build with the full reference
        # manual or without.
        user-guide/cmdline.rst
        user-guide/cutoff-schemes.rst
        user-guide/deprecation-policy.rst
        user-guide/environment-variables.rst
        user-guide/faq.rst
        user-guide/floating-point.rst
        user-guide/flow.rst
        user-guide/force-fields.rst
        user-guide/getting-started.rst
        user-guide/index.rst
        user-guide/managing-simulations.rst
        user-guide/mdp-options.rst
        user-guide/mdrun-features.rst
        user-guide/mdrun-performance.rst
        user-guide/run-time-errors.rst
<<<<<<< HEAD
        user-guide/system-preparation.rst
=======
        user-guide/file-formats.rst
        user-guide/cmdline.rst
        user-guide/environment-variables.rst
        user-guide/security.rst
>>>>>>> b51dbae2
        user-guide/terminology.rst
        )

    include(SphinxMacros.cmake)
    gmx_init_sphinx_setup(${SPHINX_INPUT_DIR})

    # set temporary variables for doi inclusion
    # into the manual, plain string + some wrapping
    # for release builds, and dummy string for non-release
    # builds
    if("${GMX_MANUAL_DOI}" STREQUAL "")
      # empty string means no doi, set dummy text
      set(GMX_MANUAL_DOI_STRING "This is not a release build of GROMACS, so please reference")
      set(GMX_MANUAL_DOI_STRING "${GMX_MANUAL_DOI_STRING} one of the GROMACS papers and the base release of the manual.")
    else()
      # release version, set plain old boring string
      set(GMX_MANUAL_DOI_STRING "Please reference this documentation as https://doi.org/${GMX_MANUAL_DOI}.")
    endif()
    # same for source doi, but modify the text
    if("${GMX_SOURCE_DOI}" STREQUAL "")
      # empty string means no release build
      set(GMX_SOURCE_DOI_STRING "This is not a release build of GROMACS. Please reference one of the")
      set(GMX_SOURCE_DOI_STRING "${GMX_SOURCE_DOI_STRING} GROMACS papers, as well as the base release that this version is built from.")
      set(GMX_SOURCE_DOI_STRING "${GMX_SOURCE_DOI_STRING} Also, please state what modifcations have been performed or where the version")
      set(GMX_SOURCE_DOI_STRING "${GMX_SOURCE_DOI_STRING} was sourced from.")
    else()
      # release version, give them a doi url string
      set(GMX_SOURCE_DOI_STRING "To cite the source code for this release, please cite")
      set(GMX_SOURCE_DOI_STRING "${GMX_SOURCE_DOI_STRING} https://doi.org/${GMX_SOURCE_DOI}.")
    endif()

    if(IMAGE_CONVERT_POSSIBLE)
        set(IMAGE_CONVERT_STRING "possible")
    else()
        set(IMAGE_CONVERT_STRING "impossible")
    endif()

    set(SPHINX_CONFIG_VARS_FILE ${SPHINX_INPUT_DIR}/conf-vars.py)
    gmx_configure_version_file(conf-vars.py.cmakein ${SPHINX_CONFIG_VARS_FILE}
        EXTRA_VARS
            SPHINX_EXTENSION_PATH RELENG_PATH
            IMAGE_CONVERT_STRING
            EXPECTED_DOXYGEN_VERSION
            EXPECTED_SPHINX_VERSION
            CMAKE_MINIMUM_REQUIRED_VERSION REQUIRED_CUDA_VERSION
            REQUIRED_OPENCL_MIN_VERSION
            REQUIRED_CUDA_COMPUTE_CAPABILITY REGRESSIONTEST_VERSION
            SOURCE_MD5SUM REGRESSIONTEST_MD5SUM_STRING
            GMX_TNG_MINIMUM_REQUIRED_VERSION
            GMX_LMFIT_REQUIRED_VERSION
            GMX_MANUAL_DOI_STRING
            GMX_SOURCE_DOI_STRING
        COMMENT "Configuring Sphinx configuration file")
    gmx_add_sphinx_input_file(${SPHINX_CONFIG_VARS_FILE})
    gmx_add_sphinx_source_files(FILES ${SPHINX_SOURCE_FILES})
    if (EXISTS ${RELENG_PATH}/docs/FileList.cmake)
        include(${RELENG_PATH}/docs/FileList.cmake)
        gmx_add_sphinx_source_files(
            FROM ${RELENG_PATH}/docs TO dev-manual/releng PREFIX releng/docs/
            FILES ${RELENG_SPHINX_FILES})
    else()
        gmx_add_sphinx_source_files(FILES
            dev-manual/releng/index.rst
            dev-manual/releng/jenkins-howto.rst
            dev-manual/releng/jenkins-ui.rst
            )
    endif()
    gmx_add_sphinx_source_files(
        FILES
        ${REFERENCEMANUAL_SPHINX_FILES_GENERAL})
    if (IMAGE_CONVERT_POSSIBLE)
        gmx_add_sphinx_source_files(
            FILES
            ${REFERENCEMANUAL_SPHINX_FILES_WITH_IMAGES}
            ${REFERENCEMANUAL_IMAGE_FILES})
        gmx_add_sphinx_image_conversion_files(
            FILES
            ${REFERENCEMANUAL_IMAGE_FILES})
    endif()
    gmx_add_sphinx_input_target(sphinx-input-rst)
    gmx_add_sphinx_image_conversion_target(sphinx-image-conversion)
    add_custom_target(sphinx-input)
    add_dependencies(sphinx-input sphinx-input-rst sphinx-image-conversion)
    # Remove other rst files from the build tree, since they confuse Sphinx.
    # Skip generated files in onlinehelp/, and fragments.
    # The latter do not cause issues with obsolete files, as they
    # are not considered as Sphinx input files, but will only be
    # included using an explicit .. include::.
    gmx_remove_obsolete_sphinx_input_files("^(onlinehelp|fragments)/.*\\\\.rst$")

    # TODO: Make this remove obsolete .rst files.
    # TODO: This does not work in cross-compilation scenarios; disable up to
    # the necessary level.
    gmx_add_custom_output_target(sphinx-programs OUTPUT STAMP
        COMMAND ${CMAKE_COMMAND} -E make_directory onlinehelp
        COMMAND gmx -quiet help -export rst
        DEPENDS gmx
        WORKING_DIRECTORY ${SPHINX_INPUT_DIR}
        COMMENT "Generating reStructuredText help")
    # This dependency ensures that the directories exist before the
    # executable tries to write things there.
    add_dependencies(sphinx-programs sphinx-input)

    # Make the INSTALL file for CPack for the tarball. This gets put
    # into the tarball via the CPack rules below, which requires that
    # the INSTALL file is in a separate directory by itself.
    set(TEXT_INSTALL_GUIDE_OUTPUT_DIR "install-guide/text")
    add_custom_target(install-guide
        COMMAND
            ${SPHINX_EXECUTABLE}
            -q -E -b text
            -w sphinx-install.log
            -d ${CMAKE_CURRENT_BINARY_DIR}/install-guide/_doctrees
            -c ${SPHINX_INPUT_DIR}
            "${SPHINX_INPUT_DIR}/install-guide"
            "${TEXT_INSTALL_GUIDE_OUTPUT_DIR}"
        COMMAND
            ${CMAKE_COMMAND} -E rename
            ${TEXT_INSTALL_GUIDE_OUTPUT_DIR}/index.txt
            ${TEXT_INSTALL_GUIDE_OUTPUT_DIR}/INSTALL
        WORKING_DIRECTORY
            ${CMAKE_CURRENT_BINARY_DIR}
        COMMENT "Building INSTALL with Sphinx"
        VERBATIM
        )
    add_dependencies(install-guide sphinx-input)
    gmx_cpack_add_generated_source_directory(install-guide/text DESTINATION /)

    # Sphinx cache with pickled ReST documents
    set(SPHINX_CACHE_DIR "${CMAKE_CURRENT_BINARY_DIR}/_doctrees")
    add_custom_target(webpage-sphinx
        DEPENDS sphinx-programs
        DEPENDS sphinx-input
        DEPENDS sphinx-image-conversion 
        COMMAND
            ${CMAKE_COMMAND} -E make_directory ${SPHINX_INPUT_DIR}/_static
        COMMAND
            ${SPHINX_EXECUTABLE}
            -q -E -b html
            -w sphinx-html.log
            -d "${SPHINX_CACHE_DIR}"
            "${SPHINX_INPUT_DIR}"
            "${HTML_OUTPUT_DIR}"
        WORKING_DIRECTORY
            ${CMAKE_CURRENT_BINARY_DIR}
        COMMENT "Building HTML documentation with Sphinx"
        VERBATIM
        )

    add_custom_target(man
        COMMAND
            ${SPHINX_EXECUTABLE}
            -q -E -b man
            -w sphinx-man.log
            -d ${SPHINX_CACHE_DIR}
            -t do_man
            ${SPHINX_INPUT_DIR}
            ${CMAKE_CURRENT_BINARY_DIR}/man
        COMMENT "Building man pages with Sphinx"
        VERBATIM)
    add_dependencies(man sphinx-input sphinx-programs)
    if (GMX_BUILD_HELP)
        # If requested, install the man pages built by the 'man' target
        # created above.  Nothing will be installed if the user did not
        # manually build the target.
        set(MAN_PAGE_DIR ${CMAKE_CURRENT_BINARY_DIR})
    endif()

else()
    set(MANUAL_BUILD_IS_POSSIBLE OFF)
    set(MANUAL_BUILD_NOT_POSSIBLE_REASON "Sphinx version ${EXPECTED_SPHINX_VERSION} is not available")

    add_custom_target(webpage-sphinx
        COMMAND ${CMAKE_COMMAND} -E echo
            "HTML pages cannot be built because Sphinx version ${EXPECTED_SPHINX_VERSION} is not available"
        VERBATIM)
    add_custom_target(install-guide
        COMMAND ${CMAKE_COMMAND} -E echo
            "INSTALL cannot be built because Sphinx version ${EXPECTED_SPHINX_VERSION} is not available"
        VERBATIM)
    add_custom_target(man
        COMMAND ${CMAKE_COMMAND} -E echo
            "man pages cannot be built because Sphinx version ${EXPECTED_SPHINX_VERSION} is not available"
        VERBATIM)
    add_custom_target(sphinx-create-texman
        COMMAND ${CMAKE_COMMAND} -E echo
            "Cannot prepare LaTeX input files because Sphinx version ${EXPECTED_SPHINX_VERSION} is not available"
        VERBATIM)
endif()

if (MAN_PAGE_DIR)
    set(MAN_PAGE_DIR ${MAN_PAGE_DIR}/man)
    # Trailing slash on directory is significant for
    # install(DIRECTORY). See CMake docs.
    install(DIRECTORY ${MAN_PAGE_DIR}/
        DESTINATION ${CMAKE_INSTALL_MANDIR}/man1
        COMPONENT man OPTIONAL
        FILES_MATCHING PATTERN "*.1")
endif()
gmx_cpack_add_generated_source_directory(man)

# Determine whether we can build all the HTML pages and content linked from
# there.  If not, construct an informative message if the user tries to
# build the target; most people never need to know, unless they've asked for
# the webpage build.
set(HTML_BUILD_IS_POSSIBLE ON)
set(HTML_BUILD_NOT_POSSIBLE_REASON)
set(HTML_BUILD_WARNINGS)

# Next, turn it off if any of the preconditions are unsatisified
if (NOT PYTHON_EXECUTABLE)
    set(HTML_BUILD_IS_POSSIBLE OFF)
    set(HTML_BUILD_NOT_POSSIBLE_REASON "Python is required")
elseif (NOT SPHINX_FOUND)
    # Hardly anything gets built if Sphinx is not available, so don't bother.
    set(HTML_BUILD_IS_POSSIBLE OFF)
    set(HTML_BUILD_NOT_POSSIBLE_REASON "Sphinx version ${EXPECTED_SPHINX_VERSION} is required")
endif()
if (NOT MANUAL_BUILD_IS_POSSIBLE)
    list(APPEND HTML_BUILD_WARNINGS
         "Reference PDF manual was not built, so links to it do not work")
endif()
if (NOT DOXYGEN_EXECUTABLE)
    list(APPEND HTML_BUILD_WARNINGS
        "Doxygen was not available, so links to Doxygen do not work")
endif()
if (NOT DOXYGEN_DOT_EXECUTABLE)
    list(APPEND HTML_BUILD_WARNINGS
        "dot/graphviz was not found, so some graphs are missing")
endif()

if (HTML_BUILD_IS_POSSIBLE)
    set(_webpage_target_properties)
    if (HTML_BUILD_WARNINGS)
        list(APPEND _webpage_target_properties
             COMMAND ${CMAKE_COMMAND} -E echo
                 "webpage was built, but with the following limitations:")
        foreach(_warning ${HTML_BUILD_WARNINGS})
        list(APPEND _webpage_target_properties
             COMMAND ${CMAKE_COMMAND} -E echo " - ${_warning}")
        endforeach()
    endif()

    if (MANUAL_BUILD_IS_POSSIBLE)
        # Make the PDF reference guide
        # TODO Try to make the PDF arrive directly in ${HTML_OUTPUT_DIR}
        # TODO Make this depend on the output of the manual build, so that the
        # file actually gets copied multiple times.
        set(_manual_target_location ${HTML_OUTPUT_DIR}/manual-${GMX_VERSION_STRING}.pdf)
        add_custom_command(
            OUTPUT ${_manual_target_location}
            COMMAND ${CMAKE_COMMAND}
                -E remove -f ${_manual_target_location}
            COMMAND ${CMAKE_COMMAND}
                -E copy ${CMAKE_CURRENT_BINARY_DIR}/manual/gromacs.pdf ${_manual_target_location}
            DEPENDS manual
            VERBATIM)
        list(APPEND _webpage_target_properties
             DEPENDS ${_manual_target_location})
    endif()

    # The Doxygen configuration in doxygen/Doxyfile-common.cmakein
    # makes all the Doxygen output directly in
    # ${HTML_OUTPUT_DIR}/doxygen (and makes the directory if it needs
    # to).

    # Add a top-level target that builds everything related to the webpage,
    # for Jenkins (and possibly others) to use
    add_custom_target(webpage ${_webpage_target_properties}
        COMMENT "Building webpage"
        VERBATIM)
    add_dependencies(webpage webpage-sphinx doxygen-all)
else()
    add_custom_target(webpage
        COMMAND ${CMAKE_COMMAND} -E echo
            "Cannot build webpage because ${HTML_BUILD_NOT_POSSIBLE_REASON}"
        COMMENT "Webpage build not possible"
        VERBATIM)
endif()<|MERGE_RESOLUTION|>--- conflicted
+++ resolved
@@ -372,14 +372,8 @@
         user-guide/mdrun-features.rst
         user-guide/mdrun-performance.rst
         user-guide/run-time-errors.rst
-<<<<<<< HEAD
+        user-guide/security.rst
         user-guide/system-preparation.rst
-=======
-        user-guide/file-formats.rst
-        user-guide/cmdline.rst
-        user-guide/environment-variables.rst
-        user-guide/security.rst
->>>>>>> b51dbae2
         user-guide/terminology.rst
         )
 
