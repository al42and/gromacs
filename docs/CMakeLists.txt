#
# This file is part of the GROMACS molecular simulation package.
#
# Copyright (c) 2014,2015,2016,2017,2018 by the GROMACS development team.
# Copyright (c) 2019,2020,2021, by the GROMACS development team, led by
# Mark Abraham, David van der Spoel, Berk Hess, and Erik Lindahl,
# and including many others, as listed in the AUTHORS file in the
# top-level source directory and at http://www.gromacs.org.
#
# GROMACS is free software; you can redistribute it and/or
# modify it under the terms of the GNU Lesser General Public License
# as published by the Free Software Foundation; either version 2.1
# of the License, or (at your option) any later version.
#
# GROMACS is distributed in the hope that it will be useful,
# but WITHOUT ANY WARRANTY; without even the implied warranty of
# MERCHANTABILITY or FITNESS FOR A PARTICULAR PURPOSE.  See the GNU
# Lesser General Public License for more details.
#
# You should have received a copy of the GNU Lesser General Public
# License along with GROMACS; if not, see
# http://www.gnu.org/licenses, or write to the Free Software Foundation,
# Inc., 51 Franklin Street, Fifth Floor, Boston, MA  02110-1301  USA.
#
# If you want to redistribute modifications to GROMACS, please
# consider that scientific software is very special. Version
# control is crucial - bugs must be traceable. We will be happy to
# consider code for inclusion in the official distribution, but
# derived work must not be called official GROMACS. Details are found
# in the README & COPYING files - if they are missing, get the
# official version at http://www.gromacs.org.
#
# To help us fund GROMACS development, we humbly ask that you cite
# the research papers on the package. Check out http://www.gromacs.org.

# This directory provides a unified place for building all kinds of
# GROMACS documentation. This includes some "static" content (Doxygen
# code documentation, reference manual, install guide, old online HTML
# images), and content generated from the gmx program for the various
# tools (man and HTML pages). It also provides the "webpage" target,
# that combines all of the above (except man pages in man format) into
# a form suitable for automated deployment to the GROMACS website. It
# also provides the INSTALL file for the tarball.
#
# The webpage is mostly built by Sphinx.  Variable values for Sphinx
# substitutions are configured by CMake (for things like version numbers),
# using gmx_configure_version_file().  This happens during build time instead
# of configure time, because 1) some of the version variables are only
# available during build time, and 2) we don't want to do all the Sphinx setup
# during configuration to save some time when not building the content.
# All of the generated values get put into conf.py (generated from
# conf.cmakein.py).

set(SOURCE_MD5SUM "unknown" CACHE STRING
    "MD5 sum of the source tarball, normally used only for the pre-release webpage build")
# REGRESSIONTEST_MD5SUM is set in cmake/gmxVersionInfo.cmake because it is used also in tests/CMakeLists.txt
mark_as_advanced(SOURCE_MD5SUM)

set(EXPECTED_DOXYGEN_VERSION 1.8.5)

set(EXPECTED_SPHINX_VERSION 1.6.1)

# By default, suppress output after first configuration.
if(SPHINX_ALREADY_SEARCHED)
    set(Sphinx_FIND_QUIETLY ON)
endif()
find_package(Sphinx ${EXPECTED_SPHINX_VERSION} COMPONENTS pygments)
set(SPHINX_ALREADY_SEARCHED TRUE CACHE BOOL "True if a search for Sphinx has already been done")
mark_as_advanced(SPHINX_ALREADY_SEARCHED)

# Even if we aren't going to make the full webpage, set up to put all
# the documentation output in the same place, for convenience
set(HTML_OUTPUT_DIR "${CMAKE_CURRENT_BINARY_DIR}/html")
file(MAKE_DIRECTORY ${HTML_OUTPUT_DIR})

# Prepare directories for pdf/tex output
set(TEX_OUTPUT_DIR "${CMAKE_CURRENT_BINARY_DIR}/manual")
set(SPHINX_LATEX_FILE "${TEX_OUTPUT_DIR}/gromacs.tex")
file(MAKE_DIRECTORY ${TEX_OUTPUT_DIR})

# The directory from which man pages will be installed; if it remains
# empty, they will be silently skipped.
set(MAN_PAGE_DIR)
if (SOURCE_IS_SOURCE_DISTRIBUTION)
    # When building from the tarball, install the bundled man pages
    # (unless overridden).
    set(MAN_PAGE_DIR ${CMAKE_CURRENT_SOURCE_DIR})
endif()

add_subdirectory(doxygen)

# TODO: Consider whether this could just be replaced by using
# GMX_DEVELOPER_BUILD to control this as well.
option(GMX_BUILD_MANUAL "Whether to try to configure to build the PDF manual" OFF)
mark_as_advanced(GMX_BUILD_MANUAL)

set(MANUAL_BUILD_IS_POSSIBLE ON)
set(MANUAL_BUILD_NOT_POSSIBLE_REASON)
set(NO_IMAGE_CONVERT_REASON)
if (NOT GMX_BUILD_MANUAL)
    # Make sure we only do detection of manual-building dependencies
    # when the user opted in for that.
    set(MANUAL_BUILD_IS_POSSIBLE OFF)
    set(MANUAL_BUILD_NOT_POSSIBLE_REASON "GMX_BUILD_MANUAL is not ON")
elseif (BUILD_IS_INSOURCE)
    # UseLATEX.cmake does not work with an in-source build
    set(MANUAL_BUILD_IS_POSSIBLE OFF)
    set(MANUAL_BUILD_NOT_POSSIBLE_REASON "the build is in-source")
else()
    include(manual/UseLATEX.cmake)
    if(NOT SPHINX_FOUND)
        set(MANUAL_BUILD_IS_POSSIBLE OFF)
        set(MANUAL_BUILD_NOT_POSSIBLE_REASON "Sphinx has not been found and is needed to create the LaTex input files")
    elseif(NOT PDFLATEX_COMPILER)
        set(MANUAL_BUILD_IS_POSSIBLE OFF)
        set(MANUAL_BUILD_NOT_POSSIBLE_REASON "pdflatex is not available")
    elseif(NOT IMAGE_CONVERT_POSSIBLE)
        set(MANUAL_BUILD_IS_POSSIBLE OFF)
        set(MANUAL_BUILD_NOT_POSSIBLE_REASON "a working form of ImageMagick convert is not available")
        set(NO_IMAGE_CONVERT_REASON "Can not convert files for online or pdf manual")
        # TODO Later, identify other dependencies like bibtex,
        # make_index, date, some graphics conversion program,
        # etc. Perhaps patch UseLATEX.cmake and contribute upstream.
    endif()

endif()

if (SPHINX_FOUND)
    # We need to have all the Sphinx input files in a single directory, and
    # since some of them are generated, we copy everything into the build tree,
    # to this directory.
    set(SPHINX_INPUT_DIR ${CMAKE_CURRENT_BINARY_DIR}/sphinx-input)
    set(SPHINX_EXTENSION_PATH ${CMAKE_CURRENT_SOURCE_DIR})
    # As the manual build now depends also on Sphinx, the inclusion path needs
    # to be set after we know the basic information for Sphinx.
    add_subdirectory(manual)
    if (SOURCE_MD5SUM STREQUAL "unknown")
        # But for testing the webpage build (e.g. from the repo) we
        # need a default value.
        set(REGRESSIONTEST_MD5SUM_STRING "unknown")
    else()
        # The real build of the webpage happens from the tarball, and
        # this should be set to the matching MD5 sum.
        set(REGRESSIONTEST_MD5SUM_STRING "${REGRESSIONTEST_MD5SUM}")
    endif()
    # The reference manual still contains the individual sections from the
    # LaTeX document, with the files below grouped and annotated by chapter.
    set(REFERENCEMANUAL_SPHINX_FILES_GENERAL
        # Main index file, preface and introduction.
        reference-manual/index.rst
        reference-manual/preface.rst
        reference-manual/introduction.rst
        # Definitions and Units chapter
        reference-manual/definitions.rst
        # Topologies chapter
        reference-manual/topologies.rst
        reference-manual/topologies/particle-type.rst
        reference-manual/topologies/parameter-files.rst
        reference-manual/topologies/molecule-definition.rst
        reference-manual/topologies/constraint-algorithm-section.rst
        reference-manual/topologies/pdb2gmx-input-files.rst
        reference-manual/topologies/topology-file-formats.rst
        reference-manual/topologies/force-field-organization.rst
        # File formats chapter
        reference-manual/file-formats.rst
        # Run parameters and programs chapter
        reference-manual/run-parameters.rst
        # Implementation details chapter
        reference-manual/details.rst
        # Averages and fluctations chapter
        reference-manual/averages.rst
        # References
        reference-manual/references.rst
        # PNG formated plot files that don't need to be converted into PNG
        # for the web page.
	reference-manual/plots/GMX_logos/gmx_falcon_blue.png
        reference-manual/plots/adress.png
        reference-manual/plots/plotje.png
        reference-manual/plots/xvgr.png
        )
    set(REFERENCEMANUAL_SPHINX_FILES_WITH_IMAGES
        # Algorithms chapter
        reference-manual/algorithms.rst
        reference-manual/algorithms/periodic-boundary-conditions.rst
        reference-manual/algorithms/group-concept.rst
        reference-manual/algorithms/molecular-dynamics.rst
        reference-manual/algorithms/shell-molecular-dynamics.rst
        reference-manual/algorithms/constraint-algorithms.rst
        reference-manual/algorithms/simulated-annealing.rst
        reference-manual/algorithms/stochastic-dynamics.rst
        reference-manual/algorithms/brownian-dynamics.rst
        reference-manual/algorithms/energy-minimization.rst
        reference-manual/algorithms/normal-mode-analysis.rst
        reference-manual/algorithms/free-energy-calculations.rst
        reference-manual/algorithms/replica-exchange.rst
        reference-manual/algorithms/essential-dynamics.rst
        reference-manual/algorithms/expanded-ensemble.rst
        reference-manual/algorithms/parallelization-domain-decomp.rst
        # Interaction functions and force fields chapter
        reference-manual/functions.rst
        reference-manual/functions/bonded-interactions.rst
        reference-manual/functions/force-field.rst
        reference-manual/functions/free-energy-interactions.rst
        reference-manual/functions/interaction-methods.rst
        reference-manual/functions/long-range-electrostatics.rst
        reference-manual/functions/long-range-vdw.rst
        reference-manual/functions/nonbonded-interactions.rst
        reference-manual/functions/polarization.rst
        reference-manual/functions/restraints.rst
        # Special topics chapter
        reference-manual/special.rst
        reference-manual/special/free-energy-implementation.rst
        reference-manual/special/pulling.rst
        reference-manual/special/awh.rst
        reference-manual/special/enforced-rotation.rst
        reference-manual/special/electric-fields.rst
        reference-manual/special/comp-electrophys.rst
        reference-manual/special/free-energy-pmf.rst
        reference-manual/special/remove-fast-dgf.rst
        reference-manual/special/viscosity-calculation.rst
        reference-manual/special/tabulated-interaction-functions.rst
        reference-manual/special/qmmm.rst
        reference-manual/special/vmd-imd.rst
        reference-manual/special/membrane-embedding.rst
        reference-manual/special/mimic-qmmm.rst
        reference-manual/special/density-guided-simulation.rst
        # Analysis chapter
        reference-manual/analysis.rst
        reference-manual/analysis/using-groups.rst
        reference-manual/analysis/looking-at-trajectory.rst
        reference-manual/analysis/general-properties.rst
        reference-manual/analysis/radial-distribution-function.rst
        reference-manual/analysis/correlation-function.rst
        reference-manual/analysis/curve-fitting.rst
        reference-manual/analysis/mean-square-displacement.rst
        reference-manual/analysis/bond-angle-dihedral.rst
        reference-manual/analysis/radius-of-gyration.rst
        reference-manual/analysis/rmsd.rst
        reference-manual/analysis/covariance-analysis.rst
        reference-manual/analysis/dihedral-pca.rst
        reference-manual/analysis/hydrogen-bonds.rst
        reference-manual/analysis/protein-related.rst
        reference-manual/analysis/interface-related.rst)
    # The image files have also been ordered by the respective
    # chapter they are included in in the reference manual
    set(REFERENCEMANUAL_IMAGE_FILES
        # General folder
        reference-manual/plots/decomp.pdf
        reference-manual/plots/dih.pdf
        reference-manual/plots/drift-all.pdf
        reference-manual/plots/f-angle.pdf
        reference-manual/plots/f-bond.pdf
        reference-manual/plots/fp-highres.pdf
        reference-manual/plots/int-mat.pdf
        reference-manual/plots/mdpar.pdf
        reference-manual/plots/parsort.pdf
        reference-manual/plots/ring.pdf
        reference-manual/plots/shiftf.pdf
        # Algorithms chapter
        reference-manual/algorithms/plots/dd-cells.pdf
        reference-manual/algorithms/plots/dd-tric.pdf
        reference-manual/algorithms/plots/flowchart.pdf
        reference-manual/algorithms/plots/free1.pdf
        reference-manual/algorithms/plots/free2.pdf
        reference-manual/algorithms/plots/leapfrog.pdf
        reference-manual/algorithms/plots/lincs.pdf
        reference-manual/algorithms/plots/maxwell.pdf
        reference-manual/algorithms/plots/mpmd-pme.pdf
        reference-manual/algorithms/plots/nstric.pdf
        reference-manual/algorithms/plots/par-lincs2.pdf
        reference-manual/algorithms/plots/pbctric.pdf
        reference-manual/algorithms/plots/rhododec.pdf
        reference-manual/algorithms/plots/truncoct.pdf
        reference-manual/algorithms/plots/verlet-drift.pdf
        # Interaction functions chapter
        reference-manual/functions/plots/angle.pdf
        reference-manual/functions/plots/bstretch.pdf
        reference-manual/functions/plots/chain.pdf
        reference-manual/functions/plots/dummies.pdf
        reference-manual/functions/plots/f-bham.pdf
        reference-manual/functions/plots/fbposres.pdf
        reference-manual/functions/plots/f-dih.pdf
        reference-manual/functions/plots/f-dr.pdf
        reference-manual/functions/plots/fig-02.pdf
        reference-manual/functions/plots/fig-04.pdf
        reference-manual/functions/plots/f-imps.pdf
        reference-manual/functions/plots/f-lj.pdf
        reference-manual/functions/plots/f-morse.pdf
        reference-manual/functions/plots/f-pr.pdf
        reference-manual/functions/plots/f-rbs.pdf
        reference-manual/functions/plots/ring-imp.pdf
        reference-manual/functions/plots/softcore.pdf
        reference-manual/functions/plots/subst-im.pdf
        reference-manual/functions/plots/tetra-im.pdf
        reference-manual/functions/plots/vcrf.pdf
        reference-manual/functions/plots/vsite-4fdn.pdf
        # Special topics chapter
        reference-manual/special/plots/awh-invN.pdf
        reference-manual/special/plots/awh-pmfs.pdf
        reference-manual/special/plots/awh-sampleweights.pdf
        reference-manual/special/plots/awh-traj.pdf
        reference-manual/special/plots/compelsetup.pdf
        reference-manual/special/plots/dumaro.pdf
        reference-manual/special/plots/dumtypes.pdf
        reference-manual/special/plots/equipotential.pdf
        reference-manual/special/plots/field.pdf
        reference-manual/special/plots/gaussians.pdf
        reference-manual/special/plots/lambda-values.pdf
        reference-manual/special/plots/pulldirrel.pdf
        reference-manual/special/plots/pull.pdf
        reference-manual/special/plots/pullref.pdf
        reference-manual/special/plots/rotation.pdf
        # Analysis chapter
        reference-manual/analysis/plots/dih-def.pdf
        reference-manual/analysis/plots/distm.pdf
        reference-manual/analysis/plots/dssp.pdf
        reference-manual/analysis/plots/hbond-insert.pdf
        reference-manual/analysis/plots/hbond.pdf
        reference-manual/analysis/plots/hpr-wheel.pdf
        reference-manual/analysis/plots/msdwater.pdf
        reference-manual/analysis/plots/ngmxdump.pdf
        reference-manual/analysis/plots/phipsi.pdf
        reference-manual/analysis/plots/rama.pdf
        reference-manual/analysis/plots/rdfO-O.pdf
        reference-manual/analysis/plots/rdf.pdf
        reference-manual/analysis/plots/sgangle.pdf 
        )
    set(SPHINX_SOURCE_FILES
        index.rst
        download.rst
        links.dat
        dev-manual/build-system.rst
        dev-manual/change-management.rst
        dev-manual/commitstyle.rst
        dev-manual/containers.rst
        dev-manual/documentation-generation.rst
        dev-manual/contribute.rst
        dev-manual/doxygen.rst
        dev-manual/error-handling.rst
        dev-manual/formatting.rst
        dev-manual/gitlab-ci.rst
        dev-manual/gmxtree.rst
        dev-manual/includestyle.rst
        dev-manual/index.rst
        dev-manual/infrastructure.rst
        dev-manual/jenkins.rst
        dev-manual/known-issues.rst
        dev-manual/language-features.rst
        dev-manual/naming.rst
        dev-manual/overview.rst
        dev-manual/physical_validation.rst
        dev-manual/redmine-states.png
        dev-manual/relocatable-binaries.rst
        dev-manual/reportstyle.rst
        dev-manual/style.rst
        dev-manual/testutils.rst
        dev-manual/tools.rst
        dev-manual/code-formatting.rst
        fragments/doxygen-links.rst
        how-to/index.rst
        how-to/beginners.rst
        how-to/topology.rst
        how-to/special.rst
        how-to/visualize.rst
        install-guide/index.rst
        release-notes/index.rst
<<<<<<< HEAD
        release-notes/2022/major/highlights.rst
        release-notes/2022/major/features.rst
        release-notes/2022/major/performance.rst
        release-notes/2022/major/tools.rst
        release-notes/2022/major/bugs-fixed.rst
        release-notes/2022/major/removed-functionality.rst
        release-notes/2022/major/deprecated-functionality.rst
        release-notes/2022/major/portability.rst
        release-notes/2022/major/miscellaneous.rst
        release-notes/2022/major/api.rst
=======
        release-notes/2021/2021.4.rst
>>>>>>> c62c4994
        release-notes/2021/2021.3.rst
        release-notes/2021/2021.2.rst
        release-notes/2021/2021.1.rst
        release-notes/2021/major/highlights.rst
        release-notes/2021/major/features.rst
        release-notes/2021/major/performance.rst
        release-notes/2021/major/tools.rst
        release-notes/2021/major/bugs-fixed.rst
        release-notes/2021/major/removed-functionality.rst
        release-notes/2021/major/deprecated-functionality.rst
        release-notes/2021/major/portability.rst
        release-notes/2021/major/miscellaneous.rst
        release-notes/2020/2020.1.rst
        release-notes/2020/2020.2.rst
        release-notes/2020/2020.3.rst
        release-notes/2020/2020.4.rst
        release-notes/2020/2020.5.rst
        release-notes/2020/2020.6.rst
        release-notes/2020/major/highlights.rst
        release-notes/2020/major/features.rst
        release-notes/2020/major/performance.rst
        release-notes/2020/major/tools.rst
        release-notes/2020/major/bugs-fixed.rst
        release-notes/2020/major/removed-functionality.rst
        release-notes/2020/major/deprecated-functionality.rst
        release-notes/2020/major/portability.rst
        release-notes/2020/major/miscellaneous.rst
        release-notes/2019/2019.6.rst
        release-notes/2019/2019.5.rst
        release-notes/2019/2019.4.rst
        release-notes/2019/2019.3.rst
        release-notes/2019/2019.2.rst
        release-notes/2019/2019.1.rst
        release-notes/2019/major/highlights.rst
        release-notes/2019/major/features.rst
        release-notes/2019/major/performance.rst
        release-notes/2019/major/tools.rst
        release-notes/2019/major/bugs-fixed.rst
        release-notes/2019/major/removed-functionality.rst
        release-notes/2019/major/deprecated-functionality.rst
        release-notes/2019/major/portability.rst
        release-notes/2019/major/miscellaneous.rst
        release-notes/2018/2018.7.rst
        release-notes/2018/2018.6.rst
        release-notes/2018/2018.5.rst
        release-notes/2018/2018.4.rst
        release-notes/2018/2018.3.rst
        release-notes/2018/2018.2.rst
        release-notes/2018/2018.1.rst
        release-notes/2018/major/highlights.rst
        release-notes/2018/major/features.rst
        release-notes/2018/major/performance.rst
        release-notes/2018/major/tools.rst
        release-notes/2018/major/bugs-fixed.rst
        release-notes/2018/major/removed-features.rst
        release-notes/2018/major/portability.rst
        release-notes/2018/major/miscellaneous.rst
        release-notes/2016/2016.5.rst
        release-notes/2016/2016.4.rst
        release-notes/2016/2016.3.rst
        release-notes/2016/2016.2.rst
        release-notes/2016/2016.1.rst
        release-notes/2016/major/highlights.rst
        release-notes/2016/major/new-features.rst
        release-notes/2016/major/performance.rst
        release-notes/2016/major/tools.rst
        release-notes/2016/major/bugs-fixed.rst
        release-notes/2016/major/removed-features.rst
        release-notes/2016/major/miscellaneous.rst
        release-notes/older/index.rst
        # the entry for user-guide/index.rst should not appear here,
        # as it will be included conditionally further down depending on
        # if the documentation will be build with the full reference
        # manual or without.
        user-guide/cmdline.rst
        user-guide/deprecation-policy.rst
        user-guide/environment-variables.rst
        user-guide/faq.rst
        user-guide/floating-point.rst
        user-guide/flow.rst
        user-guide/force-fields.rst
        user-guide/getting-started.rst
        user-guide/index.rst
        user-guide/known-issues.rst
        user-guide/managing-simulations.rst
        user-guide/mdp-options.rst
        user-guide/mdrun-features.rst
        user-guide/mdrun-performance.rst
        user-guide/run-time-errors.rst
        user-guide/security.rst
        user-guide/system-preparation.rst
        user-guide/terminology.rst
        )

    include(SphinxMacros.cmake)
    gmx_init_sphinx_setup(${SPHINX_INPUT_DIR})

    # set temporary variables for doi inclusion
    # into the manual, plain string + some wrapping
    # for release builds, and dummy string for non-release
    # builds
    if("${GMX_MANUAL_DOI}" STREQUAL "")
      # empty string means no doi, set dummy text
      set(GMX_MANUAL_DOI_STRING "This is not a release build of GROMACS, so please reference")
      set(GMX_MANUAL_DOI_STRING "${GMX_MANUAL_DOI_STRING} one of the GROMACS papers and the base release of the manual.")
    else()
      # release version, set plain old boring string
      set(GMX_MANUAL_DOI_STRING "Please reference this documentation as https://doi.org/${GMX_MANUAL_DOI}.")
    endif()
    # same for source doi, but modify the text
    if("${GMX_SOURCE_DOI}" STREQUAL "")
      # empty string means no release build
      set(GMX_SOURCE_DOI_STRING "This is not a release build of GROMACS. Please reference one of the")
      set(GMX_SOURCE_DOI_STRING "${GMX_SOURCE_DOI_STRING} GROMACS papers, as well as the base release that this version is built from.")
      set(GMX_SOURCE_DOI_STRING "${GMX_SOURCE_DOI_STRING} Also, please state what modifcations have been performed or where the version")
      set(GMX_SOURCE_DOI_STRING "${GMX_SOURCE_DOI_STRING} was sourced from.")
    else()
      # release version, give them a doi url string
      set(GMX_SOURCE_DOI_STRING "To cite the source code for this release, please cite")
      set(GMX_SOURCE_DOI_STRING "${GMX_SOURCE_DOI_STRING} https://doi.org/${GMX_SOURCE_DOI}.")
    endif()

    if(IMAGE_CONVERT_POSSIBLE)
        set(IMAGE_CONVERT_STRING "possible")
    else()
        set(IMAGE_CONVERT_STRING "impossible")
    endif()

    set(SPHINX_CONFIG_FILE ${SPHINX_INPUT_DIR}/conf.py)
    if (GMX_PYTHON_PACKAGE)
        set(GMXAPI_PYTHON_STAGING_DIR ${CMAKE_BINARY_DIR}/python_packaging/src/gmxapi_staging)
        # TODO: Resolve circular reference. We would like to get the CMake build-time directory for
        # the gmxapi Python package from the _gmxapi target, as we do when building sample_restraint.
        # Instead of the above hard-coded path, how can we do
        # get_target_property(GMXAPI_PYTHON_STAGING_DIR _gmxapi staging_dir)
        # in this context?
    endif ()

    gmx_configure_version_file(
        conf.cmakein.py ${SPHINX_CONFIG_FILE}
        EXTRA_VARS
            CMAKE_MINIMUM_REQUIRED_VERSION
            EXPECTED_DOXYGEN_VERSION
            EXPECTED_SPHINX_VERSION
            GMX_ADMIN_DIR
            GMX_LMFIT_REQUIRED_VERSION
            GMX_MANUAL_DOI_STRING
            GMX_TNG_MINIMUM_REQUIRED_VERSION
            GMX_SOURCE_DOI_STRING
            GMXAPI_PYTHON_STAGING_DIR
            IMAGE_CONVERT_STRING
            REGRESSIONTEST_VERSION
            REQUIRED_CUDA_COMPUTE_CAPABILITY
            REQUIRED_CUDA_VERSION
            REQUIRED_OPENCL_MIN_VERSION
            REGRESSIONTEST_MD5SUM_STRING
            RELENG_PATH
            SOURCE_MD5SUM
            SPHINX_EXTENSION_PATH
        COMMENT "Configuring Sphinx configuration file")
    gmx_add_sphinx_input_file(${SPHINX_CONFIG_FILE})
    gmx_add_sphinx_source_files(FILES ${SPHINX_SOURCE_FILES})
    if (EXISTS ${RELENG_PATH}/docs/FileList.cmake)
        include(${RELENG_PATH}/docs/FileList.cmake)
        gmx_add_sphinx_source_files(
            FROM ${RELENG_PATH}/docs TO dev-manual/releng PREFIX releng/docs/
            FILES ${RELENG_SPHINX_FILES})
    else()
        gmx_add_sphinx_source_files(FILES
            dev-manual/releng/index.rst
            )
    endif()

    gmx_add_sphinx_source_files(
            FILES
            gmxapi/index.rst
            gmxapi/userguide/install.rst
            gmxapi/userguide/usage.rst
            gmxapi/userguide/userguide.rst
    )

    if (GMX_PYTHON_PACKAGE)
        gmx_add_sphinx_source_files(
            FILES
            gmxapi/userguide/pythonreference.rst
            )
    else()
        gmx_add_sphinx_source_files(
            FROM ${CMAKE_CURRENT_SOURCE_DIR}/gmxapi/userguide-stub
            TO gmxapi/userguide/ 
            FILES pythonreference.rst 
            )
    endif ()

    gmx_add_sphinx_source_files(
            FILES
            nblib/index.rst
            nblib/guide-to-writing-MD-programs.rst
    )

    gmx_add_sphinx_source_files(
        FILES
        ${REFERENCEMANUAL_SPHINX_FILES_GENERAL})
    if (IMAGE_CONVERT_POSSIBLE)
        gmx_add_sphinx_source_files(
            FILES
            ${REFERENCEMANUAL_SPHINX_FILES_WITH_IMAGES}
            ${REFERENCEMANUAL_IMAGE_FILES})
        gmx_add_sphinx_image_conversion_files(
            FILES
            ${REFERENCEMANUAL_IMAGE_FILES})
    endif()
    gmx_add_sphinx_input_target(sphinx-input-rst)
    gmx_add_sphinx_image_conversion_target(sphinx-image-conversion)
    add_custom_target(sphinx-input)
    add_dependencies(sphinx-input sphinx-input-rst sphinx-image-conversion)
    if (GMX_PYTHON_PACKAGE)
        add_dependencies(sphinx-input _gmxapi)
    endif()
    # Remove other rst files from the build tree, since they confuse Sphinx.
    # Skip generated files in onlinehelp/, and fragments.
    # The latter do not cause issues with obsolete files, as they
    # are not considered as Sphinx input files, but will only be
    # included using an explicit .. include::.
    gmx_remove_obsolete_sphinx_input_files("^(onlinehelp|fragments)/.*\\\\.rst$")

    # TODO: Make this remove obsolete .rst files.
    # TODO: This does not work in cross-compilation scenarios; disable up to
    # the necessary level.
    gmx_add_custom_output_target(sphinx-programs OUTPUT STAMP
        COMMAND ${CMAKE_COMMAND} -E make_directory onlinehelp
        COMMAND gmx -quiet help -export rst
        DEPENDS gmx
        WORKING_DIRECTORY ${SPHINX_INPUT_DIR}
        COMMENT "Generating reStructuredText help")
    # This dependency ensures that the directories exist before the
    # executable tries to write things there.
    add_dependencies(sphinx-programs sphinx-input)

    # Make the INSTALL file for CPack for the tarball. This gets put
    # into the tarball via the CPack rules below, which requires that
    # the INSTALL file is in a separate directory by itself.
    set(TEXT_INSTALL_GUIDE_OUTPUT_DIR "install-guide/text")
    add_custom_target(install-guide
        COMMAND
            ${SPHINX_EXECUTABLE}
            -q -b text
            -w sphinx-install.log
            -d ${CMAKE_CURRENT_BINARY_DIR}/install-guide/_doctrees
            -c ${SPHINX_INPUT_DIR}
            "${SPHINX_INPUT_DIR}/install-guide"
            "${TEXT_INSTALL_GUIDE_OUTPUT_DIR}"
        COMMAND
            ${CMAKE_COMMAND} -E rename
            ${TEXT_INSTALL_GUIDE_OUTPUT_DIR}/index.txt
            ${TEXT_INSTALL_GUIDE_OUTPUT_DIR}/INSTALL
        WORKING_DIRECTORY
            ${CMAKE_CURRENT_BINARY_DIR}
        COMMENT "Building INSTALL with Sphinx"
        VERBATIM
        )
    add_dependencies(install-guide sphinx-input)
    gmx_cpack_add_generated_source_directory(install-guide/text DESTINATION /)

    # Sphinx cache with pickled ReST documents
    set(SPHINX_CACHE_DIR "${CMAKE_CURRENT_BINARY_DIR}/_doctrees")
    set(SPHINX_CONFIG_OVERRIDES "")
    if (GMX_DEVELOPER_BUILD)
        set(SPHINX_CONFIG_OVERRIDES "-Dtodo_include_todos=1")
    endif()
    add_custom_target(webpage-sphinx
        DEPENDS sphinx-programs
        DEPENDS sphinx-input
        DEPENDS sphinx-image-conversion
        DEPENDS manual
        COMMAND
            ${CMAKE_COMMAND} -E make_directory ${SPHINX_INPUT_DIR}/_static
        COMMAND
            ${SPHINX_EXECUTABLE}
            -q -b html
            -w sphinx-html.log
            -d "${SPHINX_CACHE_DIR}"
            ${SPHINX_CONFIG_OVERRIDES}
            "${SPHINX_INPUT_DIR}"
            "${HTML_OUTPUT_DIR}"
        WORKING_DIRECTORY
            ${CMAKE_CURRENT_BINARY_DIR}
        COMMENT "Building HTML documentation with Sphinx"
        VERBATIM
        )

    add_custom_target(man
        COMMAND
            ${SPHINX_EXECUTABLE}
            -q -b man
            -w sphinx-man.log
            -d ${SPHINX_CACHE_DIR}
            -t do_man
            ${SPHINX_INPUT_DIR}
            ${CMAKE_CURRENT_BINARY_DIR}/man
        COMMENT "Building man pages with Sphinx"
        VERBATIM)
    add_dependencies(man sphinx-input sphinx-programs)
    if (GMX_BUILD_HELP)
        # If requested, install the man pages built by the 'man' target
        # created above.  Nothing will be installed if the user did not
        # manually build the target.
        set(MAN_PAGE_DIR ${CMAKE_CURRENT_BINARY_DIR})
    endif()

else()
    set(MANUAL_BUILD_IS_POSSIBLE OFF)
    set(MANUAL_BUILD_NOT_POSSIBLE_REASON "Sphinx expected minimum version ${EXPECTED_SPHINX_VERSION} is not available")

    add_custom_target(webpage-sphinx
        COMMAND ${CMAKE_COMMAND} -E echo
            "HTML pages cannot be built because Sphinx expected minimum version ${EXPECTED_SPHINX_VERSION} is not available"
        VERBATIM)
    add_custom_target(install-guide
        COMMAND ${CMAKE_COMMAND} -E echo
            "INSTALL cannot be built because Sphinx expected minimum version ${EXPECTED_SPHINX_VERSION} is not available"
        VERBATIM)
    add_custom_target(man
        COMMAND ${CMAKE_COMMAND} -E echo
            "man pages cannot be built because Sphinx expected minimum version ${EXPECTED_SPHINX_VERSION} is not available"
        VERBATIM)
    add_custom_target(sphinx-create-texman
        COMMAND ${CMAKE_COMMAND} -E echo
            "Cannot prepare LaTeX input files because Sphinx expected minimum version ${EXPECTED_SPHINX_VERSION} is not available"
        VERBATIM)
    add_custom_target(manual
        COMMAND ${CMAKE_COMMAND} -E echo
            "manual cannot be built because Sphinx expected minimum version ${EXPECTED_SPHINX_VERSION} is not available")
endif()

if (MAN_PAGE_DIR)
    set(MAN_PAGE_DIR ${MAN_PAGE_DIR}/man)
    # Trailing slash on directory is significant for
    # install(DIRECTORY). See CMake docs.
    install(DIRECTORY ${MAN_PAGE_DIR}/
        DESTINATION ${CMAKE_INSTALL_MANDIR}/man1
        COMPONENT man OPTIONAL
        FILES_MATCHING PATTERN "*.1")
endif()
gmx_cpack_add_generated_source_directory(man)

# Determine whether we can build all the HTML pages and content linked from
# there.  If not, construct an informative message if the user tries to
# build the target; most people never need to know, unless they've asked for
# the webpage build.
set(HTML_BUILD_IS_POSSIBLE ON)
set(HTML_BUILD_NOT_POSSIBLE_REASON)
set(HTML_BUILD_WARNINGS)

# Next, turn it off if any of the preconditions are unsatisified
if (NOT Python3_Interpreter_FOUND)
    set(HTML_BUILD_IS_POSSIBLE OFF)
    set(HTML_BUILD_NOT_POSSIBLE_REASON "Python is required")
elseif (NOT SPHINX_FOUND)
    # Hardly anything gets built if Sphinx is not available, so don't bother.
    set(HTML_BUILD_IS_POSSIBLE OFF)
    set(HTML_BUILD_NOT_POSSIBLE_REASON "Sphinx expected minimum version ${EXPECTED_SPHINX_VERSION} is required")
endif()
if (NOT MANUAL_BUILD_IS_POSSIBLE)
    list(APPEND HTML_BUILD_WARNINGS
         "Reference PDF manual was not built, so links to it do not work")
endif()
if (NOT DOXYGEN_EXECUTABLE)
    list(APPEND HTML_BUILD_WARNINGS
        "Doxygen was not available, so links to Doxygen do not work")
endif()
if (NOT DOXYGEN_DOT_EXECUTABLE)
    list(APPEND HTML_BUILD_WARNINGS
        "dot/graphviz was not found, so some graphs are missing")
endif()

if (HTML_BUILD_IS_POSSIBLE)
    set(_webpage_target_properties)
    if (HTML_BUILD_WARNINGS)
        list(APPEND _webpage_target_properties
             COMMAND ${CMAKE_COMMAND} -E echo
                 "webpage was built, but with the following limitations:")
        foreach(_warning ${HTML_BUILD_WARNINGS})
        list(APPEND _webpage_target_properties
             COMMAND ${CMAKE_COMMAND} -E echo " - ${_warning}")
        endforeach()
    endif()

    if (MANUAL_BUILD_IS_POSSIBLE)
        # Make the PDF reference guide
        # TODO Try to make the PDF arrive directly in ${HTML_OUTPUT_DIR}
        # TODO Make this depend on the output of the manual build, so that the
        # file actually gets copied multiple times.
        set(_manual_target_location ${HTML_OUTPUT_DIR}/manual-${GMX_VERSION_STRING}.pdf)
        add_custom_command(
            OUTPUT ${_manual_target_location}
            COMMAND ${CMAKE_COMMAND}
                -E remove -f ${_manual_target_location}
            COMMAND ${CMAKE_COMMAND}
                -E copy ${CMAKE_CURRENT_BINARY_DIR}/manual/gromacs.pdf ${_manual_target_location}
            DEPENDS manual
            VERBATIM)
        list(APPEND _webpage_target_properties
             DEPENDS ${_manual_target_location})
    endif()

    # The Doxygen configuration in doxygen/Doxyfile-common.cmakein
    # makes all the Doxygen output directly in
    # ${HTML_OUTPUT_DIR}/doxygen (and makes the directory if it needs
    # to).

    # Add a top-level target that builds everything related to the webpage,
    # for Jenkins (and possibly others) to use
    add_custom_target(webpage ${_webpage_target_properties}
        COMMENT "Building webpage"
        VERBATIM)
    add_dependencies(webpage webpage-sphinx doxygen-all)
else()
    add_custom_target(webpage
        COMMAND ${CMAKE_COMMAND} -E echo
            "Cannot build webpage because ${HTML_BUILD_NOT_POSSIBLE_REASON}"
        COMMENT "Webpage build not possible"
        VERBATIM)
endif()<|MERGE_RESOLUTION|>--- conflicted
+++ resolved
@@ -364,7 +364,6 @@
         how-to/visualize.rst
         install-guide/index.rst
         release-notes/index.rst
-<<<<<<< HEAD
         release-notes/2022/major/highlights.rst
         release-notes/2022/major/features.rst
         release-notes/2022/major/performance.rst
@@ -375,9 +374,7 @@
         release-notes/2022/major/portability.rst
         release-notes/2022/major/miscellaneous.rst
         release-notes/2022/major/api.rst
-=======
         release-notes/2021/2021.4.rst
->>>>>>> c62c4994
         release-notes/2021/2021.3.rst
         release-notes/2021/2021.2.rst
         release-notes/2021/2021.1.rst
