--- conflicted
+++ resolved
@@ -16,8 +16,6 @@
 Fixes where mdrun could behave incorrectly
 ^^^^^^^^^^^^^^^^^^^^^^^^^^^^^^^^^^^^^^^^^^^^^^^^
 
-<<<<<<< HEAD
-=======
 Fix incorrect constraining in highly parallel runs
 """"""""""""""""""""""""""""""""""""""""""""""""""
 
@@ -33,7 +31,6 @@
 
 :issue:`4476`
 
->>>>>>> 612648f8
 Fix missing CPU-GPU synchronization when doing free-energy calculations
 """""""""""""""""""""""""""""""""""""""""""""""""""""""""""""""""""""""
 
@@ -46,8 +43,6 @@
 
 :issue:`4471`
 
-<<<<<<< HEAD
-=======
 Fix missing PME mesh dV/dlambda with PME on GPU on a seperate PME rank
 """"""""""""""""""""""""""""""""""""""""""""""""""""""""""""""""""""""
 
@@ -62,7 +57,6 @@
 
 :issue:`4484`
 
->>>>>>> 612648f8
 Fixes for ``gmx`` tools
 ^^^^^^^^^^^^^^^^^^^^^^^
 
