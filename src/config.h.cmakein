/* Manually created from config.h.in to work with cmake */

/* Disable warnings about double-to-float conversion accuracy loss on MSVC */
#ifdef _MSC_VER
#pragma warning (disable : 4305)
#pragma warning (disable : 4244)
#pragma warning (disable : 4101)
#pragma warning (disable : 4996)
#pragma warning (disable : 4267)
#pragma warning (disable : 4090)
#endif

/* Name of package (translate from cmake to autoconf macro name) */
#define PACKAGE  "@PROJECT_NAME@"

/* Version number of package (translate from cmake to autoconf macro name) */
#define VERSION  "@PROJECT_VERSION@"

/* Use the version string from generated version.h */
#cmakedefine USE_VERSION_H

/* Default location of data files */
#define GMXLIBDIR "@GMXLIBDIR@"

/* Hardware and OS version for build host */
#define BUILD_HOST "@BUILD_HOST@"

/* CPU information for build host */
#define BUILD_CPU_VENDOR "@BUILD_CPU_VENDOR@"

#define BUILD_CPU_BRAND "@BUILD_CPU_BRAND@"

#define BUILD_CPU_FAMILY @BUILD_CPU_FAMILY@

#define BUILD_CPU_MODEL @BUILD_CPU_MODEL@

#define BUILD_CPU_STEPPING @BUILD_CPU_STEPPING@

#define BUILD_CPU_FEATURES "@BUILD_CPU_FEATURES@"

/* Compiler and CFLAGS from build */
#define BUILD_COMPILER "@BUILD_COMPILER@"

#define BUILD_CFLAGS   "@BUILD_CFLAGS@"

/* Date and time for build */
#define BUILD_TIME "@BUILD_TIME@"

/* User doing build */
#define BUILD_USER "@BUILD_USER@"

/* Turn off water-water neighborlist optimization only - not used right now */
#cmakedefine DISABLE_WATERWATER_NLIST

/* Turn off all water neighborlist optimization - not used right now */
#cmakedefine DISABLE_WATER_NLIST

/* Fortran support */
#cmakedefine GMX_FORTRAN

/* Define to a macro mangling the given C identifier (in lower and upper
   case), which must not contain underscores, for linking with Fortran. */
#define F77_FUNC(name,NAME)     @F77_FUNCDEF@

/* As F77_FUNC, but for C identifiers containing underscores. */
#define F77_FUNC_(name,NAME)    @F77_FUNCDEF_@

/* IEEE754 floating-point format. Memory layout is defined by macros
 * GMX_IEEE754_BIG_ENDIAN_BYTE_ORDER and GMX_IEEE754_BIG_ENDIAN_WORD_ORDER. 
 */
#cmakedefine GMX_FLOAT_FORMAT_IEEE754

/* Use assembly intrinsics kernels for BlueGene */
#cmakedefine GMX_BLUEGENE

/* Power6 acceleration */
#cmakedefine GMX_POWER6

/* Work around broken calloc() */
#cmakedefine GMX_BROKEN_CALLOC

/* Enable special hacks for Cray XT3 */
#cmakedefine GMX_CRAY_XT3

/* Do not optimize FFTW setups (not needed with SSE FFT kernels) */
#cmakedefine GMX_DISABLE_FFTW_MEASURE

/* Compile in double precision */
#cmakedefine GMX_DOUBLE

/* Use Built-in FFTPACK FFT library */
#cmakedefine GMX_FFT_FFTPACK

/* Use FFTW3 FFT library */
#cmakedefine GMX_FFT_FFTW3

/* Use Intel MKL FFT library */
#cmakedefine GMX_FFT_MKL

/* Use AMD core math library */
#cmakedefine GMX_FFT_ACML

/* What type of acceleration is used? (string, for dumping to files) */
#define GMX_ACCELERATION "@GMX_ACCELERATION@"

/* SSE2 acceleration */
#cmakedefine GMX_X86_SSE2

/* SSE4.1 acceleration */
#cmakedefine GMX_X86_SSE4_1

/* AVX 128-bit acceleration with FMA, useful on modern AMD hardware */
#cmakedefine GMX_X86_AVX_128_FMA

/* AVX 256-bit acceleration, usually for intel hardware */
#cmakedefine GMX_X86_AVX_256

/* Integer byte order is big endian. */
#cmakedefine GMX_INTEGER_BIG_ENDIAN 

/* Use our own instead of system XDR libraries */
#cmakedefine GMX_INTERNAL_XDR

/* Use MPI (with mpicc) for parallelization */
#cmakedefine GMX_LIB_MPI

/* MPI_IN_PLACE exists for collective operations */
#cmakedefine MPI_IN_PLACE_EXISTS

/* Make a parallel version of GROMACS using message passing 
   (MPI or thread_mpi) */
#cmakedefine GMX_MPI

/* Use threads for parallelization */
#cmakedefine GMX_THREAD_MPI

/* Use old threading (domain decomp force calc) code */
#cmakedefine GMX_THREAD_SHM_FDECOMP 

/* Ignore calls to nice(3) */
#cmakedefine GMX_NO_NICE

/* Ignore calls to system(3) */
#cmakedefine GMX_NO_SYSTEM

/* Use (modified) Gamess-UK for QM-MM calculations */
#cmakedefine GMX_QMMM_GAMESS

/* Use (modified) Gaussian0x for QM-MM calculations */
#cmakedefine GMX_QMMM_GAUSSIAN

/* Use (modified) Mopac 7 for QM-MM calculations */
#cmakedefine GMX_QMMM_MOPAC

/* Use the GROMACS software 1/sqrt(x) */
#cmakedefine GMX_SOFTWARE_INVSQRT

/* Use the PowerPC hardware 1/sqrt(x) */
#cmakedefine GMX_POWERPC_INVSQRT

/* Use sub-counters */
#cmakedefine GMX_CYCLE_SUB

/* Compile with plugin support */
#cmakedefine GMX_USE_PLUGINS

/* Fallback path for VMD plug-ins */
#define GMX_VMD_PLUGIN_PATH "@GMX_VMD_PLUGIN_PATH@"

/* Define when pthreads are used */
#cmakedefine THREAD_PTHREADS

/* Define when Windows threads are used */
#cmakedefine THREAD_WINDOWS

/* Define for busy wait option  */
#cmakedefine TMPI_WAIT_FOR_NO_ONE

/* Define for copy buffer option */
#cmakedefine TMPI_COPY_BUFFER

/* Define for profiling option */
#cmakedefine TMPI_PROFILE

/* Define for Linux pthread_setaffinity */
#cmakedefine HAVE_PTHREAD_SETAFFINITY

/* Define for Windows NUMA-aware allocator functions*/
#cmakedefine TMPI_WINDOWS_NUMA_API

/* Define for sysconf() */
#cmakedefine HAVE_SYSCONF

/* Define for GetSystemInfo() */
#cmakedefine HAVE_SYSTEM_INFO

/* Enable x86 gcc inline assembly */
#cmakedefine GMX_X86_GCC_INLINE_ASM

<<<<<<< HEAD
/* Enable x86 MSVC inline assembly */
#cmakedefine GMX_X86_MSVC_INLINE_ASM

/* Support for SSE intrinsics */
#cmakedefine GMX_SSE

/* Support for SSE2 intrinsics */
#cmakedefine GMX_SSE2

/* Support for SSE3 intrinsics */
#cmakedefine GMX_SSE3

/* Support for SSE4.1 intrinsics */
#cmakedefine GMX_SSE4_1

/* Use GPU native acceleration */
#cmakedefine GMX_GPU

/* Define to 1 if you have the <altivec.h> header file. */
#cmakedefine HAVE_ALTIVEC_H

=======
>>>>>>> ab7c13b6
/* Define to 1 if the system has the type gmx_bool. */
#cmakedefine HAVE_BOOL

/* Define to 1 if fseeko (and presumably ftello) exists and is declared. */
#cmakedefine HAVE_FSEEKO

/* Define to 1 if _fseeki64 (and presumably _fseeki64) exists and is declared. */
#cmakedefine HAVE__FSEEKI64

/* Define to 1 if you have the m library (-lm). */
#cmakedefine HAVE_LIBM

/* Define to 1 if you have the mkl library (-lmkl). */
#cmakedefine HAVE_LIBMKL

/* Define to 1 if you have the gsl library (-lgsl). */
#cmakedefine HAVE_LIBGSL

/* Define to 1 if you have the xml2 library (-lxml2). */
#cmakedefine HAVE_LIBXML2

/* Define to 1 if you have the dl library (-ldl). */
#cmakedefine HAVE_LIBDL

/* Have io.h (windows)*/
#cmakedefine HAVE_IO_H

/* Define to 1 if you have the strcasecmp() function. */
#cmakedefine HAVE_STRCASECMP

/* Define to 1 if you have the strdup() function. */
#cmakedefine HAVE_STRDUP

/* Define to 1 if you have the vfprintf() function. */
#cmakedefine HAVE_VFPRINTF

/* Define to 1 if you have the memcmp() function. */
#cmakedefine HAVE_MEMCMP

/* Define to 1 if you have the posix_memalign() function. */
#cmakedefine HAVE_POSIX_MEMALIGN

/* Define to 1 if you have the memalign() function. */
#cmakedefine HAVE_MEMALIGN

/* Define to 1 if you have the MSVC _aligned_malloc() function. */
#cmakedefine HAVE__ALIGNED_MALLOC

/* Define to 1 if you have the gettimeofday() function. */
#cmakedefine HAVE_GETTIMEOFDAY

/* Define to 1 if you have the cbrt() function. */
#cmakedefine HAVE_CBRT

/* Define to 1 if you have the isnan() function. */
#cmakedefine HAVE_ISNAN

/* Define to 1 if you have the _isnan() function. */
#cmakedefine HAVE__ISNAN

/* Define to 1 if you have the isfinite() function. */
#cmakedefine HAVE_ISFINITE

/* Define to 1 if you have the _isfinite() function. */
#cmakedefine HAVE__ISFINITE

/* Define to 1 if you have the _finite() function. */
#cmakedefine HAVE__FINITE

/* Define to 1 if you have the fsync() function. */
#cmakedefine HAVE_FSYNC

/* Define to 1 if you have the Windows _commit() function. */
#cmakedefine HAVE__COMMIT

/* Define to 1 if you have the fileno() function. */
#cmakedefine HAVE_FILENO

/* Define to 1 if you have the _fileno() function. */
#cmakedefine HAVE__FILENO

/* Define to 1 if you have the lstat() function. */
#cmakedefine HAVE_LSTAT

/* Define to 1 if you have the sigaction() function. */
#cmakedefine HAVE_SIGACTION

/* Define to 1 if you have the <string.h> header file. */
#cmakedefine HAVE_STRING_H

/* Define to 1 if yo have the <math.h> header file. */
#cmakedefine HAVE_MATH_H

/* Define to 1 if yo have the <limits.h> header file. */
#cmakedefine HAVE_LIMITS_H

/* Define to 1 if yo have the <memory.h> header file. */
#cmakedefine HAVE_MEMORY_H

/* Define to 1 if yo have the <unistd.h> header file. */
#cmakedefine HAVE_UNISTD_H

/* Define to 1 if yo have the <direct.h> header file. */
#cmakedefine HAVE_DIRECT_H

/* Define to 1 if yo have the <pwd.h> header file. */
#cmakedefine HAVE_PWD_H

/* Define to 1 if yo have the <stdint.h> header file. */
#cmakedefine HAVE_STDINT_H

/* Define to 1 if yo have the <stdlib.h> header file. */
#cmakedefine HAVE_STDLIB_H

/* Define to 1 if yo have the <pthread.h> header file. */
#cmakedefine HAVE_PTHREAD_H

/* Define to 1 if yo have the <dirent.h> header file. */
#cmakedefine HAVE_DIRENT_H

/* Define to 1 if yo have the <inttypes.h> header file. */
#cmakedefine HAVE_INTTYPES_H

/* Define to 1 if yo have the <regex.h> header file. */
#cmakedefine HAVE_REGEX_H

/* Define to 1 if you have the <sys/types.h> header file. */
#cmakedefine HAVE_SYS_TYPES_H

/* Define to 1 if you have the <sys/stat.h> header file. */
#cmakedefine HAVE_SYS_STAT_H

/* Define to 1 if you have the <sys/time.h> header file. */
#cmakedefine HAVE_SYS_TIME_H

/* Define to 1 if you have the <rpc/rpc.h> header file. */
#cmakedefine HAVE_RPC_RPC_H

/* Define to 1 if you have the <rpc/xdr.h> header file. */
#cmakedefine HAVE_RPC_XDR_H

/* Define to 1 if you have the <x86intrin.h> header file */
#cmakedefine HAVE_X86INTRIN_H

/* Define for sched.h (this is for thread_mpi)*/
#define HAVE_SCHED_H

/* Define to 1 if you have the vprintf() function. */
#cmakedefine HAVE_VPRINTF

/* Bytes in IEEE fp word are in big-endian order if set, little-endian if not.
   Only relevant when FLOAT_FORMAT_IEEE754 is defined. */
#cmakedefine GMX_IEEE754_BIG_ENDIAN_BYTE_ORDER

/* The two words in a double precision variable are in b ig-endian order if
   set, little-endian if not. Do NOT assume this is the same as the byte
   order! Only relevant when FLOAT_FORMAT_IEEE754 is defined. */
#cmakedefine GMX_IEEE754_BIG_ENDIAN_WORD_ORDER

/* Define if SIGUSR1 is present */
#cmakedefine HAVE_SIGUSR1

/* Define if sleep() in unistd.h is present. */
#cmakedefine HAVE_UNISTD_SLEEP

/* Define if Sleep() in windows.h is present. */
#cmakedefine HAVE_WIN_SLEEP

/* The size of int, as computed by sizeof. */
#cmakedefine SIZEOF_INT @SIZEOF_INT@

/* The size of long int, as computed by sizeof. */
#cmakedefine SIZEOF_LONG_INT @SIZEOF_LONG_INT@

/* The size of long long int, as computed by sizeof. */
#cmakedefine SIZEOF_LONG_LONG_INT @SIZEOF_LONG_LONG_INT@

/* The size of off_t, as computed by sizeof. */
#cmakedefine SIZEOF_OFF_T @SIZEOF_OFF_T@

/* The size of void*, as computed by sizeof. */
#cmakedefine SIZEOF_VOIDP @SIZEOF_VOIDP@

/* Define to 1 to make fseeko visible on some hosts (e.g. glibc 2.2). */
#cmakedefine _LARGEFILE_SOURCE

/* Define for large files, on AIX-style hosts. */
#cmakedefine _LARGE_FILES

/* Some systems requires this to be set to 64 for large file support */
#cmakedefine _FILE_OFFSET_BITS @_FILE_OFFSET_BITS@

/* Gromacs shortcut define for fseeko & ftello being present with 64-bit support */
#cmakedefine GMX_LARGEFILES

/* Define to int if <sys/types.h> does not define. */
#cmakedefine gid_t int

/* Define to __inline__ or __inline if that is what the C compiler
   calls it, or to nothing if inline is not supported under any name.  */
#ifndef __cplusplus
#define inline ${INLINE_KEYWORD}
#endif

/* Define to __restrict__ or __restrict if that is what the C compiler
   calls it, or to nothing if restrict is not supported under any name.  */
#define restrict ${RESTRICT_KEYWORD}

#ifndef CPLUSPLUS
#ifdef __cplusplus
#define CPLUSPLUS
#endif
#endif  

/* Define to long int if <sys/types.h> does not define. */                    
#cmakedefine off_t int

/* Define to unsigned int if <sys/types.h> does not define. */
#cmakedefine size_t int

/* Define to int if <sys/types.h> does not define. */
#cmakedefine uid_t int

/* Build special-purpose mdrun library */
#cmakedefine GMX_FAHCORE   

#ifdef GMX_FAHCORE
#define FULLINDIRECT 1
#define USE_FAH_XDR  1
#include "swindirect.h"
#endif

/* Define if we have pipes */
#cmakedefine HAVE_PIPES


/* Catch stupid CMake problems on OS X */
#ifdef __APPLE__
#  if ((defined(__LP64__) && __LP64__ && defined(SIZEOF_VOIDP) && SIZEOF_VOIDP<8) || ( (!defined(__LP64__) || __LP64__==0) && (defined(SIZEOF_VOIDP) && SIZEOF_VOIDP>4)))
#    error "Inconsistency between current OS X architecture and the one used to generate original" 
#    error "CMake configuration. This is probably caused by starting CMake with the default value"
#    error "for CMAKE_OSX_ARCHITECTURES (blank), and then changing it. In this case all the tests"
#    error "will have been performed with the original (now incorrect) architecture."
#    error "To fix this, set CMAKE_OSX_ARCHITECTURES on the _command_line_ before starting CMake,"
#    error "or create a new such entry with your choice in the GUI _before_ hitting 'configure'."
#  endif
#endif<|MERGE_RESOLUTION|>--- conflicted
+++ resolved
@@ -197,30 +197,9 @@
 /* Enable x86 gcc inline assembly */
 #cmakedefine GMX_X86_GCC_INLINE_ASM
 
-<<<<<<< HEAD
-/* Enable x86 MSVC inline assembly */
-#cmakedefine GMX_X86_MSVC_INLINE_ASM
-
-/* Support for SSE intrinsics */
-#cmakedefine GMX_SSE
-
-/* Support for SSE2 intrinsics */
-#cmakedefine GMX_SSE2
-
-/* Support for SSE3 intrinsics */
-#cmakedefine GMX_SSE3
-
-/* Support for SSE4.1 intrinsics */
-#cmakedefine GMX_SSE4_1
-
 /* Use GPU native acceleration */
 #cmakedefine GMX_GPU
 
-/* Define to 1 if you have the <altivec.h> header file. */
-#cmakedefine HAVE_ALTIVEC_H
-
-=======
->>>>>>> ab7c13b6
 /* Define to 1 if the system has the type gmx_bool. */
 #cmakedefine HAVE_BOOL
 
