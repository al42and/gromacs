/*
 * 
 *                This source code is part of
 * 
 *                 G   R   O   M   A   C   S
 * 
 *          GROningen MAchine for Chemical Simulations
 * 
 *                        VERSION 3.2.0
 * Written by David van der Spoel, Erik Lindahl, Berk Hess, and others.
 * Copyright (c) 1991-2000, University of Groningen, The Netherlands.
 * Copyright (c) 2001-2004, The GROMACS development team,
 * check out http://www.gromacs.org for more information.

 * This program is free software; you can redistribute it and/or
 * modify it under the terms of the GNU General Public License
 * as published by the Free Software Foundation; either version 2
 * of the License, or (at your option) any later version.
 * 
 * If you want to redistribute modifications, please consider that
 * scientific software is very special. Version control is crucial -
 * bugs must be traceable. We will be happy to consider code for
 * inclusion in the official distribution, but derived work must not
 * be called official GROMACS. Details are found in the README & COPYING
 * files - if they are missing, get the official version at www.gromacs.org.
 * 
 * To help us fund GROMACS development, we humbly ask that you cite
 * the papers on the package - you can find them in the top README file.
 * 
 * For more info, check our website at http://www.gromacs.org
 * 
 * And Hey:
 * Green Red Orange Magenta Azure Cyan Skyblue
 */
#ifdef HAVE_CONFIG_H
#include <config.h>
#endif
#include <string.h>
#include <math.h>

#include "string2.h"
#include "typedefs.h"
#include "smalloc.h"
#include "statutil.h"
#include "disre.h"
#include "names.h"
#include "copyrite.h"
#include "macros.h"
#include "gmx_fatal.h"
#include "enxio.h"
#include "vec.h"

#define TIME_EXPLICIT 0
#define TIME_CONTINUE 1
#define TIME_LAST     2
#ifndef FLT_MAX
#define FLT_MAX 1e36
#endif

static int *select_it(int nre,gmx_enxnm_t *nm,int *nset)
{
  bool *bE;
  int  n,k,j,i;
  int  *set;
  bool bVerbose = TRUE;
  
  if ((getenv("VERBOSE")) != NULL)
    bVerbose = FALSE;
  
  fprintf(stderr,"Select the terms you want to scale from the following list\n");
  fprintf(stderr,"End your selection with 0\n");

  if ( bVerbose ) {
    for(k=0; (k<nre); ) {
      for(j=0; (j<4) && (k<nre); j++,k++) 
	fprintf(stderr," %3d=%14s",k+1,nm[k].name);
      fprintf(stderr,"\n");
    }
  }

  snew(bE,nre);
  do {
    if(1 != scanf("%d",&n))
    {
      gmx_fatal(FARGS,"Cannot read energy term");
    }
    if ((n>0) && (n<=nre))
      bE[n-1]=TRUE;
  } while (n != 0);

  snew(set,nre);
  for(i=(*nset)=0; (i<nre); i++)
    if (bE[i])
      set[(*nset)++]=i;
 
  sfree(bE);
  
  return set;
}

static bool same_time(real t1,real t2)
{
  const real tol=1e-5;

  return (fabs(t1-t2) < tol);
}


bool bRgt(double a,double b)
{
  double tol = 1e-6;
  
  if ( a > (b - tol*(a+b)) )
    return TRUE;
  else
    return FALSE;
}

static void sort_files(char **fnms,real *settime,int nfile)
{
    int i,j,minidx;
    real timeswap;
    char *chptr;

    for(i=0;i<nfile;i++) {
	minidx=i;
	for(j=i+1;j<nfile;j++) {
	    if(settime[j]<settime[minidx])
		minidx=j;
	}
	if(minidx!=i) {
	    timeswap=settime[i];
	    settime[i]=settime[minidx];
	    settime[minidx]=timeswap;
	    chptr=fnms[i];
	    fnms[i]=fnms[minidx];
	    fnms[minidx]=chptr;
	}
    }
}


static int scan_ene_files(char **fnms, int nfiles,
			  real *readtime, real *timestep, int *nremax)
{
  /* Check number of energy terms and start time of all files */
  int        f,i,nre,nremin=0,nresav=0;
  ener_file_t in;
  real       t1,t2;
  char       inputstring[STRLEN];
  gmx_enxnm_t *enm;
  t_enxframe *fr;
  
  snew(fr,1);

  for(f=0; f<nfiles; f++) {
    in = open_enx(fnms[f],"r");
    enm = NULL;
    do_enxnms(in,&nre,&enm);

    if (f == 0) {
      nresav  = nre;
      nremin  = nre;
      *nremax = nre;
      do_enx(in,fr);
      t1 = fr->t;
      do_enx(in,fr);
      t2 = fr->t;
      *timestep=t2-t1;
      readtime[f]=t1;
      close_enx(in);
    } else {
      nremin  = min(nremin,fr->nre);
      *nremax = max(*nremax,fr->nre);
      if (nre != nresav) {
	fprintf(stderr,
		"Energy files don't match, different number of energies:\n"
		" %s: %d\n %s: %d\n",fnms[f-1],nresav,fnms[f],fr->nre);
	fprintf(stderr,
		"\nContinue conversion using only the first %d terms (n/y)?\n"
		"(you should be sure that the energy terms match)\n",nremin);
	if(NULL==fgets(inputstring,STRLEN-1,stdin))
        { 
	      gmx_fatal(FARGS,"Error reading user input");
	}
	if (inputstring[0]!='y' && inputstring[0]!='Y') {
	  fprintf(stderr,"Will not convert\n");
	  exit(0);
	}
	nresav = fr->nre;
      }
      do_enx(in,fr);
      readtime[f] = fr->t;
      close_enx(in);
    }
    fprintf(stderr,"\n");
    free_enxnms(nre,enm);
  }

  free_enxframe(fr);
  sfree(fr);

  return nremin;
}


static void edit_files(char **fnms,int nfiles,real *readtime, 
		       real *settime,int *cont_type,bool bSetTime,bool bSort)
{
  int i;
  bool ok;
  char inputstring[STRLEN],*chptr;
  
  if(bSetTime) {
    if(nfiles==1)
      fprintf(stderr,"\n\nEnter the new start time:\n\n");
    else
      fprintf(stderr,"\n\nEnter the new start time for each file.\n"
	      "There are two special options, both disables sorting:\n\n"
	      "c (continue) - The start time is taken from the end\n"
	      "of the previous file. Use it when your continuation run\n"
	      "restarts with t=0 and there is no overlap.\n\n"
	      "l (last) - The time in this file will be changed the\n"
	      "same amount as in the previous. Use it when the time in the\n"
		"new run continues from the end of the previous one,\n"
	      "since this takes possible overlap into account.\n\n");
    
    fprintf(stderr,"          File             Current start       New start\n"
	    "---------------------------------------------------------\n");
    
    for(i=0;i<nfiles;i++) {
      fprintf(stderr,"%25s   %10.3f             ",fnms[i],readtime[i]);
      ok=FALSE;
      do {
	if(NULL==fgets(inputstring,STRLEN-1,stdin))
	{
	    gmx_fatal(FARGS,"Error reading user input");
	}
	inputstring[strlen(inputstring)-1]=0;
	
	if(inputstring[0]=='c' || inputstring[0]=='C') {
	  cont_type[i]=TIME_CONTINUE;
	  bSort=FALSE;
	  ok=TRUE;
	  settime[i]=FLT_MAX;
	}
	else if(inputstring[0]=='l' ||
		inputstring[0]=='L') {
	  cont_type[i]=TIME_LAST;
	  bSort=FALSE;
	  ok=TRUE;
	  settime[i]=FLT_MAX;			  
	}
	else {
	  settime[i]=strtod(inputstring,&chptr);
	  if(chptr==inputstring) {
	    fprintf(stderr,"Try that again: ");
	  }
	  else {
	    cont_type[i]=TIME_EXPLICIT;
	    ok=TRUE;
	  }
	}
      } while (!ok);
    }
    if(cont_type[0]!=TIME_EXPLICIT) {
      cont_type[0]=TIME_EXPLICIT;
      settime[0]=0;
    }
  }
  else 
    for(i=0;i<nfiles;i++)
      settime[i]=readtime[i];
  
  if(bSort && (nfiles>1)) 
    sort_files(fnms,settime,nfiles);
  else
    fprintf(stderr,"Sorting disabled.\n");
  
  
  /* Write out the new order and start times */
  fprintf(stderr,"\nSummary of files and start times used:\n\n"
	  "          File                Start time\n"
	  "-----------------------------------------\n");
  for(i=0;i<nfiles;i++)
    switch(cont_type[i]) {
    case TIME_EXPLICIT:
      fprintf(stderr,"%25s   %10.3f\n",fnms[i],settime[i]);
      break;
    case TIME_CONTINUE:
      fprintf(stderr,"%25s        Continue from end of last file\n",fnms[i]);
      break;	      
    case TIME_LAST:
      fprintf(stderr,"%25s        Change by same amount as last file\n",fnms[i]);
      break;
    }
  fprintf(stderr,"\n");
  
  settime[nfiles]=FLT_MAX;
  cont_type[nfiles]=TIME_EXPLICIT;
  readtime[nfiles]=FLT_MAX;
}


static void copy_ee(t_energy *src, t_energy *dst, int nre)
{
  int i;

  for(i=0;i<nre;i++) {
    dst[i].e=src[i].e;
    dst[i].esum=src[i].esum;  
    dst[i].eav=src[i].eav;
  }
}


static void remove_last_eeframe(t_energy *lastee, gmx_step_t laststep,
				t_energy *ee, int nre)
{
    int i;
    gmx_step_t p=laststep+1;
    double sigmacorr;
    
    for(i=0;i<nre;i++) {
	lastee[i].esum-=ee[i].e;
	sigmacorr=lastee[i].esum-(p-1)*ee[i].e;
	lastee[i].eav-=(sigmacorr*sigmacorr)/((p-1)*p);
    }
}



static void update_ee(t_energy *lastee,gmx_step_t laststep,
		      t_energy *startee,gmx_step_t startstep,
		      t_energy *ee, int step,
		      t_energy *outee, int nre)
{
  int i; 
  double sigmacorr,nom,denom;
  double prestart_esum;
  double prestart_sigma;
  
  for(i=0;i<nre;i++) {
	  outee[i].e=ee[i].e;
      /* add statistics from earlier file if present */
      if(laststep>0) {
	  outee[i].esum=lastee[i].esum+ee[i].esum;
	  nom=(lastee[i].esum*(step+1)-ee[i].esum*(laststep));
	  denom=((step+1.0)*(laststep)*(step+1.0+laststep));	
	  sigmacorr=nom*nom/denom;
	  outee[i].eav=lastee[i].eav+ee[i].eav+sigmacorr;
      }  
      else {
	  /* otherwise just copy to output */
	  outee[i].esum=ee[i].esum;
	  outee[i].eav=ee[i].eav; 
      }
      
      /* if we didnt start to write at the first frame
       * we must compensate the statistics for this
       * there are laststep frames in the earlier file
       * and step+1 frames in this one.
       */
    if(startstep>0) {
      gmx_step_t q=laststep+step; 
      gmx_step_t p=startstep+1;
      prestart_esum=startee[i].esum-startee[i].e;
      sigmacorr=prestart_esum-(p-1)*startee[i].e;
      prestart_sigma=startee[i].eav-
	sigmacorr*sigmacorr/(p*(p-1));
      sigmacorr=prestart_esum/(p-1)-
	outee[i].esum/(q);
      outee[i].esum-=prestart_esum;
      if (q-p+1 > 0)
	outee[i].eav=outee[i].eav-prestart_sigma-
	  sigmacorr*sigmacorr*((p-1)*q)/(q-p+1);
    }
 
    if((outee[i].eav/(laststep+step+1))<(GMX_REAL_EPS))
      outee[i].eav=0;
  }
}


static void update_last_ee(t_energy *lastee, gmx_step_t laststep,
			   t_energy *ee,gmx_step_t step,int nre)
{
    t_energy *tmp;
    snew(tmp,nre);
    update_ee(lastee,laststep,NULL,0,ee,step,tmp,nre);
    copy_ee(tmp,lastee,nre);
    sfree(tmp);
}

static void update_ee_sum(int nre,
			  gmx_step_t *ee_sum_step,
			  gmx_step_t *ee_sum_nsteps,
			  gmx_step_t *ee_sum_nsum,
			  t_energy *ee_sum,
			  t_enxframe *fr,int out_step)
{
  gmx_step_t nsteps,nsum,fr_nsum;
  int i;
 
  nsteps = *ee_sum_nsteps;
  nsum   = *ee_sum_nsum;

  fr_nsum = fr->nsum;
  if (fr_nsum == 0) {
    fr_nsum = 1;
  }

  if (nsteps == 0) {
    if (fr_nsum == 1) {
      for(i=0;i<nre;i++) {
	ee_sum[i].esum = fr->ener[i].e;
	ee_sum[i].eav  = 0;
      }
    } else {
      for(i=0;i<nre;i++) {
	ee_sum[i].esum = fr->ener[i].esum;
	ee_sum[i].eav  = fr->ener[i].eav;
      }
    }
    nsteps = fr->nsteps;
    nsum   = fr_nsum;
  } else if (out_step - *ee_sum_step == nsteps + fr->nsteps) {
    if (fr_nsum == 1) {
      for(i=0;i<nre;i++) {
	ee_sum[i].eav  +=
	  dsqr(ee_sum[i].esum/nsum
	       - (ee_sum[i].esum + fr->ener[i].e)/(nsum + 1))*nsum*(nsum + 1);
	ee_sum[i].esum += fr->ener[i].e;
      }
    } else {
      for(i=0; i<fr->nre; i++) {
	ee_sum[i].eav  +=
	  fr->ener[i].eav +
	  dsqr(ee_sum[i].esum/nsum
	       - (ee_sum[i].esum + fr->ener[i].esum)/(nsum + fr->nsum))*
	  nsum*(nsum + fr->nsum)/(double)fr->nsum;
	ee_sum[i].esum += fr->ener[i].esum;
      }
    }
    nsteps += fr->nsteps;
    nsum   += fr_nsum;
  } else {
    if (fr->nsum != 0) {
      fprintf(stderr,"\nWARNING: missing energy sums at time %f\n",fr->t);
    }
    nsteps = 0;
    nsum   = 0;
  }

  *ee_sum_step   = out_step;
  *ee_sum_nsteps = nsteps;
  *ee_sum_nsum   = nsum;
}
 
int gmx_eneconv(int argc,char *argv[])
{
  const char *desc[] = {
    "With [IT]multiple files[it] specified for the [TT]-f[tt] option:[BR]",
    "Concatenates several energy files in sorted order.",
    "In case of double time frames the one",
    "in the later file is used. By specifying [TT]-settime[tt] you will be",
    "asked for the start time of each file. The input files are taken",
    "from the command line,",
    "such that the command [TT]eneconv -o fixed.edr *.edr[tt] should do",
    "the trick. [PAR]",
    "With [IT]one file[it] specified for [TT]-f[tt]:[BR]",
    "Reads one energy file and writes another, applying the [TT]-dt[tt],",
    "[TT]-offset[tt], [TT]-t0[tt] and [TT]-settime[tt] options and",
    "converting to a different format if necessary (indicated by file",
    "extentions).[PAR]",
    "[TT]-settime[tt] is applied first, then [TT]-dt[tt]/[TT]-offset[tt]",
    "followed by [TT]-b[tt] and [TT]-e[tt] to select which frames to write."
  };
  const char *bugs[] = {
    "When combining trajectories the sigma and E^2 (necessary for statistics) are not updated correctly. Only the actual energy is correct. One thus has to compute statistics in another way."
  };
<<<<<<< HEAD
  int        in,out=0;
  gmx_enxnm_t *enm;
=======
  ener_file_t in,out=NULL;
  gmx_enxnm_t *enm=NULL;
>>>>>>> 8b07b4a4
  t_enxframe *fr,*fro;
  gmx_step_t ee_sum_step=0,ee_sum_nsteps,ee_sum_nsum;
  t_energy   *ee_sum;
  gmx_step_t laststep,startstep,startstep_file=0;
  int        noutfr;
  int        nre,nremax,this_nre,nfile,f,i,j,kkk,nset,*set=NULL;
  real       t; 
  char       **fnms;
  real       *readtime,*settime,timestep,t1,tadjust;
  char       inputstring[STRLEN],*chptr,buf[22],buf2[22],buf3[22];
  bool       ok;
  int        *cont_type;
  bool       bNewFile,bFirst,bNewOutput;
  output_env_t oenv;
  
  t_filenm fnm[] = {
    { efEDR, "-f", NULL,    ffRDMULT },
    { efEDR, "-o", "fixed", ffWRITE  },
  };

#define NFILE asize(fnm)  
  bool   bWrite;
  static real  delta_t=0.0, toffset=0,scalefac=1;
  static bool  bSetTime=FALSE;
  static bool  bSort=TRUE,bError=TRUE;
  static real  begin=-1;
  static real  end=-1;
  
  t_pargs pa[] = {
    { "-b",        FALSE, etREAL, {&begin},
      "First time to use"},
    { "-e",        FALSE, etREAL, {&end},
      "Last time to use"},
    { "-dt",       FALSE, etREAL, {&delta_t},
      "Only write out frame when t MOD dt = offset" },
    { "-offset",   FALSE, etREAL, {&toffset},
      "Time offset for -dt option" }, 
    { "-settime",  FALSE, etBOOL, {&bSetTime}, 
      "Change starting time interactively" },
    { "-sort",     FALSE, etBOOL, {&bSort},
      "Sort energy files (not frames)"},
    { "-scalefac", FALSE, etREAL, {&scalefac},
      "Multiply energy component by this factor" },
    { "-error",    FALSE, etBOOL, {&bError},
      "Stop on errors in the file" }
  };
  
  CopyRight(stderr,argv[0]);
  parse_common_args(&argc,argv,PCA_BE_NICE,NFILE,fnm,asize(pa),
                    pa,asize(desc),desc,asize(bugs),bugs,&oenv);
  tadjust  = 0;
  nremax   = 0;
  nset     = 0;
  timestep = 0.0;
  snew(fnms,argc);
  nfile=0;
  laststep=startstep=0;
  
  nfile = opt2fns(&fnms,"-f",NFILE,fnm);
  
  if (!nfile)
    gmx_fatal(FARGS,"No input files!");
  
  snew(settime,nfile+1);
  snew(readtime,nfile+1);
  snew(cont_type,nfile+1);
  
  nre=scan_ene_files(fnms,nfile,readtime,&timestep,&nremax);   
  edit_files(fnms,nfile,readtime,settime,cont_type,bSetTime,bSort);     

  ee_sum_nsteps = 0;
  ee_sum_nsum   = 0;
  snew(ee_sum,nremax);

  snew(fr,1);
  snew(fro,1);
  fro->t = -1;
  fro->nre = nre;
  snew(fro->ener,nremax);

  noutfr=0;
  bFirst=TRUE;

  t = -1e20;
  for(f=0;f<nfile;f++) {
    bNewFile=TRUE;
    bNewOutput=TRUE;
    in=open_enx(fnms[f],"r");
    enm = NULL;
    do_enxnms(in,&this_nre,&enm);
    if (f == 0) {
      if (scalefac != 1)
	set = select_it(nre,enm,&nset);
      
      /* write names to the output file */
      out=open_enx(opt2fn("-o",NFILE,fnm),"w");  
      do_enxnms(out,&nre,&enm);
    }
    
    /* start reading from the next file */
    while ((t <= (settime[f+1] + GMX_REAL_EPS)) &&
	  do_enx(in,fr)) {
      if(bNewFile) {
	startstep_file = fr->step;
	tadjust = settime[f] - fr->t;	  
	if(cont_type[f+1]==TIME_LAST) {
	  settime[f+1]   = readtime[f+1]-readtime[f]+settime[f];
	  cont_type[f+1] = TIME_EXPLICIT;
	}
	bNewFile = FALSE;
      }
      
      if (debug) {
	fprintf(debug,"fr->step %s, ee_sum_nsteps %s, ee_sum_nsum %s\n",
		gmx_step_str(fr->step,buf),
		gmx_step_str(ee_sum_nsteps,buf2),
		gmx_step_str(ee_sum_nsum,buf3));
      }

      if (tadjust + fr->t <= t) {
	/* Skip this frame, since we already have it / past it */
	continue;
      }

      fro->step = laststep + fr->step - startstep_file;
      t = tadjust + fr->t;

      /*bWrite = ((begin<0 || (begin>=0 && (t >= begin-GMX_REAL_EPS))) && 
		(end  <0 || (end  >=0 && (t <= end  +GMX_REAL_EPS))) &&
		(t < settime[i+1]-GMX_REAL_EPS));*/
      bWrite = ((begin<0 || (begin>=0 && (t >= begin-GMX_REAL_EPS))) && 
		(end  <0 || (end  >=0 && (t <= end  +GMX_REAL_EPS))) &&
		(t <= settime[f+1]+0.5*timestep));
      
      if (bError)      
	if ((end > 0) && (t > end+GMX_REAL_EPS)) {
	  f = nfile;
	  break;
	}
      
      if (t >= begin-GMX_REAL_EPS) {
	if (bFirst) {
	  bFirst = FALSE;
	  startstep = fr->step;	
	}
	update_ee_sum(nre,&ee_sum_step,&ee_sum_nsteps,&ee_sum_nsum,ee_sum,
		      fr,fro->step);
      }	  
      
      /* determine if we should write it */
      if (bWrite && (delta_t==0 || bRmod(t,toffset,delta_t))) {
	fro->t = t;
	if(bNewOutput) {
	  bNewOutput=FALSE;
	  fprintf(stderr,"\nContinue writing frames from t=%g, step=%s\n",
		  t,gmx_step_str(fro->step,buf));
	}

	/* Copy the energies */
	for(i=0; i<nre; i++) {
	  fro->ener[i].e = fr->ener[i].e;
	}

	fro->nsteps = ee_sum_nsteps;

	if (ee_sum_nsum <= 1) {
	  fro->nsum = 0;
	} else {
	  fro->nsum = ee_sum_nsum;
	  /* Copy the energy sums */
	  for(i=0; i<nre; i++) {
	    fro->ener[i].esum = ee_sum[i].esum;
	    fro->ener[i].eav  = ee_sum[i].eav;
	  }
	}
	/* We wrote the energies, so reset the counts */
	ee_sum_nsteps = 0;
	ee_sum_nsum   = 0;
	
	if (scalefac != 1) {
	  for(kkk=0; kkk<nset; kkk++) {
	    fro->ener[set[kkk]].e    *= scalefac;
	    if (fro->nsum > 0) {
	      fro->ener[set[kkk]].eav  *= scalefac*scalefac;
	      fro->ener[set[kkk]].esum *= scalefac;
	    }
	  }
	}
	/* Copy restraint stuff */
	fro->ndisre       = fr->ndisre;
	fro->disre_rm3tav = fr->disre_rm3tav;
	fro->disre_rt     = fr->disre_rt;
	fro->nblock       = fr->nblock;
	fro->nr           = fr->nr;
	fro->block        = fr->block;
	
	do_enx(out,fro);
	if (noutfr % 1000 == 0)
	  fprintf(stderr,"Writing frame time %g    ",fro->t);
	noutfr++;
      }
    }

    if (nfile > 1) {
      laststep = fro->step;
      printf("laststep=%s step=%s\n",
	     gmx_step_str(laststep,buf),gmx_step_str(fro->step,buf2));
    }
    
    /* set the next time from the last in previous file */
    if (cont_type[f+1]==TIME_CONTINUE) {
	settime[f+1] = fro->t;
	/* in this case we have already written the last frame of
	 * previous file, so update begin to avoid doubling it
	 * with the start of the next file
	 */
	begin = fro->t+0.5*timestep;
	/* cont_type[f+1]==TIME_EXPLICIT; */
    }
    
    if ((fro->t < end) && (f < nfile-1) &&
	(fro->t < settime[f+1]-1.5*timestep)) 
      fprintf(stderr,
	      "\nWARNING: There might be a gap around t=%g\n",t);
    
    /* move energies to lastee */
    close_enx(in);
    free_enxnms(this_nre,enm);

    fprintf(stderr,"\n");
  }
  if (noutfr == 0)
    fprintf(stderr,"No frames written.\n");
  else {
    fprintf(stderr,"Last frame written was at step %s, time %f\n",
	    gmx_step_str(fro->step,buf),fro->t);
    fprintf(stderr,"Wrote %d frames\n",noutfr);
  }

  thanx(stderr);
  return 0;
}<|MERGE_RESOLUTION|>--- conflicted
+++ resolved
@@ -479,13 +479,12 @@
   const char *bugs[] = {
     "When combining trajectories the sigma and E^2 (necessary for statistics) are not updated correctly. Only the actual energy is correct. One thus has to compute statistics in another way."
   };
-<<<<<<< HEAD
-  int        in,out=0;
-  gmx_enxnm_t *enm;
-=======
+  ener_file_t in=NULL, out=NULL;
+  gmx_enxnm_t *enm=NULL;
+#if 0
   ener_file_t in,out=NULL;
   gmx_enxnm_t *enm=NULL;
->>>>>>> 8b07b4a4
+#endif
   t_enxframe *fr,*fro;
   gmx_step_t ee_sum_step=0,ee_sum_nsteps,ee_sum_nsum;
   t_energy   *ee_sum;
