--- conflicted
+++ resolved
@@ -335,13 +335,9 @@
 
 void calc_order(const char *fn, atom_id *index, atom_id *a, rvec **order,
 		real ***slOrder, real *slWidth, int nslices, bool bSliced, 
-<<<<<<< HEAD
 		bool bUnsat, t_topology *top, int ePBC, int ngrps, int axis, 
-		bool permolecule, bool radial, char *radfn)
-=======
-		bool bUnsat, t_topology *top, int ePBC, int ngrps, int axis,
+		bool permolecule, bool radial, const char *radfn, 
                 const output_env_t oenv)
->>>>>>> 8b07b4a4
 { 
   /* if permolecule = TRUE, order parameters will be calculed per molecule 
    * and stored in slOrder with #slices = # molecules */
@@ -418,14 +414,13 @@
 	    nslices, *slWidth);
   } 
 
-<<<<<<< HEAD
-=======
+#if 0
   nr_tails = index[1] - index[0];
   fprintf(stderr,"Number of elements in first group: %d\n",nr_tails);
   /* take first group as standard. Not rocksolid, but might catch error 
      in index*/
-
->>>>>>> 8b07b4a4
+#endif
+
   teller = 0; 
 
   /*********** Start processing trajectory ***********/
@@ -606,27 +601,22 @@
 }
 
 
-<<<<<<< HEAD
-void order_plot(rvec order[], real *slOrder[], char *afile, char *bfile, 
-		char *cfile, int ngrps, int nslices, real slWidth, bool bSzonly,
-		bool permolecule)
-=======
 void order_plot(rvec order[], real *slOrder[], const char *afile, 
-                const char *bfile, const char *cfile, int ngrps, int nslices, 
-                real slWidth, bool bSzonly, const output_env_t oenv)
->>>>>>> 8b07b4a4
+                const char *bfile, const char *cfile, int ngrps, 
+                int nslices, real slWidth, bool bSzonly,
+		bool permolecule,const output_env_t oenv)
 {
-  FILE       *ord, *slOrd;           /* xvgr files with order parameters  */
-  int        atom, slice;            /* atom corresponding to order para.*/
-  char       buf[256];               /* for xvgr title */
-  real      S;                      /* order parameter averaged over all atoms */
+  FILE       *ord, *slOrd;        /* xvgr files with order parameters  */
+  int        atom, slice;         /* atom corresponding to order para.*/
+  char       buf[256];            /* for xvgr title */
+  real      S;                    /* order parameter averaged over all atoms */
 
   if (permolecule)
   {
     sprintf(buf,"Scd order parameters");
-    ord = xvgropen(afile,buf,"Atom","S");
+    ord = xvgropen(afile,buf,"Atom","S",oenv);
     sprintf(buf, "Orderparameters per atom per slice");
-    slOrd = xvgropen(bfile, buf, "Molecule", "S");
+    slOrd = xvgropen(bfile, buf, "Molecule", "S",oenv);
     for (atom = 1; atom < ngrps - 1; atom++) {
       fprintf(ord,"%12d   %12g\n", atom, -1 * (0.6667 * order[atom][XX] + 
 						 0.333 * order[atom][YY]));
@@ -676,18 +666,23 @@
   }
 }
 
-void write_bfactors(t_filenm  *fnm, int nfile, atom_id *index, atom_id *a, int nslices, int ngrps, real **order, t_topology *top)
+void write_bfactors(t_filenm  *fnm, int nfile, atom_id *index, atom_id *a, 
+                    int nslices, int ngrps, real **order, t_topology *top,
+                    output_env_t oenv)
 {
-	/*function to write order parameters as B factors in PDB file using first frame of trajectory*/
+	/*function to write order parameters as B factors in PDB file using 
+          first frame of trajectory*/
 	int status;
 	int natoms;
 	t_trxframe fr, frout;
 	t_atoms useatoms;
 	int i,j,ctr,nout;
 
-	ngrps-=2;  /*we don't have an order parameter for the first or last atom in each chain*/
+	ngrps-=2;  /*we don't have an order parameter for the first or 
+                     last atom in each chain*/
 	nout=nslices*ngrps;
-	natoms=read_first_frame(&status,ftp2fn(efTRX,nfile,fnm),&fr,TRX_NEED_X);
+	natoms=read_first_frame(oenv,&status,ftp2fn(efTRX,nfile,fnm),&fr,
+                                TRX_NEED_X);
 	close_trj(status);
 	frout = fr;
 	frout.natoms=nout;
@@ -878,33 +873,30 @@
   
 	/* show atomtypes, to check if index file is correct */
     print_types(index, a, ngrps, grpname, top);
-    
+
     calc_order(ftp2fn(efTRX,NFILE,fnm), index, a, &order, 
 	       &slOrder, &slWidth, nslices, bSliced, bUnsat,
-<<<<<<< HEAD
-	       top, ePBC, ngrps, axis,permolecule,radial,opt2fn_null("-nr",NFILE,fnm)); 
+	       top, ePBC, ngrps, axis,permolecule,radial,
+               opt2fn_null("-nr",NFILE,fnm), oenv); 
 	
 	if (radial)
-		ngrps--; /*don't print the last group--was used for center-of-mass determination*/
+		ngrps--; /*don't print the last group--was used for 
+                           center-of-mass determination*/
     
     order_plot(order, slOrder, opt2fn("-o",NFILE,fnm), opt2fn("-os",NFILE,fnm), 
-	       opt2fn("-od",NFILE,fnm), ngrps, nslices, slWidth, bSzonly,permolecule);
+	       opt2fn("-od",NFILE,fnm), ngrps, nslices, slWidth, bSzonly,
+               permolecule, oenv);
 
 	if (opt2bSet("-ob",NFILE,fnm))
 	{
 		if (!permolecule)
-			fprintf(stderr,"Won't write B-factors with averaged order parameters; use -permolecule\n");
+			fprintf(stderr,
+                                "Won't write B-factors with averaged order parameters; use -permolecule\n");
 		else
-			write_bfactors(fnm,NFILE,index,a,nslices,ngrps,slOrder,top);
+			write_bfactors(fnm,NFILE,index,a,nslices,ngrps,
+                                       slOrder,top,oenv);
 	}
 
-=======
-	       top, ePBC, ngrps, axis, oenv); 
-    
-    order_plot(order, slOrder, opt2fn("-o",NFILE,fnm), opt2fn("-os",NFILE,fnm), 
-	       opt2fn("-od",NFILE,fnm), ngrps, nslices, slWidth, bSzonly,
-               oenv);
->>>>>>> 8b07b4a4
     
     do_view(oenv,opt2fn("-o",NFILE,fnm), NULL);      /* view xvgr file */
     do_view(oenv,opt2fn("-os",NFILE,fnm), NULL);     /* view xvgr file */
