## Process this file with automake to produce Makefile.in
# Note: Makefile is automatically generated from Makefile.in by the configure
# script, and Makefile.in is generated from Makefile.am by automake.

AM_CPPFLAGS = -I$(top_srcdir)/include -DGMXLIBDIR=\"$(datadir)/top\"

lib_LTLIBRARIES = libgmxana@LIBSUFFIX@.la

pkgconfigdir = ${libdir}/pkgconfig
pkgconfig_DATA = libgmxana@LIBSUFFIX@.pc

libgmxana@LIBSUFFIX@_la_LIBADD         = ../gmxlib/libgmx@LIBSUFFIX@.la	../mdlib/libmd@LIBSUFFIX@.la	
libgmxana@LIBSUFFIX@_la_DEPENDENCIES   = ../gmxlib/libgmx@LIBSUFFIX@.la	../mdlib/libmd@LIBSUFFIX@.la	
libgmxana@LIBSUFFIX@_la_LDFLAGS        = -no-undefined -version-info @SHARED_VERSION_INFO@ @GSL_LIBS@


libgmxana@LIBSUFFIX@_la_SOURCES = \
	geminate.c	geminate.h					\
	autocorr.c 	expfit.c 	polynomials.c 	levenmar.c	\
	anadih.c 	pp2shift.c 	pp2shift.h 	dlist.c		\
	eigio.c		cmat.c 		cmat.h		\
	eigensolver.c   eigensolver.h	nsc.c 		nsc.h		\
	hxprops.c 	hxprops.h 	fitahx.c 	fitahx.h	\
	gmx_analyze.c	gmx_anaeig.c	gmx_bar.c	\
	gmx_angle.c	gmx_bond.c	\
	gmx_bundle.c	gmx_chi.c	gmx_cluster.c	gmx_confrms.c	\
	gmx_covar.c	gmx_current.c	\
	gmx_density.c	gmx_densmap.c   gmx_dih.c	\
	gmx_dielectric.c	gmx_kinetics.c gmx_spatial.c	\
	gmx_dipoles.c	gmx_disre.c	gmx_dist.c	gmx_dyndom.c	\
	gmx_enemat.c	gmx_energy.c	gmx_lie.c	gmx_filter.c	\
	gmx_gyrate.c	gmx_h2order.c	gmx_hbond.c	gmx_helix.c	\
	gmx_mindist.c	gmx_msd.c	gmx_morph.c	gmx_nmeig.c	\
	gmx_nmens.c	gmx_order.c	gmx_principal.c \
	gmx_polystat.c	gmx_potential.c	gmx_rama.c	\
	gmx_rdf.c	gmx_rms.c	gmx_rmsdist.c	gmx_rmsf.c	\
	gmx_rotacf.c	gmx_rotmat.c	gmx_saltbr.c	gmx_sas.c	\
<<<<<<< HEAD
	gmx_select.c	gmx_pme_error.c	 \
=======
	gmx_select.c	gmx_pme_error.c	gmx_options.c\
>>>>>>> e9a8d622
	gmx_sgangle.c	gmx_sorient.c 	gmx_spol.c	gmx_tcaf.c	\
	gmx_traj.c	gmx_velacc.c	gmx_helixorient.c \
	gmx_clustsize.c	gmx_mdmat.c	gmx_wham.c	eigio.h		\
	correl.c	correl.h	gmx_sham.c	gmx_nmtraj.c	\
	gmx_trjconv.c	gmx_trjcat.c	gmx_trjorder.c	gmx_xpm2ps.c	\
	gmx_editconf.c	gmx_genbox.c	gmx_genion.c	gmx_genconf.c	\
	gmx_genpr.c	gmx_eneconv.c	gmx_vanhove.c	gmx_wheel.c	\
<<<<<<< HEAD
	addconf.c 	addconf.h	gmx_tune_pme.c  \
	calcpot.c 	calcpot.h 	edittop.c
=======
	addconf.c 	addconf.h	gmx_tune_pme.c  gmx_membed.c     \
	calcpot.c 	calcpot.h 	edittop.c	\
	dens_filter.c	dens_filter.h	\
	powerspect.c	powerspect.h	interf.h	\
	gmx_densorder.c	gmx_hydorder.c	\
	binsearch.h	binsearch.c
>>>>>>> e9a8d622

bin_PROGRAMS = \
	do_dssp		editconf	eneconv		\
	genbox		genconf		genrestr	g_nmtraj	\
	make_ndx	mk_angndx	trjcat		trjconv        	\
	trjorder	g_wheel		xpm2ps		genion		\
	g_anadock	make_edi	\
	g_analyze   	g_anaeig    	g_bar		\
	g_angle     	g_bond      	\
	g_bundle    	g_chi       	g_cluster   	g_confrms   	\
	g_covar     	g_current	\
	g_density   	g_densmap       g_dih       	\
	g_dielectric 	g_helixorient 	g_principal \
	g_dipoles   	g_disre     	g_dist      	g_dyndom    	\
	g_enemat    	g_energy    	g_lie       	g_filter    	\
	g_gyrate    	g_h2order   	g_hbond     	g_helix     	\
	g_mindist   	g_msd       	g_morph     	g_nmeig     	\
	g_nmens     	g_order     	\
	g_polystat	g_potential 	g_rama      	\
	g_rdf       	g_rms       	g_rmsdist   	g_rmsf      	\
	g_rotacf    	g_rotmat	g_saltbr    	g_sas       	\
	g_select	g_sgangle   	\
	g_sham 		g_sorient   	g_spol		\
	g_spatial	g_pme_error		g_options	\
	g_tcaf      	g_traj      	g_tune_pme   \
<<<<<<< HEAD
	g_vanhove	g_velacc    	\
	g_clustsize 	g_mdmat     	g_wham		\
	g_sigeps
=======
	g_vanhove	g_velacc    	g_membed      \
	g_clustsize 	g_mdmat     	g_wham		g_kinetics	\
	g_sigeps	g_densorder	g_hydorder
>>>>>>> e9a8d622

EXTRA_DIST		=	libgmxana.pc.cmakein

LDADD = $(lib_LTLIBRARIES) ../mdlib/libmd@LIBSUFFIX@.la \
	../gmxlib/libgmx@LIBSUFFIX@.la


CLEANFILES   = *.la *~ \\\#*

<|MERGE_RESOLUTION|>--- conflicted
+++ resolved
@@ -35,11 +35,7 @@
 	gmx_polystat.c	gmx_potential.c	gmx_rama.c	\
 	gmx_rdf.c	gmx_rms.c	gmx_rmsdist.c	gmx_rmsf.c	\
 	gmx_rotacf.c	gmx_rotmat.c	gmx_saltbr.c	gmx_sas.c	\
-<<<<<<< HEAD
-	gmx_select.c	gmx_pme_error.c	 \
-=======
 	gmx_select.c	gmx_pme_error.c	gmx_options.c\
->>>>>>> e9a8d622
 	gmx_sgangle.c	gmx_sorient.c 	gmx_spol.c	gmx_tcaf.c	\
 	gmx_traj.c	gmx_velacc.c	gmx_helixorient.c \
 	gmx_clustsize.c	gmx_mdmat.c	gmx_wham.c	eigio.h		\
@@ -47,17 +43,12 @@
 	gmx_trjconv.c	gmx_trjcat.c	gmx_trjorder.c	gmx_xpm2ps.c	\
 	gmx_editconf.c	gmx_genbox.c	gmx_genion.c	gmx_genconf.c	\
 	gmx_genpr.c	gmx_eneconv.c	gmx_vanhove.c	gmx_wheel.c	\
-<<<<<<< HEAD
-	addconf.c 	addconf.h	gmx_tune_pme.c  \
-	calcpot.c 	calcpot.h 	edittop.c
-=======
 	addconf.c 	addconf.h	gmx_tune_pme.c  gmx_membed.c     \
 	calcpot.c 	calcpot.h 	edittop.c	\
 	dens_filter.c	dens_filter.h	\
 	powerspect.c	powerspect.h	interf.h	\
 	gmx_densorder.c	gmx_hydorder.c	\
 	binsearch.h	binsearch.c
->>>>>>> e9a8d622
 
 bin_PROGRAMS = \
 	do_dssp		editconf	eneconv		\
@@ -83,15 +74,9 @@
 	g_sham 		g_sorient   	g_spol		\
 	g_spatial	g_pme_error		g_options	\
 	g_tcaf      	g_traj      	g_tune_pme   \
-<<<<<<< HEAD
-	g_vanhove	g_velacc    	\
-	g_clustsize 	g_mdmat     	g_wham		\
-	g_sigeps
-=======
 	g_vanhove	g_velacc    	g_membed      \
 	g_clustsize 	g_mdmat     	g_wham		g_kinetics	\
 	g_sigeps	g_densorder	g_hydorder
->>>>>>> e9a8d622
 
 EXTRA_DIST		=	libgmxana.pc.cmakein
 
