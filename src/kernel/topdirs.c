--- conflicted
+++ resolved
@@ -98,10 +98,7 @@
       gmx_fatal(FARGS,"Invalid angle type %d",type);
       break;
     }
-<<<<<<< HEAD
-=======
-    break;
->>>>>>> 7ec5efb2
+    break;
   case d_pairs:
   case d_pairtypes:
     if (type == 1 || (d == d_pairtypes && type == 2))
