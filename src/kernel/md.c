--- conflicted
+++ resolved
@@ -189,13 +189,11 @@
     char        sbuf[STEPSTRSIZE],sbuf2[STEPSTRSIZE];
     int         handled_stop_condition=gmx_stop_cond_none; /* compare to get_stop_condition*/
     gmx_iterate_t iterate;
-<<<<<<< HEAD
-
-=======
+
     gmx_large_int_t multisim_nsteps=-1; /* number of steps to do  before first multisim 
                                           simulation stops. If equal to zero, don't
                                           communicate any more between multisims.*/
->>>>>>> b1c601ca
+
 #ifdef GMX_FAHCORE
     /* Temporary addition for FAHCORE checkpointing */
     int chkpt_ret;
