/* -*- mode: c; tab-width: 4; indent-tabs-mode: nil; c-basic-offset: 4; c-file-style: "stroustrup"; -*-
 *
 * 
 *                This source code is part of
 * 
 *                 G   R   O   M   A   C   S
 * 
 *          GROningen MAchine for Chemical Simulations
 * 
 *                        VERSION 3.2.0
 * Written by David van der Spoel, Erik Lindahl, Berk Hess, and others.
 * Copyright (c) 1991-2000, University of Groningen, The Netherlands.
 * Copyright (c) 2001-2004, The GROMACS development team,
 * check out http://www.gromacs.org for more information.

 * This program is free software; you can redistribute it and/or
 * modify it under the terms of the GNU General Public License
 * as published by the Free Software Foundation; either version 2
 * of the License, or (at your option) any later version.
 * 
 * If you want to redistribute modifications, please consider that
 * scientific software is very special. Version control is crucial -
 * bugs must be traceable. We will be happy to consider code for
 * inclusion in the official distribution, but derived work must not
 * be called official GROMACS. Details are found in the README & COPYING
 * files - if they are missing, get the official version at www.gromacs.org.
 * 
 * To help us fund GROMACS development, we humbly ask that you cite
 * the papers on the package - you can find them in the top README file.
 * 
 * For more info, check our website at http://www.gromacs.org
 * 
 * And Hey:
 * Gallium Rubidium Oxygen Manganese Argon Carbon Silicon
 */
#ifdef HAVE_CONFIG_H
#include <config.h>
#endif

#include <signal.h>
#include <stdlib.h>

#if ((defined WIN32 || defined _WIN32 || defined WIN64 || defined _WIN64) && !defined __CYGWIN__ && !defined __CYGWIN32__)
/* _isnan() */
#include <float.h>
#endif

#include "typedefs.h"
#include "smalloc.h"
#include "sysstuff.h"
#include "statutil.h"
#include "mdrun.h"
#include "network.h"
#include "pull.h"
#include "names.h"
#include "disre.h"
#include "orires.h"
#include "dihre.h"
#include "pppm.h"
#include "pme.h"
#include "mdatoms.h"
#include "repl_ex.h"
#include "qmmm.h"
#include "mpelogging.h"
#include "domdec.h"
#include "partdec.h"
#include "coulomb.h"
#include "constr.h"
#include "mvdata.h"
#include "checkpoint.h"
#include "mtop_util.h"
#include "sighandler.h"
#include "tpxio.h"
#include "txtdump.h"
<<<<<<< HEAD
#include "pull_rotation.h"
=======
#include "gmx_membed.h"

>>>>>>> 74ebb0f8
#include "md_openmm.h"

#ifdef GMX_LIB_MPI
#include <mpi.h>
#endif
#ifdef GMX_THREADS
#include "tmpi.h"
#endif

#ifdef GMX_FAHCORE
#include "corewrap.h"
#endif

#ifdef GMX_OPENMM
#include "md_openmm.h"
#endif


typedef struct { 
    gmx_integrator_t *func;
} gmx_intp_t;

/* The array should match the eI array in include/types/enums.h */
#ifdef GMX_OPENMM  /* FIXME do_md_openmm needs fixing */
const gmx_intp_t integrator[eiNR] = { {do_md_openmm}, {do_md_openmm}, {do_md_openmm}, {do_md_openmm}, {do_md_openmm}, {do_md_openmm}, {do_md_openmm}, {do_md_openmm}, {do_md_openmm}, {do_md_openmm}, {do_md_openmm},{do_md_openmm}};
#else
const gmx_intp_t integrator[eiNR] = { {do_md}, {do_steep}, {do_cg}, {do_md}, {do_md}, {do_nm}, {do_lbfgs}, {do_tpi}, {do_tpi}, {do_md}, {do_md},{do_md}};
#endif

gmx_large_int_t     deform_init_init_step_tpx;
matrix              deform_init_box_tpx;
#ifdef GMX_THREADS
tMPI_Thread_mutex_t deform_init_box_mutex=TMPI_THREAD_MUTEX_INITIALIZER;
#endif


#ifdef GMX_THREADS
struct mdrunner_arglist
{
    FILE *fplog;
    t_commrec *cr;
    int nfile;
    const t_filenm *fnm;
    output_env_t oenv;
    gmx_bool bVerbose;
    gmx_bool bCompact;
    int nstglobalcomm;
    ivec ddxyz;
    int dd_node_order;
    real rdd;
    real rconstr;
    const char *dddlb_opt;
    real dlb_scale;
    const char *ddcsx;
    const char *ddcsy;
    const char *ddcsz;
    int nstepout;
    int resetstep;
    int nmultisim;
    int repl_ex_nst;
    int repl_ex_seed;
    real pforce;
    real cpt_period;
    real max_hours;
    const char *deviceOptions;
    unsigned long Flags;
    int ret; /* return value */
};


/* The function used for spawning threads. Extracts the mdrunner() 
   arguments from its one argument and calls mdrunner(), after making
   a commrec. */
static void mdrunner_start_fn(void *arg)
{
    struct mdrunner_arglist *mda=(struct mdrunner_arglist*)arg;
    struct mdrunner_arglist mc=*mda; /* copy the arg list to make sure 
                                        that it's thread-local. This doesn't
                                        copy pointed-to items, of course,
                                        but those are all const. */
    t_commrec *cr;  /* we need a local version of this */
    FILE *fplog=NULL;
    t_filenm *fnm;

    fnm = dup_tfn(mc.nfile, mc.fnm);

    cr = init_par_threads(mc.cr);

    if (MASTER(cr))
    {
        fplog=mc.fplog;
    }

    mda->ret=mdrunner(cr->nnodes, fplog, cr, mc.nfile, fnm, mc.oenv, 
                      mc.bVerbose, mc.bCompact, mc.nstglobalcomm, 
                      mc.ddxyz, mc.dd_node_order, mc.rdd,
                      mc.rconstr, mc.dddlb_opt, mc.dlb_scale, 
                      mc.ddcsx, mc.ddcsy, mc.ddcsz, mc.nstepout, mc.resetstep, 
                      mc.nmultisim, mc.repl_ex_nst, mc.repl_ex_seed, mc.pforce, 
                      mc.cpt_period, mc.max_hours, mc.deviceOptions, mc.Flags);
}

/* called by mdrunner() to start a specific number of threads (including 
   the main thread) for thread-parallel runs. This in turn calls mdrunner()
   for each thread. 
   All options besides nthreads are the same as for mdrunner(). */
static t_commrec *mdrunner_start_threads(int nthreads, 
              FILE *fplog,t_commrec *cr,int nfile, 
              const t_filenm fnm[], const output_env_t oenv, gmx_bool bVerbose,
              gmx_bool bCompact, int nstglobalcomm,
              ivec ddxyz,int dd_node_order,real rdd,real rconstr,
              const char *dddlb_opt,real dlb_scale,
              const char *ddcsx,const char *ddcsy,const char *ddcsz,
              int nstepout,int resetstep,int nmultisim,int repl_ex_nst,
              int repl_ex_seed, real pforce,real cpt_period, real max_hours, 
              const char *deviceOptions, unsigned long Flags)
{
    int ret;
    struct mdrunner_arglist *mda;
    t_commrec *crn; /* the new commrec */
    t_filenm *fnmn;

    /* first check whether we even need to start tMPI */
    if (nthreads<2)
        return cr;

    /* a few small, one-time, almost unavoidable memory leaks: */
    snew(mda,1);
    fnmn=dup_tfn(nfile, fnm);

    /* fill the data structure to pass as void pointer to thread start fn */
    mda->fplog=fplog;
    mda->cr=cr;
    mda->nfile=nfile;
    mda->fnm=fnmn;
    mda->oenv=oenv;
    mda->bVerbose=bVerbose;
    mda->bCompact=bCompact;
    mda->nstglobalcomm=nstglobalcomm;
    mda->ddxyz[XX]=ddxyz[XX];
    mda->ddxyz[YY]=ddxyz[YY];
    mda->ddxyz[ZZ]=ddxyz[ZZ];
    mda->dd_node_order=dd_node_order;
    mda->rdd=rdd;
    mda->rconstr=rconstr;
    mda->dddlb_opt=dddlb_opt;
    mda->dlb_scale=dlb_scale;
    mda->ddcsx=ddcsx;
    mda->ddcsy=ddcsy;
    mda->ddcsz=ddcsz;
    mda->nstepout=nstepout;
    mda->resetstep=resetstep;
    mda->nmultisim=nmultisim;
    mda->repl_ex_nst=repl_ex_nst;
    mda->repl_ex_seed=repl_ex_seed;
    mda->pforce=pforce;
    mda->cpt_period=cpt_period;
    mda->max_hours=max_hours;
    mda->deviceOptions=deviceOptions;
    mda->Flags=Flags;

    fprintf(stderr, "Starting %d threads\n",nthreads);
    fflush(stderr);
    /* now spawn new threads that start mdrunner_start_fn(), while 
       the main thread returns */
    ret=tMPI_Init_fn(TRUE, nthreads, mdrunner_start_fn, (void*)(mda) );
    if (ret!=TMPI_SUCCESS)
        return NULL;

    /* make a new comm_rec to reflect the new situation */
    crn=init_par_threads(cr);
    return crn;
}


/* get the number of threads based on how many there were requested, 
   which algorithms we're using, and how many particles there are. */
static int get_nthreads(int nthreads_requested, t_inputrec *inputrec,
                        gmx_mtop_t *mtop)
{
    int nthreads,nthreads_new;
    int min_atoms_per_thread;

    nthreads = nthreads_requested;

    /* determine # of hardware threads. */
    if (nthreads_requested < 1)
    {
        nthreads = tMPI_Get_recommended_nthreads();
    }

    if (inputrec->eI == eiNM || EI_TPI(inputrec->eI))
    {
        /* Steps are divided over the nodes iso splitting the atoms */
        min_atoms_per_thread = 0;
    }
    else
    {
        min_atoms_per_thread = MIN_ATOMS_PER_THREAD;
    }

    /* Check if an algorithm does not support parallel simulation.  */
    if (nthreads != 1 && 
        ( inputrec->eI == eiLBFGS ||
          inputrec->coulombtype == eelEWALD ) )
    {
        fprintf(stderr,"\nThe integration or electrostatics algorithm doesn't support parallel runs. Not starting any threads.\n");
        nthreads = 1;
    }
    else if (nthreads_requested < 1 &&
             mtop->natoms/nthreads < min_atoms_per_thread)
    {
        /* the thread number was chosen automatically, but there are too many
           threads (too few atoms per thread) */
        nthreads_new = max(1,mtop->natoms/min_atoms_per_thread);

        if (nthreads_new > 8 || (nthreads == 8 && nthreads_new > 4))
        {
            /* Use only multiples of 4 above 8 threads
             * or with an 8-core processor
             * (to avoid 6 threads on 8 core processors with 4 real cores).
             */
            nthreads_new = (nthreads_new/4)*4;
        }
        else if (nthreads_new > 4)
        {
            /* Avoid 5 or 7 threads */
            nthreads_new = (nthreads_new/2)*2;
        }

        nthreads = nthreads_new;

        fprintf(stderr,"\n");
        fprintf(stderr,"NOTE: Parallelization is limited by the small number of atoms,\n");
        fprintf(stderr,"      only starting %d threads.\n",nthreads);
        fprintf(stderr,"      You can use the -nt option to optimize the number of threads.\n\n");
    }
    return nthreads;
}
#endif


int mdrunner(int nthreads_requested, FILE *fplog,t_commrec *cr,int nfile,
             const t_filenm fnm[], const output_env_t oenv, gmx_bool bVerbose,
             gmx_bool bCompact, int nstglobalcomm,
             ivec ddxyz,int dd_node_order,real rdd,real rconstr,
             const char *dddlb_opt,real dlb_scale,
             const char *ddcsx,const char *ddcsy,const char *ddcsz,
             int nstepout,int resetstep,int nmultisim,int repl_ex_nst,
             int repl_ex_seed, real pforce,real cpt_period,real max_hours,
             const char *deviceOptions, unsigned long Flags)
{
    double     nodetime=0,realtime;
    t_inputrec *inputrec;
    t_state    *state=NULL;
    matrix     box;
    gmx_ddbox_t ddbox={0};
    int        npme_major,npme_minor;
    real       tmpr1,tmpr2;
    t_nrnb     *nrnb;
    gmx_mtop_t *mtop=NULL;
    t_mdatoms  *mdatoms=NULL;
    t_forcerec *fr=NULL;
    t_fcdata   *fcd=NULL;
    real       ewaldcoeff=0;
    gmx_pme_t  *pmedata=NULL;
    gmx_vsite_t *vsite=NULL;
    gmx_constr_t constr;
    int        i,m,nChargePerturbed=-1,status,nalloc;
    char       *gro;
    gmx_wallcycle_t wcycle;
    gmx_bool       bReadRNG,bReadEkin;
    int        list;
    gmx_runtime_t runtime;
    int        rc;
    gmx_large_int_t reset_counters;
    gmx_edsam_t ed=NULL;
    t_commrec   *cr_old=cr; 
    int         nthreads=1;
    gmx_membed_t *membed=NULL;

    /* CAUTION: threads may be started later on in this function, so
       cr doesn't reflect the final parallel state right now */
    snew(inputrec,1);
    snew(mtop,1);

    if (bVerbose && SIMMASTER(cr))
    {
        fprintf(stderr,"Getting Loaded...\n");
    }
    
    if (Flags & MD_APPENDFILES) 
    {
        fplog = NULL;
    }

    snew(state,1);
    if (MASTER(cr)) 
    {
        /* Read (nearly) all data required for the simulation */
        read_tpx_state(ftp2fn(efTPX,nfile,fnm),inputrec,state,NULL,mtop);

        /* NOW the threads will be started: */
#ifdef GMX_THREADS
        nthreads = get_nthreads(nthreads_requested, inputrec, mtop);

        if (nthreads > 1)
        {
            /* now start the threads. */
            cr=mdrunner_start_threads(nthreads, fplog, cr_old, nfile, fnm, 
                                      oenv, bVerbose, bCompact, nstglobalcomm, 
                                      ddxyz, dd_node_order, rdd, rconstr, 
                                      dddlb_opt, dlb_scale, ddcsx, ddcsy, ddcsz,
                                      nstepout, resetstep, nmultisim, 
                                      repl_ex_nst, repl_ex_seed, pforce, 
                                      cpt_period, max_hours, deviceOptions, 
                                      Flags);
            /* the main thread continues here with a new cr. We don't deallocate
               the old cr because other threads may still be reading it. */
            if (cr == NULL)
            {
                gmx_comm("Failed to spawn threads");
            }
        }
#endif
    }
    /* END OF CAUTION: cr is now reliable */

    /* g_membed initialisation *
     * Because we change the mtop, init_membed is called before the init_parallel *
     * (in case we ever want to make it run in parallel) */
    if (opt2bSet("-membed",nfile,fnm))
    {
	fprintf(stderr,"Entering membed code");
        snew(membed,1);
        init_membed(fplog,membed,nfile,fnm,mtop,inputrec,state,cr,&cpt_period);
    }

    if (PAR(cr))
    {
        /* now broadcast everything to the non-master nodes/threads: */
        init_parallel(fplog, cr, inputrec, mtop);
    }
    if (fplog != NULL)
    {
        pr_inputrec(fplog,0,"Input Parameters",inputrec,FALSE);
    }

    /* now make sure the state is initialized and propagated */
    set_state_entries(state,inputrec,cr->nnodes);

    /* A parallel command line option consistency check that we can
       only do after any threads have started. */
    if (!PAR(cr) &&
        (ddxyz[XX] > 1 || ddxyz[YY] > 1 || ddxyz[ZZ] > 1 || cr->npmenodes > 0))
    {
        gmx_fatal(FARGS,
                  "The -dd or -npme option request a parallel simulation, "
#ifndef GMX_MPI
                  "but mdrun was compiled without threads or MPI enabled"
#else
#ifdef GMX_THREADS
                  "but the number of threads (option -nt) is 1"
#else
                  "but mdrun was not started through mpirun/mpiexec or only one process was requested through mpirun/mpiexec" 
#endif
#endif
            );
    }

    if (can_use_allvsall(inputrec,mtop,TRUE,cr,fplog))
    {
        /* All-vs-all loops do not work with domain decomposition */
        Flags |= MD_PARTDEC;
    }

    if (!EEL_PME(inputrec->coulombtype) || (Flags & MD_PARTDEC))
    {
        cr->npmenodes = 0;
    }

#ifdef GMX_FAHCORE
    fcRegisterSteps(inputrec->nsteps,inputrec->init_step);
#endif

    /* NMR restraints must be initialized before load_checkpoint,
     * since with time averaging the history is added to t_state.
     * For proper consistency check we therefore need to extend
     * t_state here.
     * So the PME-only nodes (if present) will also initialize
     * the distance restraints.
     */
    snew(fcd,1);

    /* This needs to be called before read_checkpoint to extend the state */
    init_disres(fplog,mtop,inputrec,cr,Flags & MD_PARTDEC,fcd,state);

    if (gmx_mtop_ftype_count(mtop,F_ORIRES) > 0)
    {
        if (PAR(cr) && !(Flags & MD_PARTDEC))
        {
            gmx_fatal(FARGS,"Orientation restraints do not work (yet) with domain decomposition, use particle decomposition (mdrun option -pd)");
        }
        /* Orientation restraints */
        if (MASTER(cr))
        {
            init_orires(fplog,mtop,state->x,inputrec,cr->ms,&(fcd->orires),
                        state);
        }
    }

    if (DEFORM(*inputrec))
    {
        /* Store the deform reference box before reading the checkpoint */
        if (SIMMASTER(cr))
        {
            copy_mat(state->box,box);
        }
        if (PAR(cr))
        {
            gmx_bcast(sizeof(box),box,cr);
        }
        /* Because we do not have the update struct available yet
         * in which the reference values should be stored,
         * we store them temporarily in static variables.
         * This should be thread safe, since they are only written once
         * and with identical values.
         */
#ifdef GMX_THREADS
        tMPI_Thread_mutex_lock(&deform_init_box_mutex);
#endif
        deform_init_init_step_tpx = inputrec->init_step;
        copy_mat(box,deform_init_box_tpx);
#ifdef GMX_THREADS
        tMPI_Thread_mutex_unlock(&deform_init_box_mutex);
#endif
    }

    if (opt2bSet("-cpi",nfile,fnm)) 
    {
        /* Check if checkpoint file exists before doing continuation.
         * This way we can use identical input options for the first and subsequent runs...
         */
        if( gmx_fexist_master(opt2fn_master("-cpi",nfile,fnm,cr),cr) )
        {
            load_checkpoint(opt2fn_master("-cpi",nfile,fnm,cr),&fplog,
                            cr,Flags & MD_PARTDEC,ddxyz,
                            inputrec,state,&bReadRNG,&bReadEkin,
                            (Flags & MD_APPENDFILES));
            
            if (bReadRNG)
            {
                Flags |= MD_READ_RNG;
            }
            if (bReadEkin)
            {
                Flags |= MD_READ_EKIN;
            }
        }
    }

    if (((MASTER(cr) || (Flags & MD_SEPPOT)) && (Flags & MD_APPENDFILES))
#ifdef GMX_THREADS
        /* With thread MPI only the master node/thread exists in mdrun.c,
         * therefore non-master nodes need to open the "seppot" log file here.
         */
        || (!MASTER(cr) && (Flags & MD_SEPPOT))
#endif
        )
    {
        gmx_log_open(ftp2fn(efLOG,nfile,fnm),cr,!(Flags & MD_SEPPOT),
                             Flags,&fplog);
    }

    if (SIMMASTER(cr)) 
    {
        copy_mat(state->box,box);
    }

    if (PAR(cr)) 
    {
        gmx_bcast(sizeof(box),box,cr);
    }

    /* Essential dynamics */
    if (opt2bSet("-ei",nfile,fnm))
    {
        /* Open input and output files, allocate space for ED data structure */
        ed = ed_open(nfile,fnm,Flags,cr);
    }

    if (bVerbose && SIMMASTER(cr))
    {
        fprintf(stderr,"Loaded with Money\n\n");
    }

    if (PAR(cr) && !((Flags & MD_PARTDEC) || EI_TPI(inputrec->eI)))
    {
        cr->dd = init_domain_decomposition(fplog,cr,Flags,ddxyz,rdd,rconstr,
                                           dddlb_opt,dlb_scale,
                                           ddcsx,ddcsy,ddcsz,
                                           mtop,inputrec,
                                           box,state->x,
                                           &ddbox,&npme_major,&npme_minor);

        make_dd_communicators(fplog,cr,dd_node_order);

        /* Set overallocation to avoid frequent reallocation of arrays */
        set_over_alloc_dd(TRUE);
    }
    else
    {
        /* PME, if used, is done on all nodes with 1D decomposition */
        cr->npmenodes = 0;
        cr->duty = (DUTY_PP | DUTY_PME);
        npme_major = cr->nnodes;
        npme_minor = 1;
        
        if (inputrec->ePBC == epbcSCREW)
        {
            gmx_fatal(FARGS,
                      "pbc=%s is only implemented with domain decomposition",
                      epbc_names[inputrec->ePBC]);
        }
    }

    if (PAR(cr))
    {
        /* After possible communicator splitting in make_dd_communicators.
         * we can set up the intra/inter node communication.
         */
        gmx_setup_nodecomm(fplog,cr);
    }

    wcycle = wallcycle_init(fplog,resetstep,cr);
    if (PAR(cr))
    {
        /* Master synchronizes its value of reset_counters with all nodes 
         * including PME only nodes */
        reset_counters = wcycle_get_reset_counters(wcycle);
        gmx_bcast_sim(sizeof(reset_counters),&reset_counters,cr);
        wcycle_set_reset_counters(wcycle, reset_counters);
    }


    snew(nrnb,1);
    if (cr->duty & DUTY_PP)
    {
        /* For domain decomposition we allocate dynamically
         * in dd_partition_system.
         */
        if (DOMAINDECOMP(cr))
        {
            bcast_state_setup(cr,state);
        }
        else
        {
            if (PAR(cr))
            {
                if (!MASTER(cr))
                {
                    snew(state,1);
                }
                bcast_state(cr,state,TRUE);
            }
        }

        /* Dihedral Restraints */
        if (gmx_mtop_ftype_count(mtop,F_DIHRES) > 0)
        {
            init_dihres(fplog,mtop,inputrec,fcd);
        }

        /* Initiate forcerecord */
        fr = mk_forcerec();
        init_forcerec(fplog,oenv,fr,fcd,inputrec,mtop,cr,box,FALSE,
                      opt2fn("-table",nfile,fnm),
                      opt2fn("-tablep",nfile,fnm),
                      opt2fn("-tableb",nfile,fnm),FALSE,pforce);

        /* version for PCA_NOT_READ_NODE (see md.c) */
        /*init_forcerec(fplog,fr,fcd,inputrec,mtop,cr,box,FALSE,
          "nofile","nofile","nofile",FALSE,pforce);
          */        
        fr->bSepDVDL = ((Flags & MD_SEPPOT) == MD_SEPPOT);

        /* Initialize QM-MM */
        if(fr->bQMMM)
        {
            init_QMMMrec(cr,box,mtop,inputrec,fr);
        }

        /* Initialize the mdatoms structure.
         * mdatoms is not filled with atom data,
         * as this can not be done now with domain decomposition.
         */
        mdatoms = init_mdatoms(fplog,mtop,inputrec->efep!=efepNO);

        /* Initialize the virtual site communication */
        vsite = init_vsite(mtop,cr);

        calc_shifts(box,fr->shift_vec);

        /* With periodic molecules the charge groups should be whole at start up
         * and the virtual sites should not be far from their proper positions.
         */
        if (!inputrec->bContinuation && MASTER(cr) &&
            !(inputrec->ePBC != epbcNONE && inputrec->bPeriodicMols))
        {
            /* Make molecules whole at start of run */
            if (fr->ePBC != epbcNONE)
            {
                do_pbc_first_mtop(fplog,inputrec->ePBC,box,mtop,state->x);
            }
            if (vsite)
            {
                /* Correct initial vsite positions are required
                 * for the initial distribution in the domain decomposition
                 * and for the initial shell prediction.
                 */
                construct_vsites_mtop(fplog,vsite,mtop,state->x);
            }
        }

        /* Initiate PPPM if necessary */
        if (fr->eeltype == eelPPPM)
        {
            if (mdatoms->nChargePerturbed)
            {
                gmx_fatal(FARGS,"Free energy with %s is not implemented",
                          eel_names[fr->eeltype]);
            }
            status = gmx_pppm_init(fplog,cr,oenv,FALSE,TRUE,box,
                                   getenv("GMXGHAT"),inputrec, (Flags & MD_REPRODUCIBLE));
            if (status != 0)
            {
                gmx_fatal(FARGS,"Error %d initializing PPPM",status);
            }
        }

        if (EEL_PME(fr->eeltype))
        {
            ewaldcoeff = fr->ewaldcoeff;
            pmedata = &fr->pmedata;
        }
        else
        {
            pmedata = NULL;
        }
    }
    else
    {
        /* This is a PME only node */

        /* We don't need the state */
        done_state(state);

        ewaldcoeff = calc_ewaldcoeff(inputrec->rcoulomb, inputrec->ewald_rtol);
        snew(pmedata,1);
    }

    /* Initiate PME if necessary,
     * either on all nodes or on dedicated PME nodes only. */
    if (EEL_PME(inputrec->coulombtype))
    {
        if (mdatoms)
        {
            nChargePerturbed = mdatoms->nChargePerturbed;
        }
        if (cr->npmenodes > 0)
        {
            /* The PME only nodes need to know nChargePerturbed */
            gmx_bcast_sim(sizeof(nChargePerturbed),&nChargePerturbed,cr);
        }
        if (cr->duty & DUTY_PME)
        {
            status = gmx_pme_init(pmedata,cr,npme_major,npme_minor,inputrec,
                                  mtop ? mtop->natoms : 0,nChargePerturbed,
                                  (Flags & MD_REPRODUCIBLE));
            if (status != 0) 
            {
                gmx_fatal(FARGS,"Error %d initializing PME",status);
            }
        }
    }


    if (integrator[inputrec->eI].func == do_md
#ifdef GMX_OPENMM
        ||
        integrator[inputrec->eI].func == do_md_openmm
#endif
        )
    {
        /* Turn on signal handling on all nodes */
        /*
         * (A user signal from the PME nodes (if any)
         * is communicated to the PP nodes.
         */
        signal_handler_install();
    }

    if (cr->duty & DUTY_PP)
    {
        if (inputrec->ePull != epullNO)
        {
            /* Initialize pull code */
            init_pull(fplog,inputrec,nfile,fnm,mtop,cr,oenv,
                      EI_DYNAMICS(inputrec->eI) && MASTER(cr),Flags);
        }
        
        if (inputrec->bRot)
        {
           /* Initialize enforced rotation code */
           init_rot(fplog,inputrec,nfile,fnm,cr,state->x,mtop,oenv,Flags);
        }

        constr = init_constraints(fplog,mtop,inputrec,ed,state,cr);

        if (DOMAINDECOMP(cr))
        {
            dd_init_bondeds(fplog,cr->dd,mtop,vsite,constr,inputrec,
                            Flags & MD_DDBONDCHECK,fr->cginfo_mb);

            set_dd_parameters(fplog,cr->dd,dlb_scale,inputrec,fr,&ddbox);

            setup_dd_grid(fplog,cr->dd);
        }

        /* Now do whatever the user wants us to do (how flexible...) */
        integrator[inputrec->eI].func(fplog,cr,nfile,fnm,
                                      oenv,bVerbose,bCompact,
                                      nstglobalcomm,
                                      vsite,constr,
                                      nstepout,inputrec,mtop,
                                      fcd,state,
                                      mdatoms,nrnb,wcycle,ed,fr,
                                      repl_ex_nst,repl_ex_seed,
                                      membed,
                                      cpt_period,max_hours,
                                      deviceOptions,
                                      Flags,
                                      &runtime);

        if (inputrec->ePull != epullNO)
        {
            finish_pull(fplog,inputrec->pull);
        }
        
        if (inputrec->bRot)
        {
            finish_rot(fplog,inputrec->rot);
        }

    } 
    else 
    {
        /* do PME only */
        gmx_pmeonly(*pmedata,cr,nrnb,wcycle,ewaldcoeff,FALSE,inputrec);
    }

    if (EI_DYNAMICS(inputrec->eI) || EI_TPI(inputrec->eI))
    {
        /* Some timing stats */  
        if (SIMMASTER(cr))
        {
            if (runtime.proc == 0)
            {
                runtime.proc = runtime.real;
            }
        }
        else
        {
            runtime.real = 0;
        }
    }

    wallcycle_stop(wcycle,ewcRUN);

    /* Finish up, write some stuff
     * if rerunMD, don't write last frame again 
     */
    finish_run(fplog,cr,ftp2fn(efSTO,nfile,fnm),
               inputrec,nrnb,wcycle,&runtime,
               EI_DYNAMICS(inputrec->eI) && !MULTISIM(cr));
    
    if (opt2bSet("-membed",nfile,fnm))
    {
        sfree(membed);
    }

    /* Does what it says */  
    print_date_and_time(fplog,cr->nodeid,"Finished mdrun",&runtime);

    /* Close logfile already here if we were appending to it */
    if (MASTER(cr) && (Flags & MD_APPENDFILES))
    {
        gmx_log_close(fplog);
    }	

    rc=(int)gmx_get_stop_condition();

#ifdef GMX_THREADS
    /* we need to join all threads. The sub-threads join when they
       exit this function, but the master thread needs to be told to 
       wait for that. */
    if (PAR(cr) && MASTER(cr))
    {
        tMPI_Finalize();
    }
#endif

    return rc;
}

void md_print_warning(const t_commrec *cr,FILE *fplog,const char *buf)
{
    if (MASTER(cr))
    {
        fprintf(stderr,"\n%s\n",buf);
    }
    if (fplog)
    {
        fprintf(fplog,"\n%s\n",buf);
    }
}<|MERGE_RESOLUTION|>--- conflicted
+++ resolved
@@ -72,12 +72,8 @@
 #include "sighandler.h"
 #include "tpxio.h"
 #include "txtdump.h"
-<<<<<<< HEAD
 #include "pull_rotation.h"
-=======
 #include "gmx_membed.h"
-
->>>>>>> 74ebb0f8
 #include "md_openmm.h"
 
 #ifdef GMX_LIB_MPI
