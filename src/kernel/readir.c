--- conflicted
+++ resolved
@@ -1083,7 +1083,6 @@
     
   }
 
-<<<<<<< HEAD
     if (ir->bAdress)
     {
         if (ir->cutoff_scheme != ecutsGROUP)
@@ -1098,23 +1097,11 @@
         {
             warning_error(wi,"AdresS simulation does not support pressure coupling");
         }
-        if (EEL_PME(ir->coulombtype))
+        if (EEL_FULL(ir->coulombtype))
         {
             warning_error(wi,"AdresS simulation does not support long-range electrostatics");
         }
     }
-=======
-  if (ir->bAdress && !EI_SD(ir->eI)){
-       warning_error(wi,"AdresS simulation supports only stochastic dynamics");
-  }
-  if (ir->bAdress && ir->epc != epcNO){
-       warning_error(wi,"AdresS simulation does not support pressure coupling");
-  }
-  if (ir->bAdress && (EEL_FULL(ir->coulombtype))){
-       warning_error(wi,"AdresS simulation does not support long-range electrostatics");
-  }
-
->>>>>>> ef259951
 }
 
 /* count the number of text elemets separated by whitespace in a string.
