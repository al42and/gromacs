--- conflicted
+++ resolved
@@ -93,12 +93,8 @@
     gmx::ArrayRef<CorrelationBlockDataHistory> blockDataBuffer = correlationGridHistory->blockDataBuffer;
 
     /* Store the grid in a linear array */
-<<<<<<< HEAD
     gmx::Index bufferIndex = 0;
-=======
-    gmx::index bufferIndex = 0;
     const int tensorSize = correlationGrid.tensors()[0].blockDataList()[0].correlationIntegral().size();
->>>>>>> 057be28d
     for (const CorrelationTensor& tensor : correlationGrid.tensors())
     {
         /* BlockData for each correlation element */
