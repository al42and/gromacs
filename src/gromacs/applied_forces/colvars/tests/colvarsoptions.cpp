/*
 * This file is part of the GROMACS molecular simulation package.
 *
 * Copyright 2023- The GROMACS Authors
 * and the project initiators Erik Lindahl, Berk Hess and David van der Spoel.
 * Consult the AUTHORS/COPYING files and https://www.gromacs.org for details.
 *
 * GROMACS is free software; you can redistribute it and/or
 * modify it under the terms of the GNU Lesser General Public License
 * as published by the Free Software Foundation; either version 2.1
 * of the License, or (at your option) any later version.
 *
 * GROMACS is distributed in the hope that it will be useful,
 * but WITHOUT ANY WARRANTY; without even the implied warranty of
 * MERCHANTABILITY or FITNESS FOR A PARTICULAR PURPOSE.  See the GNU
 * Lesser General Public License for more details.
 *
 * You should have received a copy of the GNU Lesser General Public
 * License along with GROMACS; if not, see
 * https://www.gnu.org/licenses, or write to the Free Software Foundation,
 * Inc., 51 Franklin Street, Fifth Floor, Boston, MA  02110-1301  USA.
 *
 * If you want to redistribute modifications to GROMACS, please
 * consider that scientific software is very special. Version
 * control is crucial - bugs must be traceable. We will be happy to
 * consider code for inclusion in the official distribution, but
 * derived work must not be called official GROMACS. Details are found
 * in the README & COPYING files - if they are missing, get the
 * official version at https://www.gromacs.org.
 *
 * To help us fund GROMACS development, we humbly ask that you cite
 * the research papers on the package. Check out https://www.gromacs.org.
 */
/*! \internal \file
 * \brief
 * Tests for ColvarsOptions class of Colvars MDModule.
 *
 * \author Hubert Santuz <hubert.santuz@gmail.com>
 * \ingroup module_applied_forces
 */
#include "gmxpre.h"

#include "gromacs/applied_forces/colvars/colvarsoptions.h"

<<<<<<< HEAD
#include <filesystem>
=======
#include "config.h"

>>>>>>> 14db754e
#include <string>
#include <vector>

#include <gtest/gtest.h>

#include "gromacs/fileio/confio.h"
#include "gromacs/gmxpreprocess/grompp.h"
#include "gromacs/math/paddedvector.h"
#include "gromacs/math/vectypes.h"
#include "gromacs/mdrunutility/mdmodulesnotifiers.h"
#include "gromacs/mdtypes/inputrec.h"
#include "gromacs/options/options.h"
#include "gromacs/options/treesupport.h"
#include "gromacs/selection/indexutil.h"
#include "gromacs/topology/atoms.h"
#include "gromacs/topology/index.h"
#include "gromacs/topology/mtop_util.h"
#include "gromacs/topology/topology.h"
#include "gromacs/utility/arrayref.h"
#include "gromacs/utility/keyvaluetree.h"
#include "gromacs/utility/keyvaluetreebuilder.h"
#include "gromacs/utility/keyvaluetreemdpwriter.h"
#include "gromacs/utility/keyvaluetreetransform.h"
#include "gromacs/utility/smalloc.h"
#include "gromacs/utility/stringcompare.h"
#include "gromacs/utility/stringstream.h"
#include "gromacs/utility/textwriter.h"

#include "testutils/cmdlinetest.h"
#include "testutils/refdata.h"
#include "testutils/testasserts.h"
#include "testutils/testfilemanager.h"
#include "testutils/testmatchers.h"

enum class PbcType : int;

namespace gmx
{

static const std::string colvarsConfig = "colvars_sample.dat";

class ColvarsOptionsTest : public ::testing::Test
{
public:
    void setFromMdpValues(const KeyValueTreeObject& ColvarsMdpValues)
    {
        // Setup options
        Options colvarsModuleOptions;
        colvarsOptions_.initMdpOptions(&colvarsModuleOptions);

        // Add rules to transform mdp inputs to colvars data
        KeyValueTreeTransformer transform;
        transform.rules()->addRule().keyMatchType("/", StringCompareType::CaseAndDashInsensitive);

        colvarsOptions_.initMdpTransform(transform.rules());

        // Execute the transform on the mdpValues
        auto transformedMdpValues = transform.transform(ColvarsMdpValues, nullptr);
        assignOptionsFromKeyValueTree(&colvarsModuleOptions, transformedMdpValues.object(), nullptr);
    }

    static KeyValueTreeObject ColvarsBuildDefaulMdpValues()
    {
        // Prepare MDP inputs
        KeyValueTreeBuilder mdpValueBuilder;
        mdpValueBuilder.rootObject().addValue(c_colvarsModuleName + "-active", std::string("true"));
        return mdpValueBuilder.build();
    }

    static KeyValueTreeObject ColvarsBuildInputMdpValues()
    {
        // Prepare MDP inputs
        KeyValueTreeBuilder mdpValueBuilder;
        mdpValueBuilder.rootObject().addValue(c_colvarsModuleName + "-active", std::string("true"));
        mdpValueBuilder.rootObject().addValue(c_colvarsModuleName + "-configfile", colvarsConfig);
        mdpValueBuilder.rootObject().addValue(c_colvarsModuleName + "-seed", std::string("12345789"));
        return mdpValueBuilder.build();
    }

#if GMX_HAVE_COLVARS

    void PrepareInputColvarsPreProcessor(const std::string& fileName)
    {

        // Path to the sample colvars input file
        std::string colvarsConfigFile =
                gmx::test::TestFileManager::getInputFilePath("colvars_sample.dat").string();

        gmx::test::TestFileManager  fileManager_;
        const std::filesystem::path simData =
                gmx::test::TestFileManager::getTestSimulationDatabaseDirectory();

        // Generate empty mdp file
        const std::string mdpInputFileName =
                fileManager_.getTemporaryFilePath(fileName + ".mdp").string();
        gmx::TextWriter::writeFileFromString(mdpInputFileName, "");

        // Generate tpr file
        const std::string tprName = fileManager_.getTemporaryFilePath(fileName + ".tpr").string();
        {
            gmx::test::CommandLine caller;
            caller.append("grompp");
            caller.addOption("-f", mdpInputFileName);
            caller.addOption("-p", (simData / fileName).replace_extension(".top").string());
            caller.addOption("-c", (simData / fileName).replace_extension(".gro").string());
            caller.addOption("-o", tprName);
            ASSERT_EQ(0, gmx_grompp(caller.argc(), caller.argv()));
        }


        bool       fullTopology;
        PbcType    pbcType;
        matrix     box;
        gmx_mtop_t mtop;

        // Load topology
        readConfAndTopology(tprName.c_str(), &fullTopology, &mtop, &pbcType, &coords, nullptr, box);

        atoms = gmx_mtop_global_atoms(mtop);
        ArrayRef<const RVec> x =
                gmx::constArrayRefFromArray(reinterpret_cast<gmx::RVec*>(coords), atoms.nr);

        // Populate attributes outside the use of the defined callbacks.
        colvarsOptions_.setParameters(colvarsConfigFile, atoms, x, pbcType, box, 300);
    }

    void deleteInputColvarsPreProcessor()
    {
        sfree(coords);
        done_atom(&atoms);
    }

#endif // GMX_HAVE_COLVARS

protected:
    rvec*          coords;
    t_atoms        atoms;
    ColvarsOptions colvarsOptions_;
};


// The following tests should work either with or without Colvars compiled
// because GROMACS without colvars should still be able to read a tpr file with colvars mdp keywords.
// (For example, gmx dump should be able to output colvars values even without Colvars compiled.)
TEST_F(ColvarsOptionsTest, OutputNoDefaultValuesWhenInactive)
{
    // Test buildMdpOutput()
    StringOutputStream        stream;
    KeyValueTreeBuilder       builder;
    KeyValueTreeObjectBuilder builderObject = builder.rootObject();

    colvarsOptions_.buildMdpOutput(&builderObject);
    {
        TextWriter writer(&stream);
        writeKeyValueTreeAsMdp(&writer, builder.build());
    }
    stream.close();

    gmx::test::TestReferenceData    data;
    gmx::test::TestReferenceChecker checker(data.rootChecker());

    checker.checkString(stream.toString(), "Mdp output");
}

TEST_F(ColvarsOptionsTest, OutputDefaultValuesWhenActive)
{

    // Activate colvars
    setFromMdpValues(ColvarsBuildDefaulMdpValues());

    // Transform module data into a flat key-value tree for output.
    StringOutputStream        stream;
    KeyValueTreeBuilder       builder;
    KeyValueTreeObjectBuilder builderObject = builder.rootObject();

    colvarsOptions_.buildMdpOutput(&builderObject);
    {
        TextWriter writer(&stream);
        writeKeyValueTreeAsMdp(&writer, builder.build());
    }
    stream.close();

    gmx::test::TestReferenceData    data;
    gmx::test::TestReferenceChecker checker(data.rootChecker());

    checker.checkString(stream.toString(), "Mdp output");
}

TEST_F(ColvarsOptionsTest, OutputValuesWhenActive)
{

    // Activate colvars
    setFromMdpValues(ColvarsBuildInputMdpValues());

    // Transform module data into a flat key-value tree for output.
    StringOutputStream        stream;
    KeyValueTreeBuilder       builder;
    KeyValueTreeObjectBuilder builderObject = builder.rootObject();

    colvarsOptions_.buildMdpOutput(&builderObject);
    {
        TextWriter writer(&stream);
        writeKeyValueTreeAsMdp(&writer, builder.build());
    }
    stream.close();

    gmx::test::TestReferenceData    data;
    gmx::test::TestReferenceChecker checker(data.rootChecker());

    checker.checkString(stream.toString(), "Mdp output");
}

#if GMX_HAVE_COLVARS

TEST_F(ColvarsOptionsTest, OptionSetsActive)
{
    EXPECT_FALSE(colvarsOptions_.isActive());
    setFromMdpValues(ColvarsBuildDefaulMdpValues());
    EXPECT_TRUE(colvarsOptions_.isActive());
}

TEST_F(ColvarsOptionsTest, InternalsToKvtAndBack)
{

    // Activate colvars
    setFromMdpValues(ColvarsBuildInputMdpValues());
    // Set up parameters with a test system
    PrepareInputColvarsPreProcessor("4water");

    // Write parameters to the KVT
    KeyValueTreeBuilder builder;
    colvarsOptions_.writeInternalParametersToKvt(builder.rootObject());
    const auto inputTree = builder.build();

    // Copy internal parameters
    auto refColvarsInputContent = colvarsOptions_.colvarsConfigContent();
    auto refColvarsCoordinates  = colvarsOptions_.colvarsAtomCoords();
    auto refTemperature         = colvarsOptions_.colvarsEnsTemp();
    auto refSeed                = colvarsOptions_.colvarsSeed();

    // Retrieve paramaters from the KVT
    colvarsOptions_.readInternalParametersFromKvt(inputTree);

    // Check parameters taken back from KVT
    EXPECT_EQ(refColvarsInputContent, colvarsOptions_.colvarsConfigContent());

    auto actualColvarsCoordinates = colvarsOptions_.colvarsAtomCoords();
    EXPECT_REAL_EQ(refColvarsCoordinates[0][XX], actualColvarsCoordinates[0][XX]);
    EXPECT_REAL_EQ(refColvarsCoordinates[0][YY], actualColvarsCoordinates[0][YY]);
    EXPECT_REAL_EQ(refColvarsCoordinates[0][ZZ], actualColvarsCoordinates[0][ZZ]);
    EXPECT_REAL_EQ(refColvarsCoordinates[1][XX], actualColvarsCoordinates[1][XX]);
    EXPECT_REAL_EQ(refColvarsCoordinates[1][YY], actualColvarsCoordinates[1][YY]);
    EXPECT_REAL_EQ(refColvarsCoordinates[1][ZZ], actualColvarsCoordinates[1][ZZ]);

    EXPECT_EQ(refTemperature, colvarsOptions_.colvarsEnsTemp());
    EXPECT_EQ(refSeed, colvarsOptions_.colvarsSeed());

    deleteInputColvarsPreProcessor();
}


TEST_F(ColvarsOptionsTest, RetrieveEdrFilename)
{
    // Activate colvars
    setFromMdpValues(ColvarsBuildInputMdpValues());

    std::string refEdrFilename = "output/ener.edr";
    colvarsOptions_.processEdrFilename(EdrOutputFilename{ refEdrFilename });
    const std::string ref = std::filesystem::path("output/ener").make_preferred().string();
    EXPECT_EQ(ref, colvarsOptions_.colvarsOutputPrefix());

    refEdrFilename = "sim.part1.edr";
    colvarsOptions_.processEdrFilename(EdrOutputFilename{ refEdrFilename });
    EXPECT_EQ("sim.part1", colvarsOptions_.colvarsOutputPrefix());
}
#endif // GMX_HAVE_COLVARS

} // namespace gmx<|MERGE_RESOLUTION|>--- conflicted
+++ resolved
@@ -42,12 +42,9 @@
 
 #include "gromacs/applied_forces/colvars/colvarsoptions.h"
 
-<<<<<<< HEAD
+#include "config.h"
+
 #include <filesystem>
-=======
-#include "config.h"
-
->>>>>>> 14db754e
 #include <string>
 #include <vector>
 
