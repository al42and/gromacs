--- conflicted
+++ resolved
@@ -196,13 +196,9 @@
     tpxv_MassRepartitioning,          /**< Add mass repartitioning */
     tpxv_AwhTargetMetricScaling,      /**< Add AWH friction optimized target distribution */
     tpxv_VerletBufferPressureTol,     /**< Add Verlet buffer pressure tolerance */
-<<<<<<< HEAD
-    tpxv_RefScaleMultipleCOMs,        /**< Add multiple COM groups for refcoord-scale */
-    tpxv_Count                        /**< the total number of tpxv versions */
-=======
     tpxv_HandleMartiniBondedBStateParametersProperly, /**< Handle restraint angles, restraint dihedrals, and combined bending-torsion parameters properly */
-    tpxv_Count                                        /**< the total number of tpxv versions */
->>>>>>> d5018adf
+    tpxv_RefScaleMultipleCOMs, /**< Add multiple COM groups for refcoord-scale */
+    tpxv_Count                 /**< the total number of tpxv versions */
 };
 
 /*! \brief Version number of the file format written to run input
