/*
 * This file is part of the GROMACS molecular simulation package.
 *
 * Copyright (c) 1991-2000, University of Groningen, The Netherlands.
 * Copyright (c) 2001-2004, The GROMACS development team.
 * Copyright (c) 2013,2014,2015,2018,2019, by the GROMACS development team, led by
 * Mark Abraham, David van der Spoel, Berk Hess, and Erik Lindahl,
 * and including many others, as listed in the AUTHORS file in the
 * top-level source directory and at http://www.gromacs.org.
 *
 * GROMACS is free software; you can redistribute it and/or
 * modify it under the terms of the GNU Lesser General Public License
 * as published by the Free Software Foundation; either version 2.1
 * of the License, or (at your option) any later version.
 *
 * GROMACS is distributed in the hope that it will be useful,
 * but WITHOUT ANY WARRANTY; without even the implied warranty of
 * MERCHANTABILITY or FITNESS FOR A PARTICULAR PURPOSE.  See the GNU
 * Lesser General Public License for more details.
 *
 * You should have received a copy of the GNU Lesser General Public
 * License along with GROMACS; if not, see
 * http://www.gnu.org/licenses, or write to the Free Software Foundation,
 * Inc., 51 Franklin Street, Fifth Floor, Boston, MA  02110-1301  USA.
 *
 * If you want to redistribute modifications to GROMACS, please
 * consider that scientific software is very special. Version
 * control is crucial - bugs must be traceable. We will be happy to
 * consider code for inclusion in the official distribution, but
 * derived work must not be called official GROMACS. Details are found
 * in the README & COPYING files - if they are missing, get the
 * official version at http://www.gromacs.org.
 *
 * To help us fund GROMACS development, we humbly ask that you cite
 * the research papers on the package. Check out http://www.gromacs.org.
 */
#include "gmxpre.h"

#include "config.h"

#if GMX_INTERNAL_XDR


#include "gmx_internal_xdr.h"

#include <cstdlib>
#include <cstring>


/* NB - THIS FILE IS ONLY USED ON MICROSOFT WINDOWS, since that
 * system doesn't provide any standard XDR system libraries. It will
 * most probably work on other platforms too, but make sure you
 * test that the xtc files produced are ok before using it.
 *
 * This header file contains Gromacs versions of the definitions for
 * Sun External Data Representation (XDR) headers and routines.
 *
 * On most UNIX systems this is already present as part of your
 * system libraries, but since we want to make Gromacs portable to
 * platforms like Microsoft Windows we have created a private version
 * of the necessary routines and distribute them with the Gromacs source.
 *
 * Although the rest of Gromacs is LGPL, you can copy and use the XDR
 * routines in any way you want as long as you obey Sun's license:
 *
 * Sun RPC is a product of Sun Microsystems, Inc. and is provided for
 * unrestricted use provided that this legend is included on all tape
 * media and as a part of the software program in whole or part.  Users
 * may copy or modify Sun RPC without charge, but are not authorized
 * to license or distribute it to anyone else except as part of a product or
 * program developed by the user.
 *
 * SUN RPC IS PROVIDED AS IS WITH NO WARRANTIES OF ANY KIND INCLUDING THE
 * WARRANTIES OF DESIGN, MERCHANTIBILITY AND FITNESS FOR A PARTICULAR
 * PURPOSE, OR ARISING FROM A COURSE OF DEALING, USAGE OR TRADE PRACTICE.
 *
 * Sun RPC is provided with no support and without any obligation on the
 * part of Sun Microsystems, Inc. to assist in its use, correction,
 * modification or enhancement.
 *
 * SUN MICROSYSTEMS, INC. SHALL HAVE NO LIABILITY WITH RESPECT TO THE
 * INFRINGEMENT OF COPYRIGHTS, TRADE SECRETS OR ANY PATENTS BY SUN RPC
 * OR ANY PART THEREOF.
 *
 * In no event will Sun Microsystems, Inc. be liable for any lost revenue
 * or profits or other special, indirect and consequential damages, even if
 * Sun has been advised of the possibility of such damages.
 *
 * Sun Microsystems, Inc.
 * 2550 Garcia Avenue
 * Mountain View, California  94043
 */



/*
 * for unit alignment
 */
static char xdr_zero[BYTES_PER_XDR_UNIT] = {0, 0, 0, 0};

static xdr_uint32_t xdr_swapbytes(xdr_uint32_t x)
{
    xdr_uint32_t y;
    int          i;
    char        *px = reinterpret_cast<char *>(&x);
    char        *py = reinterpret_cast<char *>(&y);

    for (i = 0; i < 4; i++)
    {
        py[i] = px[3-i];
    }

    return y;
}

static xdr_uint32_t xdr_htonl(xdr_uint32_t x)
{
    short s = 0x0F00;
    if (*(reinterpret_cast<char *>(&s)) == static_cast<char>(0x0F))
    {
        /* bigendian, do nothing */
        return x;
    }
    else
    {
        /* smallendian,swap bytes */
        return xdr_swapbytes(x);
    }
}

static xdr_uint32_t xdr_ntohl(xdr_uint32_t x)
{
    short s = 0x0F00;
    if (*(reinterpret_cast<char *>(&s)) == static_cast<char>(0x0F))
    {
        /* bigendian, do nothing */
        return x;
    }
    else
    {
        /* smallendian, swap bytes */
        return xdr_swapbytes(x);
    }
}


/*
 * Free a data structure using XDR
 * Not a filter, but a convenient utility nonetheless
 */
void
xdr_free (xdrproc_t proc, char *objp)
{
    XDR x;

    x.x_op = XDR_FREE;
    (*proc) ( &x, objp);
}

/*
 * XDR nothing
 */
bool_t
xdr_void ()
{
    return TRUE;
}

/*
 * XDR integers
 */
bool_t
xdr_int (XDR *xdrs, int *ip)
{
    xdr_int32_t l;

    switch (xdrs->x_op)
    {
        case XDR_ENCODE:
            l = static_cast<xdr_int32_t>(*ip);
            return xdr_putint32 (xdrs, &l);

        case XDR_DECODE:
            if (!xdr_getint32 (xdrs, &l))
            {
                return FALSE;
            }
            *ip = static_cast<int>(l);
            return TRUE;

        case XDR_FREE:
            return TRUE;
    }
    return FALSE;
}


/*
 * XDR unsigned integers
 */
bool_t
xdr_u_int (XDR *xdrs, unsigned int *up)
{
    xdr_uint32_t l;

    switch (xdrs->x_op)
    {
        case XDR_ENCODE:
            l = static_cast<xdr_uint32_t>(*up);
            return xdr_putuint32 (xdrs, &l);

        case XDR_DECODE:
            if (!xdr_getuint32 (xdrs, &l))
            {
                return FALSE;
            }
            *up = static_cast<unsigned int>(l);
            return TRUE;

        case XDR_FREE:
            return TRUE;
    }
    return FALSE;
}




/*
 * XDR short integers
 */
bool_t
xdr_short (XDR *xdrs, short *sp)
{
    xdr_int32_t l;

    switch (xdrs->x_op)
    {
        case XDR_ENCODE:
            l = static_cast<xdr_int32_t>(*sp);
            return xdr_putint32 (xdrs, &l);

        case XDR_DECODE:
            if (!xdr_getint32 (xdrs, &l))
            {
                return FALSE;
            }
            *sp = static_cast<short>(l);
            return TRUE;

        case XDR_FREE:
            return TRUE;
    }
    return FALSE;
}


/*
 * XDR unsigned short integers
 */
bool_t
xdr_u_short (XDR *xdrs, unsigned short *usp)
{
    xdr_uint32_t l;

    switch (xdrs->x_op)
    {
        case XDR_ENCODE:
            l = static_cast<xdr_uint32_t>(*usp);
            return xdr_putuint32 (xdrs, &l);

        case XDR_DECODE:
            if (!xdr_getuint32 (xdrs, &l))
            {
                return FALSE;
            }
            *usp = static_cast<unsigned short>(l);
            return TRUE;

        case XDR_FREE:
            return TRUE;
    }
    return FALSE;
}


/*
 * XDR a char
 */
bool_t
xdr_char (XDR *xdrs, char *cp)
{
    int i;

    i = (*cp);
    if (!xdr_int (xdrs, &i))
    {
        return FALSE;
    }
    *cp = i;
    return TRUE;
}

/*
 * XDR an unsigned char
 */
bool_t
xdr_u_char (XDR *xdrs, unsigned char *cp)
{
    unsigned int u;

    u = (*cp);
    if (!xdr_u_int (xdrs, &u))
    {
        return FALSE;
    }
    *cp = u;
    return TRUE;
}

/*
 * XDR booleans
 */
bool_t
xdr_bool (XDR *xdrs, int *bp)
{
#define XDR_FALSE   ((xdr_int32_t) 0)
#define XDR_TRUE    ((xdr_int32_t) 1)

    xdr_int32_t lb;

    switch (xdrs->x_op)
    {
        case XDR_ENCODE:
            lb = *bp ? XDR_TRUE : XDR_FALSE;
            return xdr_putint32 (xdrs, &lb);

        case XDR_DECODE:
            if (!xdr_getint32 (xdrs, &lb))
            {
                return FALSE;
            }
            *bp = (lb == XDR_FALSE) ? FALSE : TRUE;
            return TRUE;

        case XDR_FREE:
            return TRUE;
    }
    return FALSE;
#undef XDR_FALSE
#undef XDR_TRUE
}



/*
 * XDR opaque data
 * Allows the specification of a fixed size sequence of opaque bytes.
 * cp points to the opaque object and cnt gives the byte length.
 */
bool_t
xdr_opaque (XDR *xdrs, char *cp, unsigned int cnt)
{
    unsigned int rndup;
    char         crud[BYTES_PER_XDR_UNIT];

    /*
     * if no data we are done
     */
    if (cnt == 0)
    {
        return TRUE;
    }

    /*
     * round byte count to full xdr units
     */
    rndup = cnt % BYTES_PER_XDR_UNIT;
    if (rndup > 0)
    {
        rndup = BYTES_PER_XDR_UNIT - rndup;
    }

    switch (xdrs->x_op)
    {
        case XDR_DECODE:
            if (!xdr_getbytes (xdrs, cp, cnt))
            {
                return FALSE;
            }
            if (rndup == 0)
            {
                return TRUE;
            }
            return xdr_getbytes (xdrs, crud, rndup);

        case XDR_ENCODE:
            if (!xdr_putbytes (xdrs, cp, cnt))
            {
                return FALSE;
            }
            if (rndup == 0)
            {
                return TRUE;
            }
            return xdr_putbytes (xdrs, xdr_zero, rndup);

        case XDR_FREE:
            return TRUE;
    }
    return FALSE;
}


/*
 * XDR null terminated ASCII strings
 * xdr_string deals with "C strings" - arrays of bytes that are
 * terminated by a NULL character.  The parameter cpp references a
 * pointer to storage; If the pointer is null, then the necessary
 * storage is allocated.  The last parameter is the max allowed length
 * of the string as specified by a protocol.
 */
bool_t xdr_string (XDR *xdrs, char ** cpp, unsigned int maxsize)
{
    char        *sp       = *cpp; /* sp is the actual string pointer */
    unsigned int size     = 0;
    unsigned int nodesize = 0;

    /*
     * first deal with the length since xdr strings are counted-strings
     */
    switch (xdrs->x_op)
    {
        case XDR_FREE:
            if (sp == nullptr)
            {
                return TRUE; /* already free */
            }
            size = std::strlen (sp);
            break;

        case XDR_ENCODE:
            if (sp == nullptr)
            {
                return FALSE;
            }
            size = std::strlen (sp);
            break;
        case XDR_DECODE:
            break;
    }

    if (!xdr_u_int (xdrs, &size))
    {
        return FALSE;
    }
    if (size > maxsize)
    {
        return FALSE;
    }
    nodesize = size + 1;

    /*
     * now deal with the actual bytes
     */
    switch (xdrs->x_op)
    {
        case XDR_DECODE:
            if (nodesize == 0)
            {
                return TRUE;
            }
            if (sp == nullptr)
            {
                *cpp = sp = static_cast<char *>(std::malloc (nodesize));
            }
            if (sp == nullptr)
            {
                (void) fputs ("xdr_string: out of memory\n", stderr);
                return FALSE;
            }
            sp[size] = 0;
            return xdr_opaque (xdrs, sp, size);

        case XDR_ENCODE:
            return xdr_opaque (xdrs, sp, size);

        case XDR_FREE:
            free (sp);
            *cpp = nullptr;
            return TRUE;
    }
    return FALSE;
}



/* Floating-point stuff */

bool_t xdr_float(XDR * xdrs, float * fp)
{
    xdr_int32_t tmp;

    switch (xdrs->x_op)
    {

        case XDR_ENCODE:
            tmp = *(reinterpret_cast<xdr_int32_t *>(fp));
            return (xdr_putint32(xdrs, &tmp));

        case XDR_DECODE:
            if (xdr_getint32(xdrs, &tmp))
            {
                *(reinterpret_cast<xdr_int32_t *>(fp)) = tmp;
                return (TRUE);
            }

            break;

        case XDR_FREE:
            return (TRUE);
    }
    return (FALSE);
}


bool_t xdr_double(XDR * xdrs, double * dp)
{

    /* Windows and some other systems dont define double-precision
     * word order in the header files, so unfortunately we have
     * to calculate it!
     *
     * For thread safety, we calculate it every time: locking this would
     * be more expensive.
     */
    /*static int LSW=-1;*/ /* Least significant fp word */
    int LSW = -1; /* Least significant fp word */


    int        *ip;
    xdr_int32_t tmp[2];

    if (LSW < 0)
    {
        double x = 0.987654321; /* Just a number */

        /* Possible representations in IEEE double precision:
         * (S=small endian, B=big endian)
         *
         * Byte order, Word order, Hex
         *     S           S       b8 56 0e 3c dd 9a ef 3f
         *     B           S       3c 0e 56 b8 3f ef 9a dd
         *     S           B       dd 9a ef 3f b8 56 0e 3c
         *     B           B       3f ef 9a dd 3c 0e 56 b8
         */

        unsigned char ix = *(reinterpret_cast<char *>(&x));

        if (ix == 0xdd || ix == 0x3f)
        {
            LSW = 1; /* Big endian word order */
        }
        else if (ix == 0xb8 || ix == 0x3c)
        {
            LSW = 0; /* Small endian word order */
        }
        else         /* Catch strange errors */
        {
            printf("Error when detecting floating-point word order.\n"
                   "Do you have a non-IEEE system?\n"
                   "If possible, use the XDR libraries provided with your system,\n"
                   "instead of the GROMACS fallback XDR source.\n");
            exit(0);
        }
    }

    switch (xdrs->x_op)
    {

        case XDR_ENCODE:
            ip     = reinterpret_cast<int *>(dp);
<<<<<<< HEAD
            tmp[0] = ip[!bool(LSW)];
=======
            tmp[0] = ip[bool(LSW == 0)];
>>>>>>> 457d046b
            tmp[1] = ip[LSW];
            return static_cast<bool_t>(bool(xdr_putint32(xdrs, tmp)) &&
                                       bool(xdr_putint32(xdrs, tmp+1)));

        case XDR_DECODE:
            ip = reinterpret_cast<int *>(dp);
            if (xdr_getint32(xdrs, tmp+!LSW) &&
                xdr_getint32(xdrs, tmp+LSW))
            {
                ip[0] = tmp[0];
                ip[1] = tmp[1];
                return (TRUE);
            }

            break;

        case XDR_FREE:
            return (TRUE);
    }
    return (FALSE);
}


/* Array routines */

/*
 * xdr_vector():
 *
 * XDR a fixed length array. Unlike variable-length arrays,
 * the storage of fixed length arrays is static and unfreeable.
 * > basep: base of the array
 * > size: size of the array
 * > elemsize: size of each element
 * > xdr_elem: routine to XDR each element
 */
bool_t xdr_vector (XDR * xdrs, char * basep, unsigned int nelem,
                   unsigned int elemsize, xdrproc_t xdr_elem)
{
#define LASTUNSIGNED    ((unsigned int)0-1)
    unsigned int i;
    char        *elptr;

    elptr = basep;
    for (i = 0; i < nelem; i++)
    {
        if (!(*xdr_elem) (xdrs, elptr, LASTUNSIGNED))
        {
            return FALSE;
        }
        elptr += elemsize;
    }
    return TRUE;
#undef LASTUNSIGNED
}



static bool_t xdrstdio_getbytes (XDR * /*xdrs*/, char * /*addr*/, unsigned int /*len*/);
static bool_t xdrstdio_putbytes (XDR * /*xdrs*/, char * /*addr*/, unsigned int /*len*/);
static unsigned int xdrstdio_getpos (XDR * /*xdrs*/);
static bool_t xdrstdio_setpos (XDR * /*xdrs*/, unsigned int /*pos*/);
static xdr_int32_t *xdrstdio_inline (XDR * /*xdrs*/, int /*len*/);
static void xdrstdio_destroy (XDR * /*xdrs*/);
static bool_t xdrstdio_getint32 (XDR * /*xdrs*/, xdr_int32_t * /*ip*/);
static bool_t xdrstdio_putint32 (XDR * /*xdrs*/, xdr_int32_t * /*ip*/);
static bool_t xdrstdio_getuint32 (XDR * /*xdrs*/, xdr_uint32_t * /*ip*/);
static bool_t xdrstdio_putuint32 (XDR * /*xdrs*/, xdr_uint32_t * /*ip*/);

/*
 * Destroy a stdio xdr stream.
 * Cleans up the xdr stream handle xdrs previously set up by xdrstdio_create.
 */
static void
xdrstdio_destroy (XDR *xdrs)
{
    fflush (reinterpret_cast<FILE *>(xdrs->x_private));
    /* xx should we close the file ?? */
}


static bool_t
xdrstdio_getbytes (XDR *xdrs, char *addr, unsigned int len)
{
    if ((len != 0) && (fread (addr, static_cast<int>(len), 1,
                              reinterpret_cast<FILE *>(xdrs->x_private)) != 1))
    {
        return FALSE;
    }
    return TRUE;
}

static bool_t
xdrstdio_putbytes (XDR *xdrs, char *addr, unsigned int len)
{
    if ((len != 0) && (fwrite (addr, static_cast<int>(len), 1,
                               reinterpret_cast<FILE *>(xdrs->x_private)) != 1))
    {
        return FALSE;
    }
    return TRUE;
}

static unsigned int
xdrstdio_getpos (XDR *xdrs)
{
    return static_cast<int>(ftell (reinterpret_cast<FILE *>(xdrs->x_private)));
}

static bool_t
xdrstdio_setpos (XDR *xdrs, unsigned int pos)
{
    return fseek (reinterpret_cast<FILE *>(xdrs->x_private), static_cast<xdr_int32_t>(pos), 0) < 0 ? FALSE : TRUE;
}

static xdr_int32_t *
xdrstdio_inline (XDR *xdrs, int len)
{
    (void)xdrs;
    (void)len;
    /*
     * Must do some work to implement this: must insure
     * enough data in the underlying stdio buffer,
     * that the buffer is aligned so that we can indirect through a
     * long *, and stuff this pointer in xdrs->x_buf.  Doing
     * a fread or fwrite to a scratch buffer would defeat
     * most of the gains to be had here and require storage
     * management on this buffer, so we don't do this.
     */
    return nullptr;
}

static bool_t
xdrstdio_getint32 (XDR *xdrs, xdr_int32_t *ip)
{
    xdr_int32_t mycopy;

    if (fread (&mycopy, 4, 1, reinterpret_cast<FILE *>(xdrs->x_private)) != 1)
    {
        return FALSE;
    }
    *ip = xdr_ntohl (mycopy);
    return TRUE;
}

static bool_t
xdrstdio_putint32 (XDR *xdrs, xdr_int32_t *ip)
{
    xdr_int32_t mycopy = xdr_htonl (*ip);

    ip = &mycopy;
    if (fwrite (ip, 4, 1, reinterpret_cast<FILE *>(xdrs->x_private)) != 1)
    {
        return FALSE;
    }
    return TRUE;
}

static bool_t
xdrstdio_getuint32 (XDR *xdrs, xdr_uint32_t *ip)
{
    xdr_uint32_t mycopy;

    if (fread (&mycopy, 4, 1, reinterpret_cast<FILE *>(xdrs->x_private)) != 1)
    {
        return FALSE;
    }
    *ip = xdr_ntohl (mycopy);
    return TRUE;
}

static bool_t
xdrstdio_putuint32 (XDR *xdrs, xdr_uint32_t *ip)
{
    xdr_uint32_t mycopy = xdr_htonl (*ip);

    ip = &mycopy;
    if (fwrite (ip, 4, 1, reinterpret_cast<FILE *>(xdrs->x_private)) != 1)
    {
        return FALSE;
    }
    return TRUE;
}

/*
 * Ops vector for stdio type XDR
 */
static struct XDR::xdr_ops xdrstdio_ops =
{
    xdrstdio_getbytes,  /* deserialize counted bytes */
    xdrstdio_putbytes,  /* serialize counted bytes */
    xdrstdio_getpos,    /* get offset in the stream */
    xdrstdio_setpos,    /* set offset in the stream */
    xdrstdio_inline,    /* prime stream for inline macros */
    xdrstdio_destroy,   /* destroy stream */
    xdrstdio_getint32,  /* deserialize a int */
    xdrstdio_putint32,  /* serialize a int */
    xdrstdio_getuint32, /* deserialize a int */
    xdrstdio_putuint32  /* serialize a int */
};

/*
 * Initialize a stdio xdr stream.
 * Sets the xdr stream handle xdrs for use on the stream file.
 * Operation flag is set to op.
 */
void
xdrstdio_create (XDR *xdrs, FILE *file, enum xdr_op op)
{
    xdrs->x_op           = op;
    xdrs->x_ops          = &xdrstdio_ops;
    xdrs->x_private      = reinterpret_cast<char *>(file);
    xdrs->x_handy        = 0;
    xdrs->x_base         = nullptr;
}
#endif /* GMX_INTERNAL_XDR */<|MERGE_RESOLUTION|>--- conflicted
+++ resolved
@@ -580,11 +580,7 @@
 
         case XDR_ENCODE:
             ip     = reinterpret_cast<int *>(dp);
-<<<<<<< HEAD
-            tmp[0] = ip[!bool(LSW)];
-=======
             tmp[0] = ip[bool(LSW == 0)];
->>>>>>> 457d046b
             tmp[1] = ip[LSW];
             return static_cast<bool_t>(bool(xdr_putint32(xdrs, tmp)) &&
                                        bool(xdr_putint32(xdrs, tmp+1)));
