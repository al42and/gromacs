--- conflicted
+++ resolved
@@ -230,15 +230,9 @@
            root path from the path to the binary that is running. */
         InstallationPrefixInfo      info           = getProgramContext().installationPrefix();
         std::string                 dataPathSuffix = (info.bSourceLayout ?
-<<<<<<< HEAD
                                                       sourceRelativePath :
-                                                      OCL_INSTALL_DIR);
+                                                      GMX_INSTALL_OCLDIR);
         sourceRootPath = Path::join(info.path, dataPathSuffix);
-=======
-                                                      "src/gromacs/mdlib/nbnxn_ocl" :
-                                                      GMX_INSTALL_OCLDIR);
-        kernelRootPath = Path::join(info.path, dataPathSuffix);
->>>>>>> 38eea667
     }
     else
     {
