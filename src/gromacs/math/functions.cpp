--- conflicted
+++ resolved
@@ -163,11 +163,15 @@
     return p;
 }
 
-<<<<<<< HEAD
-/* The algorithm for erfinv() is inspipred by the boost library,
- * and in the community spirit you can optionally redistribute
- * these routines, including our modifications,  under the more
- * permissible original Boost Software License 1.0:
+/* These inverse error function implementations are simplified versions
+ * of the algorithms and polynomia developed for Boost by
+ * John Maddock in 2006, and modified by Jeremy William Murphy in 2015.
+ *
+ * You might prefer the original version to avoid any bugs we have
+ * introduced, but in the spirit of not unnecessarily restricting a
+ * more liberal license, you are most welcome to also use and redistribute
+ * the Gromacs versions of these functions under the
+ * Boost Software License, Version 1.0. (http://www.boost.org/LICENSE_1_0.txt):
  *
  * Permission is hereby granted, free of charge, to any person or organization
  * obtaining a copy of the software and accompanying documentation covered by
@@ -192,20 +196,7 @@
  * DEALINGS IN THE SOFTWARE.
  */
 
-double erfinv(double x)
-=======
-// These inverse error function implementations are simplified versions
-// of the algorithms and polynomia developed for Boost by
-// John Maddock in 2006, and modified by Jeremy William Murphy in 2015.
-//
-// You might prefer the original version to avoid any bugs we have
-// introduced, but in the spirit of not unnecessarily restricting a
-// more liberal license, you are most welcome to also use and redistribute
-// the Gromacs versions of these functions under the
-// Boost Software License, Version 1.0. (http://www.boost.org/LICENSE_1_0.txt)
-
 double erfinv(double arg)
->>>>>>> 1fc9039b
 {
     double x = std::abs(arg);
 
