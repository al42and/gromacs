/*
 * This file is part of the GROMACS molecular simulation package.
 *
 * Copyright (c) 1991-2000, University of Groningen, The Netherlands.
 * Copyright (c) 2001-2004, The GROMACS development team.
 * Copyright (c) 2012,2014,2015, by the GROMACS development team, led by
 * Mark Abraham, David van der Spoel, Berk Hess, and Erik Lindahl,
 * and including many others, as listed in the AUTHORS file in the
 * top-level source directory and at http://www.gromacs.org.
 *
 * GROMACS is free software; you can redistribute it and/or
 * modify it under the terms of the GNU Lesser General Public License
 * as published by the Free Software Foundation; either version 2.1
 * of the License, or (at your option) any later version.
 *
 * GROMACS is distributed in the hope that it will be useful,
 * but WITHOUT ANY WARRANTY; without even the implied warranty of
 * MERCHANTABILITY or FITNESS FOR A PARTICULAR PURPOSE.  See the GNU
 * Lesser General Public License for more details.
 *
 * You should have received a copy of the GNU Lesser General Public
 * License along with GROMACS; if not, see
 * http://www.gnu.org/licenses, or write to the Free Software Foundation,
 * Inc., 51 Franklin Street, Fifth Floor, Boston, MA  02110-1301  USA.
 *
 * If you want to redistribute modifications to GROMACS, please
 * consider that scientific software is very special. Version
 * control is crucial - bugs must be traceable. We will be happy to
 * consider code for inclusion in the official distribution, but
 * derived work must not be called official GROMACS. Details are found
 * in the README & COPYING files - if they are missing, get the
 * official version at http://www.gromacs.org.
 *
 * To help us fund GROMACS development, we humbly ask that you cite
 * the research papers on the package. Check out http://www.gromacs.org.
 */
#ifndef GMX_MATH_UNITS_H
#define GMX_MATH_UNITS_H

/*
 * Physical constants to be used in Gromacs.
 * No constants (apart from 0, 1 or 2) should
 * be anywhere else in the code.
 */

#include "gromacs/math/utilities.h"

#ifdef __cplusplus
extern "C" {
#endif

#define ANGSTROM         (1e-10)                           /* Old...	*/
#define KILO             (1e3)                             /* Thousand	*/
#define NANO             (1e-9)                            /* A Number	*/
#define PICO             (1e-12)                           /* A Number	*/
#define A2NM             (ANGSTROM/NANO)                   /* NANO	        */
#define NM2A             (NANO/ANGSTROM)                   /* 10.0		*/
#define RAD2DEG          (180.0/M_PI)                      /* Conversion	*/
#define DEG2RAD          (M_PI/180.0)                      /* id		*/
#define CAL2JOULE        (4.184)                           /* id		*/
#define E_CHARGE         (1.602176565e-19)                 /* Coulomb, NIST 2010 CODATA */

#define AMU              (1.660538921e-27)                 /* kg, NIST 2010 CODATA  */
#define BOLTZMANN        (1.3806488e-23)                   /* (J/K, NIST 2010 CODATA */
#define AVOGADRO         (6.02214129e23)                   /* no unit, NIST 2010 CODATA */
#define RGAS             (BOLTZMANN*AVOGADRO)              /* (J/(mol K))  */
#define BOLTZ            (RGAS/KILO)                       /* (kJ/(mol K)) */
#define FARADAY          (E_CHARGE*AVOGADRO)               /* (C/mol)      */
#define ELECTRONVOLT     (E_CHARGE*AVOGADRO/KILO)          /* (kJ/mol)   */
<<<<<<< HEAD
#define PLANCK1          (6.6262e-34)                      /* J s */
#define PLANCK           (6.6262e-34*AVOGADRO/(PICO*KILO)) /* (kJ/mol) ps */

#define EPSILON0     (5.72765E-4)                          /* (e^2 / Na (kJ nm))
                                                              == (e^2 mol/(kJ nm)) */

#define SPEED_OF_LIGHT   (2.9979245800E05)                 /* nm/ps                */
#define ATOMICMASS_keV   (940000.0)                        /* Atomic mass in keV   */
#define ELECTRONMASS_keV (512.0)                           /* Electron mas in keV  */

/* Improved accuracy (PL & EL, 20090421) */
#define FACEL        (332.0636930*CAL2JOULE) /* (10 * (ONE_4PI_EPS0)) */
#define ONE_4PI_EPS0     (FACEL*0.1)         /* 1/(4*pi*e0)*/
#define PRESFAC           (16.6054)          /* bar / pressure unity */
#define ENM2DEBYE         48.0321            /* Convert electron nm  *
                                              * to debye             */

/* CHARMM uses slightly different constants for electrostatics (jal, Feb 2014) */
#define FACELCHARMM  (332.0716*CAL2JOULE)    
#define ONE_4PI_EPS0_CHARMM (FACELCHARMM*0.1)

#define DEBYE2ENM         0.02081941
=======
#define PLANCK1          (6.62606957e-34)                  /* J s, NIST 2010 CODATA */
#define PLANCK           (PLANCK1*AVOGADRO/(PICO*KILO))    /* (kJ/mol) ps */

#define EPSILON0_SI      (8.854187817e-12)                 /* F/m,  NIST 2010 CODATA */
/* Epsilon in our MD units: (e^2 / Na (kJ nm)) == (e^2 mol/(kJ nm)) */
#define EPSILON0         (EPSILON0_SI*NANO*KILO)/(E_CHARGE*E_CHARGE*AVOGADRO)

#define SPEED_OF_LIGHT   (2.99792458E05)                   /* nm/ps, NIST 2010 CODATA */
#define ATOMICMASS_keV   (931494.061)                      /* Atomic mass in keV, NIST 2010 CODATA   */
#define ELECTRONMASS_keV (510.998928)                      /* Electron mas in keV, NIST 2010 CODATA  */

#define RYDBERG          (1.0973731568539e-02)             /* nm^-1, NIST 2010 CODATA */

#define ONE_4PI_EPS0     (1.0/(4.0*M_PI*EPSILON0))
#define FACEL            10.0*ONE_4PI_EPS0

/* Pressure in MD units is:
 * 1 bar = 1e5 Pa = 1e5 kg m^-1 s^-2 = 1e-28 kg nm^-1 ps^-2 = 1e-28 / AMU amu nm^1 ps ^2
 */
#define BAR_MDUNITS      (1e5*NANO*PICO*PICO/AMU)
#define PRESFAC          (1.0/BAR_MDUNITS)

/* DEBYE2ENM should be (1e-21*PICO)/(SPEED_OF_LIGHT*E_CHARGE*NANO*NANO),
 * but we need to factor out some of the exponents to avoid single-precision overflows.
 */
#define DEBYE2ENM        (1e-15/(SPEED_OF_LIGHT*E_CHARGE))
#define ENM2DEBYE        (1.0/DEBYE2ENM)

>>>>>>> 21289a12
/* to convert from a acceleration in (e V)/(amu nm) */
/* FIELDFAC is also Faraday's constant and E_CHARGE/(1e6 AMU) */
#define FIELDFAC         (FARADAY/KILO)

/* to convert AU to MD units: */
#define HARTREE2KJ       ((2.0*RYDBERG*PLANCK*SPEED_OF_LIGHT)/AVOGADRO)
#define BOHR2NM          (0.052917721092)                  /* nm^-1, NIST 2010 CODATA */
#define HARTREE_BOHR2MD  (HARTREE2KJ*AVOGADRO/BOHR2NM)


/* The four basic units */
#define unit_length   "nm"
#define unit_time     "ps"
#define unit_mass     "u"
#define unit_energy   "kJ/mol"

/* Temperature unit, T in this unit times BOLTZ give energy in unit_energy */
#define unit_temp_K   "K"

/* Charge unit, electron charge, involves ONE_4PI_EPS0 */
#define unit_charge_e "e"

/* Pressure unit, pressure in basic units times PRESFAC gives this unit */
#define unit_pres_bar "bar"

/* Dipole unit, debye, conversion from the unit_charge_e involves ENM2DEBYE */
#define unit_dipole_D "D"

/* Derived units from basic units only */
#define unit_vel      unit_length "/" unit_time
#define unit_volume   unit_length "^3"
#define unit_invtime  "1/" unit_time

/* Other derived units */
#define unit_surft_bar unit_pres_bar " " unit_length

/* SI units, conversion from basic units involves NANO, PICO and AMU */
#define unit_length_SI  "m"
#define unit_time_SI    "s"
#define unit_mass_SI    "kg"

#define unit_density_SI unit_mass_SI "/" unit_length_SI "^3"
#define unit_invvisc_SI unit_length_SI " " unit_time_SI "/" unit_mass_SI

/* The routines below can be used for converting units from or to GROMACS
   internal units. */
enum {
    eg2cAngstrom, eg2cNm, eg2cBohr, eg2cKcal_Mole,
    eg2cHartree, eg2cHartree_e, eg2cAngstrom3, eg2cCoulomb,
    eg2cDebye, eg2cElectron, eg2cBuckingham, eg2cNR
};

/* Convert value x to GROMACS units. Energy -> Energy, Length -> Length etc.
   The type of x is deduced from unit,
   which should be taken from the enum above. */
extern double convert2gmx(double x, int unit);

/* Convert value x from GROMACS units to the desired one.
   The type of return value is deduced from unit, see above */
extern double gmx2convert(double x, int unit);

/* Convert the string to one of the units supported. Returns -1 if not found. */
extern int string2unit(char *string);

/* Convert the unit to a string. Return NULL when unit is out of range. */
extern const char *unit2string(int unit);

#ifdef __cplusplus
}
#endif

#endif<|MERGE_RESOLUTION|>--- conflicted
+++ resolved
@@ -67,30 +67,6 @@
 #define BOLTZ            (RGAS/KILO)                       /* (kJ/(mol K)) */
 #define FARADAY          (E_CHARGE*AVOGADRO)               /* (C/mol)      */
 #define ELECTRONVOLT     (E_CHARGE*AVOGADRO/KILO)          /* (kJ/mol)   */
-<<<<<<< HEAD
-#define PLANCK1          (6.6262e-34)                      /* J s */
-#define PLANCK           (6.6262e-34*AVOGADRO/(PICO*KILO)) /* (kJ/mol) ps */
-
-#define EPSILON0     (5.72765E-4)                          /* (e^2 / Na (kJ nm))
-                                                              == (e^2 mol/(kJ nm)) */
-
-#define SPEED_OF_LIGHT   (2.9979245800E05)                 /* nm/ps                */
-#define ATOMICMASS_keV   (940000.0)                        /* Atomic mass in keV   */
-#define ELECTRONMASS_keV (512.0)                           /* Electron mas in keV  */
-
-/* Improved accuracy (PL & EL, 20090421) */
-#define FACEL        (332.0636930*CAL2JOULE) /* (10 * (ONE_4PI_EPS0)) */
-#define ONE_4PI_EPS0     (FACEL*0.1)         /* 1/(4*pi*e0)*/
-#define PRESFAC           (16.6054)          /* bar / pressure unity */
-#define ENM2DEBYE         48.0321            /* Convert electron nm  *
-                                              * to debye             */
-
-/* CHARMM uses slightly different constants for electrostatics (jal, Feb 2014) */
-#define FACELCHARMM  (332.0716*CAL2JOULE)    
-#define ONE_4PI_EPS0_CHARMM (FACELCHARMM*0.1)
-
-#define DEBYE2ENM         0.02081941
-=======
 #define PLANCK1          (6.62606957e-34)                  /* J s, NIST 2010 CODATA */
 #define PLANCK           (PLANCK1*AVOGADRO/(PICO*KILO))    /* (kJ/mol) ps */
 
@@ -119,7 +95,10 @@
 #define DEBYE2ENM        (1e-15/(SPEED_OF_LIGHT*E_CHARGE))
 #define ENM2DEBYE        (1.0/DEBYE2ENM)
 
->>>>>>> 21289a12
+/* CHARMM uses slightly different constants for electrostatics (jal, Feb 2014) */
+#define FACELCHARMM  (332.0716*CAL2JOULE)    
+#define ONE_4PI_EPS0_CHARMM (FACELCHARMM*0.1)
+
 /* to convert from a acceleration in (e V)/(amu nm) */
 /* FIELDFAC is also Faraday's constant and E_CHARGE/(1e6 AMU) */
 #define FIELDFAC         (FARADAY/KILO)
