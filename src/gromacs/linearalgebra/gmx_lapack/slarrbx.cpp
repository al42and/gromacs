#include <cmath>

#include "../gmx_lapack.h"

#include "gromacs/utility/real.h"

#include "lapack_limits.h"

<<<<<<< HEAD
void F77_FUNC(slarrbx, SLARRBX)(int*   n,
                                float* d__,
                                float* l,
                                float* ld,
                                float* lld,
                                int*   ifirst,
                                int*   ilast,
                                float* rtol1,
                                float* rtol2,
                                int*   offset,
                                float* w,
                                float* wgap,
                                float* werr,
                                float* work,
                                int*   iwork,
                                int*   info)
=======
void
F77_FUNC(slarrbx,SLARRBX)(int *n, 
	 float *d__, 
	 float * /*l*/,
	 float * /*ld*/,
	 float *lld, 
	 int *ifirst, 
	 int *ilast, 
	 float *rtol1, 
	 float *rtol2, 
	 int *offset, 
	 float *w, 
	 float *wgap, 
	 float *werr, 
	 float *work,
	 int *iwork, 
	 int *info)
>>>>>>> ec843a72
{
    int   i__1, i__2, i__3;
    float d__1, d__2;

    int   i__, j, k, p;
    float s;
    int   i1, i2, ii, kk;
    float fac, gap, mid;
    int   cnt;
    float tmp, left;
    int   nint, prev, next, nleft;
    float right, width, dplus;
    int   nright, olnint;
    k     = 0;
    right = 0.0;

    --iwork;
    --work;
    --werr;
    --wgap;
    --w;
    --lld;
    --d__;

    *info = 0;
    i__1  = *n << 1;
    for (i__ = 1; i__ <= i__1; ++i__)
    {
        iwork[i__] = 0;
    }
    i1   = *ifirst;
    i2   = *ifirst;
    prev = 0;
    i__1 = *ilast;
    for (i__ = *ifirst; i__ <= i__1; ++i__)
    {
        k            = i__ << 1;
        iwork[k - 1] = 1;
        i2           = i__;
    }

    i__  = i1;
    nint = 0;
L30:
    if (i__ <= i2)
    {
        ii = i__ - *offset;
        if (iwork[(i__ << 1) - 1] == 1)
        {
            fac  = 1.;
            left = w[ii] - werr[ii];


        L40:
            if (i__ > i1 && left <= right)
            {
                left = right;
                cnt  = i__ - 1;
            }
            else
            {
                s    = -left;
                cnt  = 0;
                i__1 = *n - 1;
                for (j = 1; j <= i__1; ++j)
                {
                    dplus = d__[j] + s;
                    s     = s * lld[j] / dplus - left;
                    if (dplus < 0.)
                    {
                        ++cnt;
                    }
                }
                dplus = d__[*n] + s;
                if (dplus < 0.)
                {
                    ++cnt;
                }
                if (std::isnan(s))
                {

                    cnt  = 0;
                    s    = -left;
                    i__1 = *n - 1;
                    for (j = 1; j <= i__1; ++j)
                    {
                        dplus = d__[j] + s;
                        if (dplus < 0.)
                        {
                            ++cnt;
                        }
                        tmp = lld[j] / dplus;
                        if (std::abs(tmp) < GMX_FLOAT_MIN)
                        {
                            s = lld[j] - left;
                        }
                        else
                        {
                            s = s * tmp - left;
                        }
                    }
                    dplus = d__[*n] + s;
                    if (dplus < 0.)
                    {
                        ++cnt;
                    }
                }
                if (cnt > i__ - 1)
                {
                    left -= werr[ii] * fac;
                    fac *= 2.;
                    goto L40;
                }
            }
            nleft = cnt + 1;
            i1    = (i1 < nleft) ? i1 : nleft;
            fac   = 1.;
            right = w[ii] + werr[ii];
        L60:
            s    = -right;
            cnt  = 0;
            i__1 = *n - 1;
            for (j = 1; j <= i__1; ++j)
            {
                dplus = d__[j] + s;
                s     = s * lld[j] / dplus - right;
                if (dplus < 0.)
                {
                    ++cnt;
                }
            }
            dplus = d__[*n] + s;
            if (dplus < 0.)
            {
                ++cnt;
            }
            if (std::isnan(s))
            {

                cnt  = 0;
                s    = -right;
                i__1 = *n - 1;
                for (j = 1; j <= i__1; ++j)
                {
                    dplus = d__[j] + s;
                    if (dplus < 0.)
                    {
                        ++cnt;
                    }
                    tmp = lld[j] / dplus;
                    if (std::abs(tmp) < GMX_FLOAT_MIN)
                    {
                        s = lld[j] - right;
                    }
                    else
                    {
                        s = s * tmp - right;
                    }
                }
                dplus = d__[*n] + s;
                if (dplus < 0.)
                {
                    ++cnt;
                }
            }
            if (cnt < i__)
            {
                right += werr[ii] * fac;
                fac *= 2.;
                goto L60;
            }
            cnt = (cnt < i2) ? cnt : i2;
            ++nint;
            k            = nleft << 1;
            work[k - 1]  = left;
            work[k]      = right;
            i__          = cnt + 1;
            iwork[k - 1] = i__;
            iwork[k]     = cnt;
            if (prev != nleft - 1)
            {
                work[k - 2] = left;
            }
            prev = nleft;
        }
        else
        {
            right = work[i__ * 2];

            ++iwork[k - 1];
            prev = i__;
            ++i__;
        }
        goto L30;
    }
    if (i__ <= *n && iwork[(i__ << 1) - 1] != -1)
    {
        work[(i__ << 1) - 1] = work[prev * 2];
    }

L80:
    prev   = i1 - 1;
    olnint = nint;
    i__    = i1;
    i__1   = olnint;
    for (p = 1; p <= i__1; ++p)
    {
        k      = i__ << 1;
        left   = work[k - 1];
        right  = work[k];
        next   = iwork[k - 1];
        nright = iwork[k];
        mid    = (left + right) * .5;
        width  = right - mid;
        d__1   = std::abs(left);
        d__2   = std::abs(right);
        tmp    = (d__1 > d__2) ? d__1 : d__2;

        gap = 0.;
        if (i__ == nright)
        {
            if (prev > 0 && next <= *n)
            {
                d__1 = left - work[k - 2], d__2 = work[k + 1] - right;
                gap = (d__1 < d__2) ? d__1 : d__2;
            }
            else if (prev > 0)
            {
                gap = left - work[k - 2];
            }
            else if (next <= *n)
            {
                gap = work[k + 1] - right;
            }
        }
        d__1 = *rtol1 * gap, d__2 = *rtol2 * tmp;
        if (width < ((d__1 > d__2) ? d__1 : d__2))
        {
            --nint;
            iwork[k - 1] = 0;
            kk           = k;
            i__2         = nright;
            for (j = i__ + 1; j <= i__2; ++j)
            {
                kk += 2;
                iwork[kk - 1]         = 0;
                work[kk - 1]          = left;
                work[kk]              = right;
                wgap[j - 1 - *offset] = 0.;
            }
            if (i1 == i__)
            {
                i1 = next;
            }
            else
            {
                iwork[(prev << 1) - 1] = next;
            }
            i__ = next;
            continue;
        }
        prev = i__;

        s    = -mid;
        cnt  = 0;
        i__2 = *n - 1;
        for (j = 1; j <= i__2; ++j)
        {
            dplus = d__[j] + s;
            s     = s * lld[j] / dplus - mid;
            if (dplus < 0.)
            {
                ++cnt;
            }
        }
        dplus = d__[*n] + s;
        if (dplus < 0.)
        {
            ++cnt;
        }
        if (std::isnan(s))
        {
            cnt  = 0;
            s    = -mid;
            i__2 = *n - 1;
            for (j = 1; j <= i__2; ++j)
            {
                dplus = d__[j] + s;
                if (dplus < 0.)
                {
                    ++cnt;
                }
                tmp = lld[j] / dplus;
                if (std::abs(tmp) < GMX_FLOAT_MIN)
                {
                    s = lld[j] - mid;
                }
                else
                {
                    s = s * tmp - mid;
                }
            }
            dplus = d__[*n] + s;
            if (dplus < 0.)
            {
                ++cnt;
            }
        }
        i__2 = i__ - 1, i__3 = (nright < cnt) ? nright : cnt;
        cnt = (i__2 > i__3) ? i__2 : i__3;
        if (cnt == i__ - 1)
        {
            work[k - 1] = mid;
        }
        else if (cnt == nright)
        {
            work[k] = mid;
        }
        else
        {
            iwork[k] = cnt;
            ++cnt;
            iwork[k - 1]  = cnt;
            kk            = cnt << 1;
            iwork[kk - 1] = next;
            iwork[kk]     = nright;
            work[k]       = mid;
            work[kk - 1]  = mid;
            work[kk]      = right;
            prev          = cnt;
            if (cnt - 1 > i__)
            {
                work[kk - 2] = mid;
            }
            if (cnt > *ifirst && cnt <= *ilast)
            {
                ++nint;
            }
            else if (cnt <= *ifirst)
            {
                i1 = cnt;
            }
        }
        i__ = next;
    }
    if (nint > 0)
    {
        goto L80;
    }
    i__1 = *ilast;
    for (i__ = *ifirst; i__ <= i__1; ++i__)
    {
        k  = i__ << 1;
        ii = i__ - *offset;
        if (iwork[k - 1] != -1)
        {
            w[ii]    = (work[k - 1] + work[k]) * .5;
            werr[ii] = work[k] - w[ii];
            if (i__ != *ilast)
            {
                wgap[ii] = work[k + 1] - work[k];
            }
        }
    }

    return;
}<|MERGE_RESOLUTION|>--- conflicted
+++ resolved
@@ -6,11 +6,10 @@
 
 #include "lapack_limits.h"
 
-<<<<<<< HEAD
 void F77_FUNC(slarrbx, SLARRBX)(int*   n,
                                 float* d__,
-                                float* l,
-                                float* ld,
+                                float* /*l*/,
+                                float* /*ld*/,
                                 float* lld,
                                 int*   ifirst,
                                 int*   ilast,
@@ -23,25 +22,6 @@
                                 float* work,
                                 int*   iwork,
                                 int*   info)
-=======
-void
-F77_FUNC(slarrbx,SLARRBX)(int *n, 
-	 float *d__, 
-	 float * /*l*/,
-	 float * /*ld*/,
-	 float *lld, 
-	 int *ifirst, 
-	 int *ilast, 
-	 float *rtol1, 
-	 float *rtol2, 
-	 int *offset, 
-	 float *w, 
-	 float *wgap, 
-	 float *werr, 
-	 float *work,
-	 int *iwork, 
-	 int *info)
->>>>>>> ec843a72
 {
     int   i__1, i__2, i__3;
     float d__1, d__2;
