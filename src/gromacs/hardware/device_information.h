--- conflicted
+++ resolved
@@ -99,13 +99,10 @@
     DeviceNotTargeted,
     //! \brief LevelZero backend is known to cause errors with oneAPI 2022.0.1
     IncompatibleLevelZeroAndOneApi2022,
-<<<<<<< HEAD
+    //! \brief AMD RDNA devices (gfx10xx, gfx11xx) with 32-wide execution are not supported with OpenCL,
+    IncompatibleOclAmdRdna,
     //! \brief RDNA not targeted (SYCL)
     IncompatibleAmdRdnaNotTargeted,
-=======
-    //! \brief AMD RDNA devices (gfx10xx, gfx11xx) with 32-wide execution are not supported with OpenCL,
-    IncompatibleOclAmdRdna,
->>>>>>> a9113139
     //! Enumeration size
     Count
 };
@@ -133,14 +130,11 @@
     "unavailable",
     "not in set of targeted devices",
     "incompatible (Level Zero backend is not stable with oneAPI 2022.0)", // Issue #4354
-<<<<<<< HEAD
+    "incompatible (AMD RDNA devices are not supported)"                   // Issue #4521
     // clang-format off
     // NOLINTNEXTLINE(bugprone-suspicious-missing-comma)
     "incompatible (please recompile with GMX" "_HIPSYCL_ENABLE_AMD_RDNA_SUPPORT)"
     // clang-format on
-=======
-    "incompatible (AMD RDNA devices are not supported)"                   // Issue #4521
->>>>>>> a9113139
 };
 
 //! Device vendors
