--- conflicted
+++ resolved
@@ -58,11 +58,8 @@
 
 #include "nbnxm_gpu_data_mgmt.h"
 
-<<<<<<< HEAD
+#include "gromacs/hardware/device_information.h"
 #include "gromacs/mdtypes/interaction_const.h"
-=======
-#include "gromacs/hardware/device_information.h"
->>>>>>> 044f85d9
 #include "gromacs/nbnxm/gpu_data_mgmt.h"
 #include "gromacs/timing/gpu_timing.h"
 #include "gromacs/utility/cstringutil.h"
@@ -101,12 +98,8 @@
     }
 }
 
-<<<<<<< HEAD
-enum ElecType nbnxn_gpu_pick_ewald_kernel_type(const interaction_const_t& ic)
-=======
-int nbnxn_gpu_pick_ewald_kernel_type(const interaction_const_t& ic,
-                                     const DeviceInformation gmx_unused& deviceInfo)
->>>>>>> 044f85d9
+enum ElecType nbnxn_gpu_pick_ewald_kernel_type(const interaction_const_t& ic,
+                                               const DeviceInformation gmx_unused& deviceInfo)
 {
     bool bTwinCut = (ic.rcoulomb != ic.rvdw);
 
@@ -212,11 +205,7 @@
 
     set_cutoff_parameters(nbp, ic, nbv->pairlistSets().params());
 
-<<<<<<< HEAD
-    nbp->elecType = nbnxn_gpu_pick_ewald_kernel_type(*ic);
-=======
-    nbp->eeltype = nbnxn_gpu_pick_ewald_kernel_type(*ic, nb->deviceContext_->deviceInfo());
->>>>>>> 044f85d9
+    nbp->elecType = nbnxn_gpu_pick_ewald_kernel_type(*ic, nb->deviceContext_->deviceInfo());
 
     GMX_RELEASE_ASSERT(ic->coulombEwaldTables, "Need valid Coulomb Ewald correction tables");
     init_ewald_coulomb_force_table(*ic->coulombEwaldTables, nbp, *nb->deviceContext_);
@@ -371,7 +360,8 @@
             || (nb->nbparam->elecType == ElecType::EwaldAnaTwin));
 }
 
-enum ElecType nbnxmGpuPickElectrostaticsKernelType(const interaction_const_t* ic)
+enum ElecType nbnxmGpuPickElectrostaticsKernelType(const interaction_const_t* ic,
+                                                   const DeviceInformation&   deviceInfo)
 {
     if (ic->eeltype == eelCUT)
     {
@@ -383,7 +373,7 @@
     }
     else if ((EEL_PME(ic->eeltype) || ic->eeltype == eelEWALD))
     {
-        return nbnxn_gpu_pick_ewald_kernel_type(*ic);
+        return nbnxn_gpu_pick_ewald_kernel_type(*ic, deviceInfo);
     }
     else
     {
