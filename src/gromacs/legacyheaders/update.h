--- conflicted
+++ resolved
@@ -41,13 +41,8 @@
 #include "typedefs.h"
 #include "tgroup.h"
 #include "network.h"
-<<<<<<< HEAD
-#include "vec.h"
-#include "vcm.h"
-=======
 
 #include "../timing/wallcycle.h"
->>>>>>> f9820250
 
 #ifdef __cplusplus
 extern "C" {
