--- conflicted
+++ resolved
@@ -160,44 +160,24 @@
  * uses forcerec as input.
  */
 
-<<<<<<< HEAD
 void init_forcerec(FILE       *fplog,     
-                          const output_env_t oenv,
-			  t_forcerec *fr,   
-			  t_fcdata   *fcd,
-			  const t_inputrec *ir,   
-			  const gmx_mtop_t *mtop,
-			  const t_commrec  *cr,
-			  matrix     box,
-		          gmx_bool       bMolEpot,
-		          const char *gentop,
-			  const char *tabfn,
-			  const char *tabafn,
-			  const char *tabpfn,
-			  const char *tabbfn,
-		          const char *nbpu_opt,
-			  gmx_bool   bNoSolvOpt,
-			  real       print_force);
+                   const output_env_t oenv,
+                   t_forcerec *fr,   
+                   t_fcdata   *fcd,
+                   const t_inputrec *ir,   
+                   const gmx_mtop_t *mtop,
+                   const t_commrec  *cr,
+                   matrix     box,
+                   gmx_bool       bMolEpot,
+                   const char *gentop,
+                   const char *tabfn,
+                   const char *tabafn,
+                   const char *tabpfn,
+                   const char *tabbfn,
+                   const char *nbpu_opt,
+                   gmx_bool   bNoSolvOpt,
+                   real       print_force);
 /* The Force rec struct must be created with mk_forcerec 
-=======
-void init_forcerec(FILE              *fplog,
-                   const output_env_t oenv,
-                   t_forcerec        *fr,
-                   t_fcdata          *fcd,
-                   const t_inputrec  *ir,
-                   const gmx_mtop_t  *mtop,
-                   const t_commrec   *cr,
-                   matrix             box,
-                   gmx_bool           bMolEpot,
-                   const char        *tabfn,
-                   const char        *tabafn,
-                   const char        *tabpfn,
-                   const char        *tabbfn,
-                   const char        *nbpu_opt,
-                   gmx_bool           bNoSolvOpt,
-                   real               print_force);
-/* The Force rec struct must be created with mk_forcerec
->>>>>>> 06ed8015
  * The gmx_booleans have the following meaning:
  * bSetQ:    Copy the charges [ only necessary when they change ]
  * bMolEpot: Use the free energy stuff per molecule
