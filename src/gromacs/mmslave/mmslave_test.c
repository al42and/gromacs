--- conflicted
+++ resolved
@@ -1,12 +1,6 @@
 #include <stdio.h>
 #include <stdlib.h>
-<<<<<<< HEAD
-#ifdef GMX_LIB_MPI
-=======
-#ifdef GMX_MPI
->>>>>>> 8778211d
-#include <mpi.h>
-#endif
+#include "gromacs/utility/gmxmpi.h"
 #include "gromacs/mmslave.h"
 
 int main(int argc, char *argv[])
@@ -19,11 +13,7 @@
     double e0, e1;
     int i;
     
-<<<<<<< HEAD
 #ifdef GMX_LIB_MPI
-=======
-#ifdef GMX_MPI
->>>>>>> 8778211d
     (void) MPI_Init(&argc, &argv);
 #endif
     cr = init_commrec();
@@ -92,11 +82,7 @@
         
     mmslave_done(gms);
 
-<<<<<<< HEAD
 #ifdef GMX_LIB_MPI
-=======
-#ifdef GMX_MPI
->>>>>>> 8778211d
     MPI_Finalize();
 #endif    
     return 0;
