--- conflicted
+++ resolved
@@ -1413,22 +1413,13 @@
 
 static CartesianRankSetup split_communicator(const gmx::MDLogger& mdlog,
                                              t_commrec*           cr,
-<<<<<<< HEAD
                                              const DdRankOrder    ddRankOrder,
                                              bool gmx_unused      reorder,
                                              const DDRankSetup&   ddRankSetup,
                                              ivec                 ddCellIndex,
                                              std::vector<int>*    pmeRanks)
-=======
-                                             bool gmx_unused    reorder,
-                                             const DDRankSetup& ddRankSetup,
-                                             ivec               ddCellIndex,
-                                             std::vector<int>*  pmeRanks)
->>>>>>> c62c4994
 {
     CartesianRankSetup cartSetup;
-
-    const DdRankOrder ddRankOrder = ddRankSetup.rankOrder;
 
     cartSetup.bCartesianPP     = (ddRankOrder == DdRankOrder::cartesian);
     cartSetup.bCartesianPP_PME = false;
@@ -1588,6 +1579,7 @@
  */
 static CartesianRankSetup makeGroupCommunicators(const gmx::MDLogger& mdlog,
                                                  const DDSettings&    ddSettings,
+                                                 const DdRankOrder    ddRankOrder,
                                                  const DDRankSetup&   ddRankSetup,
                                                  t_commrec*           cr,
                                                  ivec                 ddCellIndex,
@@ -1605,13 +1597,8 @@
     if (ddRankSetup.usePmeOnlyRanks)
     {
         /* Split the communicator into a PP and PME part */
-<<<<<<< HEAD
         cartSetup = split_communicator(
                 mdlog, cr, ddRankOrder, ddSettings.useCartesianReorder, ddRankSetup, ddCellIndex, pmeRanks);
-=======
-        cartSetup = split_communicator(mdlog, cr, ddSettings.useCartesianReorder, ddRankSetup,
-                                       ddCellIndex, pmeRanks);
->>>>>>> c62c4994
     }
     else
     {
@@ -2987,16 +2974,12 @@
 
     cr_->npmenodes = ddGridSetup_.numPmeOnlyRanks;
 
-    ddRankSetup_ = getDDRankSetup(mdlog_, cr_->sizeOfDefaultCommunicator, options_.rankOrder,
-                                  ddGridSetup_, ir_);
+    ddRankSetup_ = getDDRankSetup(
+            mdlog_, cr_->sizeOfDefaultCommunicator, options_.rankOrder, ddGridSetup_, ir_);
 
     /* Generate the group communicator, also decides the duty of each rank */
-<<<<<<< HEAD
     cartSetup_ = makeGroupCommunicators(
             mdlog_, ddSettings_, options_.rankOrder, ddRankSetup_, cr_, ddCellIndex_, &pmeRanks_);
-=======
-    cartSetup_ = makeGroupCommunicators(mdlog_, ddSettings_, ddRankSetup_, cr_, ddCellIndex_, &pmeRanks_);
->>>>>>> c62c4994
 }
 
 gmx_domdec_t* DomainDecompositionBuilder::Impl::build(LocalAtomSetManager* atomSets)
@@ -3234,7 +3217,6 @@
     }
 }
 
-<<<<<<< HEAD
 const gmx::LocalTopologyChecker& dd_localTopologyChecker(const gmx_domdec_t& dd)
 {
     return *dd.localTopologyChecker;
@@ -3262,7 +3244,8 @@
     init_gtc_state(state_local, buf[1], buf[2], buf[3]);
     init_dfhist_state(state_local, buf[4]);
     state_local->flags = buf[0];
-=======
+}
+
 void putUpdateGroupAtomsInSamePeriodicImage(const gmx_domdec_t&      dd,
                                             const gmx_mtop_t&        mtop,
                                             const matrix             box,
@@ -3271,7 +3254,7 @@
     int atomOffset = 0;
     for (const gmx_molblock_t& molblock : mtop.molblock)
     {
-        const auto& updateGrouping = dd.comm->systemInfo.updateGroupingPerMoleculetype[molblock.type];
+        const auto& updateGrouping = dd.comm->systemInfo.updateGroupingsPerMoleculeType[molblock.type];
 
         for (int mol = 0; mol < molblock.nmol; mol++)
         {
@@ -3300,5 +3283,4 @@
             atomOffset += updateGrouping.fullRange().end();
         }
     }
->>>>>>> c62c4994
 }