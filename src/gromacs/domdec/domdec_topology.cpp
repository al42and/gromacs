--- conflicted
+++ resolved
@@ -59,12 +59,12 @@
 #include "gromacs/legacyheaders/gmx_omp_nthreads.h"
 #include "gromacs/legacyheaders/names.h"
 #include "gromacs/legacyheaders/network.h"
-#include "gromacs/legacyheaders/shellfc.h"
 #include "gromacs/legacyheaders/typedefs.h"
 #include "gromacs/legacyheaders/vsite.h"
 #include "gromacs/legacyheaders/types/commrec.h"
 #include "gromacs/math/vec.h"
 #include "gromacs/mdlib/forcerec.h"
+#include "gromacs/mdlib/shellfc.h"
 #include "gromacs/pbcutil/mshift.h"
 #include "gromacs/pbcutil/pbc.h"
 #include "gromacs/topology/mtop_util.h"
@@ -2065,29 +2065,7 @@
 #pragma omp parallel for num_threads(rt->nthread) schedule(static)
         for (thread = 0; thread < rt->nthread; thread++)
         {
-<<<<<<< HEAD
-            int       cg0t, cg1t;
-            t_idef   *idef_t;
-            int     **vsite_pbc;
-            int      *vsite_pbc_nalloc;
-/* TODO */
-#if 0
-            int     **shell_pbc;
-            int      *shell_pbc_nalloc;
-#endif
-            t_blocka *excl_t;
-
-            cg0t = cg0 + ((cg1 - cg0)* thread   )/rt->nthread;
-            cg1t = cg0 + ((cg1 - cg0)*(thread+1))/rt->nthread;
-
-            if (thread == 0)
-            {
-                idef_t = idef;
-            }
-            else
-=======
             try
->>>>>>> 8ba0c31e
             {
                 int       cg0t, cg1t;
                 t_idef   *idef_t;
@@ -2108,45 +2086,7 @@
                     clear_idef(idef_t);
                 }
 
-<<<<<<< HEAD
-#if 0
-            /* TODO: check */
-            if (shellfc && shellfc->bInterCG && shellfc->nshell_gl > 0)
-            {
-                if (thread == 0)
-                {
-                    shell_pbc        = shellfc->shell_pbc_loc;
-                    shell_pbc_nalloc = shellfc->shell_pbc_loc_nalloc;
-                }
-                else
-                {
-                    shell_pbc        = rt->th_work[thread].shell_pbc;
-                    shell_pbc_nalloc = rt->th_work[thread].shell_pbc_nalloc;
-                }
-            }
-            else
-            {
-                shell_pbc        = NULL;
-                shell_pbc_nalloc = NULL;
-            }
-#endif
-
-            rt->th_work[thread].nbonded =
-                make_bondeds_zone(dd, zones,
-                                  mtop->molblock,
-                                  bRCheckMB, rcheck, bRCheck2B, rc2,
-                                  la2lc, pbc_null, cg_cm, idef->iparams,
-                                  idef_t,
-                                  vsite_pbc, vsite_pbc_nalloc,
-                                  izone,
-                                  dd->cgindex[cg0t], dd->cgindex[cg1t]);
-
-            if (izone < nzone_excl)
-            {
-                if (thread == 0)
-=======
                 if (vsite && vsite->bHaveChargeGroups && vsite->n_intercg_vsite > 0)
->>>>>>> 8ba0c31e
                 {
                     if (thread == 0)
                     {
