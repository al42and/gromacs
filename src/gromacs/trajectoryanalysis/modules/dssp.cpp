--- conflicted
+++ resolved
@@ -964,22 +964,6 @@
             }
         }
     }
-<<<<<<< HEAD
-    if (piHelicesPreference_)
-    {
-        for (std::size_t j = 0; j < secondaryStructuresStatusVector_.size(); ++j)
-        {
-            if (secondaryStructuresStatusVector_[j].getSecondaryStructure() == SecondaryStructureTypes::Helix_5
-                && secondaryStructuresStatusVector_[j].getSecondaryStructure()
-                           == SecondaryStructureTypes::Helix_4)
-            {
-                secondaryStructuresStringLine_[j] =
-                        c_secondaryStructureTypeNames[SecondaryStructureTypes::Helix_5];
-            }
-        }
-    }
-=======
->>>>>>> d9188d16
     if (secondaryStructuresStatusVector_.size() > 1)
     {
         for (std::size_t i = 0, lineFactor = 1; i + 1 < secondaryStructuresStatusVector_.size(); ++i)
@@ -1385,11 +1369,7 @@
     //! Selections for DSSP output. Set in initial options.
     Selection sel_;
     //! Boolean value for Preferring P-Helices mode. Set in initial options.
-<<<<<<< HEAD
-    bool piHelicesPreference_ = true;
-=======
-    bool polyProHelices_ = false;
->>>>>>> d9188d16
+    bool piHelicesPreference_ = false;
     //! Enum value for creating hydrogen atoms mode. Very useful for structures without hydrogen atoms. Set in initial options.
     HydrogenMode hMode_ = HydrogenMode::Gromacs;
     //! Boolean value determines different calculation methods for searching neighbor residues. Set in initial options.
@@ -1490,11 +1470,7 @@
                                .defaultValue(false)
                                .description("Clear defective residues from the structure"));
     options->addOption(
-<<<<<<< HEAD
-            BooleanOption("pihelix").store(&piHelicesPreference_).defaultValue(true).description("Prefer Pi Helices"));
-=======
-            BooleanOption("pihelix").store(&polyProHelices_).defaultValue(false).description("Prefer Pi Helices"));
->>>>>>> d9188d16
+            BooleanOption("pihelix").store(&piHelicesPreference_).defaultValue(false).description("Prefer Pi Helices"));
     options->addOption(EnumOption<PPStretches>("ppstretch")
                                .store(&polyProStretch_)
                                .defaultValue(PPStretches::Default)
