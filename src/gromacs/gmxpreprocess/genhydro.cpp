/*
 * This file is part of the GROMACS molecular simulation package.
 *
 * Copyright (c) 1991-2000, University of Groningen, The Netherlands.
 * Copyright (c) 2001-2004, The GROMACS development team.
 * Copyright (c) 2013,2014,2015, by the GROMACS development team, led by
 * Mark Abraham, David van der Spoel, Berk Hess, and Erik Lindahl,
 * and including many others, as listed in the AUTHORS file in the
 * top-level source directory and at http://www.gromacs.org.
 *
 * GROMACS is free software; you can redistribute it and/or
 * modify it under the terms of the GNU Lesser General Public License
 * as published by the Free Software Foundation; either version 2.1
 * of the License, or (at your option) any later version.
 *
 * GROMACS is distributed in the hope that it will be useful,
 * but WITHOUT ANY WARRANTY; without even the implied warranty of
 * MERCHANTABILITY or FITNESS FOR A PARTICULAR PURPOSE.  See the GNU
 * Lesser General Public License for more details.
 *
 * You should have received a copy of the GNU Lesser General Public
 * License along with GROMACS; if not, see
 * http://www.gnu.org/licenses, or write to the Free Software Foundation,
 * Inc., 51 Franklin Street, Fifth Floor, Boston, MA  02110-1301  USA.
 *
 * If you want to redistribute modifications to GROMACS, please
 * consider that scientific software is very special. Version
 * control is crucial - bugs must be traceable. We will be happy to
 * consider code for inclusion in the official distribution, but
 * derived work must not be called official GROMACS. Details are found
 * in the README & COPYING files - if they are missing, get the
 * official version at http://www.gromacs.org.
 *
 * To help us fund GROMACS development, we humbly ask that you cite
 * the research papers on the package. Check out http://www.gromacs.org.
 */
#include "gmxpre.h"

#include "genhydro.h"

#include <string.h>
#include <time.h>

#include "gromacs/fileio/confio.h"
#include "gromacs/gmxlib/network.h"
#include "gromacs/gmxpreprocess/calch.h"
#include "gromacs/gmxpreprocess/h_db.h"
#include "gromacs/gmxpreprocess/notset.h"
#include "gromacs/gmxpreprocess/pgutil.h"
#include "gromacs/gmxpreprocess/resall.h"
#include "gromacs/gmxpreprocess/ter_db.h"
#include "gromacs/math/vec.h"
#include "gromacs/topology/symtab.h"
#include "gromacs/utility/cstringutil.h"
#include "gromacs/utility/fatalerror.h"
#include "gromacs/utility/futil.h"
#include "gromacs/utility/smalloc.h"

/* new structure for lone pair/virtual site construction */
typedef struct
{
    int     nr;     /* number of vsites to add to a particular atom (dim: natoms) */
    char  **names;  /* names of the vsites/LP to add */
    rvec   *x;      /* constructed coordinates of the vsites/LP to add */  
} t_vsiteadd;

static void copy_atom(t_atoms *atoms1, int a1, t_atoms *atoms2, int a2)
{
    atoms2->atom[a2] = atoms1->atom[a1];
    snew(atoms2->atomname[a2], 1);
    *atoms2->atomname[a2] = gmx_strdup(*atoms1->atomname[a1]);
}

<<<<<<< HEAD
static void copy_atom_drude(t_atoms *atoms1, int a1, t_atoms *atoms2, int a2, const char *dname)
{
    atoms2->atom[a2].type = 'D';
    atoms2->atom[a2].ptype = eptShell;
    atoms2->atom[a2].resind = atoms1->atom[a1].resind;
    snew(atoms2->atomname[a2], 1);
    *atoms2->atomname[a2] = strdup(dname);
}

static void add_lonepair_pdba(t_atoms *atoms1, int a1, t_atoms *atoms2, int a2, const char *lpname)
{
    atoms2->atom[a2].type = 'V';
    atoms2->atom[a2].ptype = eptVSite;
    atoms2->atom[a2].resind = atoms1->atom[a1].resind;
    snew(atoms2->atomname[a2], 1);
    *atoms2->atomname[a2] = strdup(lpname);
}

static atom_id pdbasearch_atom(const char *name, int resind, t_atoms *pdba,
                               const char *searchtype, gmx_bool bAllowMissing)
=======
static int pdbasearch_atom(const char *name, int resind, t_atoms *pdba,
                           const char *searchtype, gmx_bool bAllowMissing)
>>>>>>> 5a7bb7e2
{
    int  i;

    for (i = 0; (i < pdba->nr) && (pdba->atom[i].resind != resind); i++)
    {
        ;
    }

    return search_atom(name, i, pdba,
                       searchtype, bAllowMissing);
}

static void hacksearch_atom(int *ii, int *jj, char *name,
                            int nab[], t_hack *ab[],
                            int resind, t_atoms *pdba)
{
    int  i, j;

    *ii = -1;
    if (name[0] == '-')
    {
        name++;
        resind--;
    }
    for (i = 0; (i < pdba->nr) && (pdba->atom[i].resind != resind); i++)
    {
        ;
    }
    for (; (i < pdba->nr) && (pdba->atom[i].resind == resind) && (*ii < 0); i++)
    {
        for (j = 0; (j < nab[i]) && (*ii < 0); j++)
        {
            if (ab[i][j].nname && strcmp(name, ab[i][j].nname) == 0)
            {
                *ii = i;
                *jj = j;
            }
        }
    }

    return;
}

void dump_ab(FILE *out, int natom, int nab[], t_hack *ab[], gmx_bool bHeader)
{
    int i, j;

#define SS(s) (s) ? (s) : "-"
    /* dump ab */
    if (bHeader)
    {
        fprintf(out, "ADDBLOCK (t_hack) natom=%d\n"
                "%4s %2s %-4s %-4s %2s %-4s %-4s %-4s %-4s %1s %s\n",
                natom, "atom", "nr", "old", "new", "tp", "ai", "aj", "ak", "al", "a", "x");
    }
    for (i = 0; i < natom; i++)
    {
        for (j = 0; j < nab[i]; j++)
        {
            fprintf(out, "%4d %2d %-4s %-4s %2d %-4s %-4s %-4s %-4s %s %g %g %g\n",
                    i+1, ab[i][j].nr, SS(ab[i][j].oname), SS(ab[i][j].nname),
                    ab[i][j].tp,
                    SS(ab[i][j].ai()), SS(ab[i][j].aj()),
                    SS(ab[i][j].ak()), SS(ab[i][j].al()),
                    ab[i][j].atom ? "+" : "",
                    ab[i][j].newx[XX], ab[i][j].newx[YY], ab[i][j].newx[ZZ]);
        }
    }
#undef SS
}

static t_hackblock *get_hackblocks(t_atoms *pdba, int nah, t_hackblock ah[],
                                   int nterpairs,
                                   t_hackblock **ntdb, t_hackblock **ctdb,
                                   int *rN, int *rC)
{
    int          i, rnr;
    t_hackblock *hb, *ahptr;

    /* make space */
    snew(hb, pdba->nres);
    /* first the termini */
    for (i = 0; i < nterpairs; i++)
    {
        if (ntdb[i] != NULL)
        {
            copy_t_hackblock(ntdb[i], &hb[rN[i]]);
        }
        if (ctdb[i] != NULL)
        {
            merge_t_hackblock(ctdb[i], &hb[rC[i]]);
        }
    }
    /* then the whole hdb */
    for (rnr = 0; rnr < pdba->nres; rnr++)
    {
        ahptr = search_h_db(nah, ah, *pdba->resinfo[rnr].rtp);
        if (ahptr)
        {
            if (hb[rnr].name == NULL)
            {
                hb[rnr].name = gmx_strdup(ahptr->name);
            }
            merge_hacks(ahptr, &hb[rnr]);
        }
    }
    return hb;
}

static void expand_hackblocks_one(t_hackblock *hbr, char *atomname,
                                  int *nabi, t_hack **abi, gmx_bool bN, gmx_bool bC)
{
    int      j, k, l;
    gmx_bool bIgnore;

    /* we'll recursively add atoms to atoms */
    for (j = 0; j < hbr->nhack; j++)
    {
        /* first check if we're in the N- or C-terminus, then we should ignore
           all hacks involving atoms from resp. previous or next residue
           (i.e. which name begins with '-' (N) or '+' (C) */
        bIgnore = FALSE;
        if (bN) /* N-terminus: ignore '-' */
        {
            for (k = 0; k < 4 && hbr->hack[j].a[k] && !bIgnore; k++)
            {
                bIgnore = hbr->hack[j].a[k][0] == '-';
            }
        }
        if (bC) /* C-terminus: ignore '+' */
        {
            for (k = 0; k < 4 && hbr->hack[j].a[k] && !bIgnore; k++)
            {
                bIgnore = hbr->hack[j].a[k][0] == '+';
            }
        }
        /* must be either hdb entry (tp>0) or add from tdb (oname==NULL)
           and first control atom (AI) matches this atom or
           delete/replace from tdb (oname!=NULL) and oname matches this atom */
        if (debug)
        {
            fprintf(debug, " %s", hbr->hack[j].oname ? hbr->hack[j].oname : hbr->hack[j].ai());
        }

        if (!bIgnore &&
            ( ( ( hbr->hack[j].tp > 0 || hbr->hack[j].oname == NULL ) &&
                strcmp(atomname, hbr->hack[j].ai()) == 0 ) ||
              ( hbr->hack[j].oname != NULL &&
                strcmp(atomname, hbr->hack[j].oname) == 0) ) )
        {
            /* now expand all hacks for this atom */
            if (debug)
            {
                fprintf(debug, " +%dh", hbr->hack[j].nr);
            }
            srenew(*abi, *nabi + hbr->hack[j].nr);
            for (k = 0; k < hbr->hack[j].nr; k++)
            {
                copy_t_hack(&hbr->hack[j], &(*abi)[*nabi + k]);
                (*abi)[*nabi + k].bXSet = FALSE;
                /* if we're adding (oname==NULL) and don't have a new name (nname)
                   yet, build it from atomname */
                if ( (*abi)[*nabi + k].nname == NULL)
                {
                    if ( (*abi)[*nabi + k].oname == NULL)
                    {
                        (*abi)[*nabi + k].nname    = gmx_strdup(atomname);
                        (*abi)[*nabi + k].nname[0] = 'H';
                    }
                }
                else
                {
                    if (gmx_debug_at)
                    {
                        fprintf(debug, "Hack '%s' %d, replacing nname '%s' with '%s' (old name '%s')\n",
                                atomname, j,
                                (*abi)[*nabi + k].nname, hbr->hack[j].nname,
                                (*abi)[*nabi + k].oname ? (*abi)[*nabi + k].oname : "");
                    }
                    sfree((*abi)[*nabi + k].nname);
                    (*abi)[*nabi + k].nname = gmx_strdup(hbr->hack[j].nname);
                }

                if (hbr->hack[j].tp == 10 && k == 2)
                {
                    /* This is a water virtual site, not a hydrogen */
                    /* Ugly hardcoded name hack */
                    (*abi)[*nabi + k].nname[0] = 'M';
                }
                else if (hbr->hack[j].tp == 11 && k >= 2)
                {
                    /* This is a water lone pair, not a hydrogen */
                    /* Ugly hardcoded name hack */
                    srenew((*abi)[*nabi + k].nname, 4);
                    (*abi)[*nabi + k].nname[0] = 'L';
                    (*abi)[*nabi + k].nname[1] = 'P';
                    (*abi)[*nabi + k].nname[2] = '1' + k - 2;
                    (*abi)[*nabi + k].nname[3] = '\0';
                }
                else if (hbr->hack[j].nr > 1)
                {
                    /* adding more than one atom, number them */
                    l = strlen((*abi)[*nabi + k].nname);
                    srenew((*abi)[*nabi + k].nname, l+2);
                    (*abi)[*nabi + k].nname[l]   = '1' + k;
                    (*abi)[*nabi + k].nname[l+1] = '\0';
                }
            }
            (*nabi) += hbr->hack[j].nr;

            /* add hacks to atoms we've just added */
            if (hbr->hack[j].tp > 0 || hbr->hack[j].oname == NULL)
            {
                for (k = 0; k < hbr->hack[j].nr; k++)
                {
                    expand_hackblocks_one(hbr, (*abi)[*nabi-hbr->hack[j].nr+k].nname,
                                          nabi, abi, bN, bC);
                }
            }
        }
    }
}

static void expand_hackblocks(t_atoms *pdba, t_hackblock hb[],
                              int nab[], t_hack *ab[],
                              int nterpairs, int *rN, int *rC)
{
    int      i, j;
    gmx_bool bN, bC;

    for (i = 0; i < pdba->nr; i++)
    {
        bN = FALSE;
        for (j = 0; j < nterpairs && !bN; j++)
        {
            bN = pdba->atom[i].resind == rN[j];
        }
        bC = FALSE;
        for (j = 0; j < nterpairs && !bC; j++)
        {
            bC = pdba->atom[i].resind == rC[j];
        }

        /* add hacks to this atom */
        expand_hackblocks_one(&hb[pdba->atom[i].resind], *pdba->atomname[i],
                              &nab[i], &ab[i], bN, bC);
    }
    if (debug)
    {
        fprintf(debug, "\n");
    }
}

static int check_atoms_present(t_atoms *pdba, int nab[], t_hack *ab[])
{
    int i, j, k, rnr, nadd;

    nadd = 0;
    for (i = 0; i < pdba->nr; i++)
    {
        rnr = pdba->atom[i].resind;
        for (j = 0; j < nab[i]; j++)
        {
            if (ab[i][j].oname == NULL)
            {
                /* we're adding */
                if (ab[i][j].nname == NULL)
                {
                    gmx_incons("ab[i][j].nname not allocated");
                }
                /* check if the atom is already present */
                k = pdbasearch_atom(ab[i][j].nname, rnr, pdba, "check", TRUE);
                if (k != -1)
                {
                    /* We found the added atom. */
                    ab[i][j].bAlreadyPresent = TRUE;
                    if (debug)
                    {
                        fprintf(debug, "Atom '%s' in residue '%s' %d is already present\n",
                                ab[i][j].nname,
                                *pdba->resinfo[rnr].name, pdba->resinfo[rnr].nr);
                    }
                }
                else
                {
                    ab[i][j].bAlreadyPresent = FALSE;
                    /* count how many atoms we'll add */
                    nadd++;
                }
            }
            else if (ab[i][j].nname == NULL)
            {
                /* we're deleting */
                nadd--;
            }
        }
    }

    return nadd;
}

static void calc_all_pos(t_atoms *pdba, rvec x[], int nab[], t_hack *ab[],
                         gmx_bool bCheckMissing)
{
    int      i, j, ii, jj, m, ia, d, rnr, l = 0;
#define MAXH 4
    rvec     xa[4];    /* control atoms for calc_h_pos */
    rvec     xh[MAXH]; /* hydrogen positions from calc_h_pos */
    gmx_bool bFoundAll;

    jj = 0;

    for (i = 0; i < pdba->nr; i++)
    {
        rnr   = pdba->atom[i].resind;
        for (j = 0; j < nab[i]; j += ab[i][j].nr)
        {
            /* check if we're adding: */
            if (ab[i][j].oname == NULL && ab[i][j].tp > 0)
            {
                bFoundAll = TRUE;

                for (m = 0; (m < ab[i][j].nctl && bFoundAll); m++)
                {
                    ia = pdbasearch_atom(ab[i][j].a[m], rnr, pdba,
                                         bCheckMissing ? "atom" : "check",
                                         !bCheckMissing);

                    if (ia < 0)
                    {
                        /* not found in original atoms, might still be in t_hack (ab) */
                        hacksearch_atom(&ii, &jj, ab[i][j].a[m], nab, ab, rnr, pdba);
                        if (ii >= 0)
                        {
                            copy_rvec(ab[ii][jj].newx, xa[m]);
                        }
                        else
                        {
                            bFoundAll = FALSE;
                            if (bCheckMissing)
                            {
                                gmx_fatal(FARGS, "Atom %s not found in residue %s %d"
                                          ", rtp entry %s"
                                          " while adding hydrogens",
                                          ab[i][j].a[m],
                                          *pdba->resinfo[rnr].name,
                                          pdba->resinfo[rnr].nr,
                                          *pdba->resinfo[rnr].rtp);
                            }
                        }
                    }
                    else
                    {
                        copy_rvec(x[ia], xa[m]);
                    }
                }
                if (bFoundAll)
                {
                    for (m = 0; (m < MAXH); m++)
                    {
                        for (d = 0; d < DIM; d++)
                        {
                            if (m < ab[i][j].nr)
                            {
                                xh[m][d] = 0;
                            }
                            else
                            {
                                xh[m][d] = NOTSET;
                            }
                        }
                    }
                    calc_h_pos(ab[i][j].tp, ab[i][j].nr, xa, xh, &l);
                    for (m = 0; m < ab[i][j].nr; m++)
                    {
                        copy_rvec(xh[m], ab[i][j+m].newx);
                        ab[i][j+m].bXSet = TRUE;
                    }
                }
            }
        }
    }
}

static void free_ab(int natoms, int *nab, t_hack **ab)
{
    int i;

    for (i = 0; i < natoms; i++)
    {
        free_t_hack(nab[i], &ab[i]);
    }
    sfree(nab);
    sfree(ab);
}

static int add_h_low(t_atoms **pdbaptr, rvec *xptr[],
                     int nah, t_hackblock ah[],
                     int nterpairs, t_hackblock **ntdb, t_hackblock **ctdb,
                     int *rN, int *rC, gmx_bool bCheckMissing,
                     int **nabptr, t_hack ***abptr,
                     gmx_bool bUpdate_pdba, gmx_bool bKeep_old_pdba)
{
    t_atoms        *newpdba = NULL, *pdba = NULL;
    int             nadd;
    int             i, newi, j, natoms, nalreadypresent;
    int            *nab = NULL;
    t_hack        **ab  = NULL;
    t_hackblock    *hb;
    rvec           *xn;
    gmx_bool        bKeep_ab;

    /* set flags for adding hydrogens (according to hdb) */
    pdba   = *pdbaptr;
    natoms = pdba->nr;

    if (nabptr && abptr)
    {
        /* the first time these will be pointers to NULL, but we will
           return in them the completed arrays, which we will get back
           the second time */
        nab      = *nabptr;
        ab       = *abptr;
        bKeep_ab = TRUE;
        if (debug)
        {
            fprintf(debug, "pointer to ab found\n");
        }
    }
    else
    {
        bKeep_ab = FALSE;
    }

    if (nab && ab)
    {
        /* WOW, everything was already figured out */
        bUpdate_pdba = FALSE;
        if (debug)
        {
            fprintf(debug, "pointer to non-null ab found\n");
        }
    }
    else
    {
        /* We'll have to do all the hard work */
        bUpdate_pdba = TRUE;
        /* first get all the hackblocks for each residue: */
        hb = get_hackblocks(pdba, nah, ah, nterpairs, ntdb, ctdb, rN, rC);
        if (debug)
        {
            /* TODO: BROKEN */
            dump_hb(debug, pdba->nres, hb);
        }

        /* expand the hackblocks to atom level */
        snew(nab, natoms);
        snew(ab, natoms);
        expand_hackblocks(pdba, hb, nab, ab, nterpairs, rN, rC);
        free_t_hackblock(pdba->nres, &hb);
    }

    if (debug)
    {
        fprintf(debug, "before calc_all_pos\n");
        dump_ab(debug, natoms, nab, ab, TRUE);
    }

    /* Now calc the positions */
    calc_all_pos(pdba, *xptr, nab, ab, bCheckMissing);

    if (debug)
    {
        fprintf(debug, "after calc_all_pos\n");
        dump_ab(debug, natoms, nab, ab, TRUE);
    }

    if (bUpdate_pdba)
    {
        /* we don't have to add atoms that are already present in pdba,
           so we will remove them from the ab (t_hack) */
        nadd = check_atoms_present(pdba, nab, ab);
        if (debug)
        {
            fprintf(debug, "removed add hacks that were already in pdba:\n");
            dump_ab(debug, natoms, nab, ab, TRUE);
            fprintf(debug, "will be adding %d atoms\n", nadd);
        }

        /* Copy old atoms, making space for new ones */
        snew(newpdba, 1);
        init_t_atoms(newpdba, natoms+nadd, FALSE);
        newpdba->nres    = pdba->nres;
        sfree(newpdba->resinfo);
        newpdba->resinfo = pdba->resinfo;
    }
    else
    {
        nadd = 0;
    }
    if (debug)
    {
        fprintf(debug, "snew xn for %d old + %d new atoms %d total)\n",
                natoms, nadd, natoms+nadd);
    }

    if (nadd == 0)
    {
        /* There is nothing to do: return now */
        if (!bKeep_ab)
        {
            free_ab(natoms, nab, ab);
        }

        return natoms;
    }

    snew(xn, natoms+nadd);
    newi = 0;
    for (i = 0; (i < natoms); i++)
    {
        /* check if this atom wasn't scheduled for deletion */
        if (nab[i] == 0 || (ab[i][0].nname != NULL) )
        {
            if (newi >= natoms+nadd)
            {
                /*gmx_fatal(FARGS,"Not enough space for adding atoms");*/
                nadd += 10;
                srenew(xn, natoms+nadd);
                if (bUpdate_pdba)
                {
                    srenew(newpdba->atom, natoms+nadd);
                    srenew(newpdba->atomname, natoms+nadd);
                }
            }
            if (debug)
            {
                fprintf(debug, "(%3d) %3d %4s %4s%3d %3d",
                        i+1, newi+1, *pdba->atomname[i],
                        *pdba->resinfo[pdba->atom[i].resind].name,
                        pdba->resinfo[pdba->atom[i].resind].nr, nab[i]);
            }
            if (bUpdate_pdba)
            {
                copy_atom(pdba, i, newpdba, newi);
            }
            copy_rvec((*xptr)[i], xn[newi]);
            /* process the hacks for this atom */
            nalreadypresent = 0;
            for (j = 0; j < nab[i]; j++)
            {
                if (ab[i][j].oname == NULL) /* add */
                {
                    newi++;

                    if (newi >= natoms+nadd)
                    {
                        /* gmx_fatal(FARGS,"Not enough space for adding atoms");*/
                        nadd += 10;
                        srenew(xn, natoms+nadd);
                        if (bUpdate_pdba)
                        {
                            srenew(newpdba->atom, natoms+nadd);
                            srenew(newpdba->atomname, natoms+nadd);
                        }
                    }
                    if (bUpdate_pdba)
                    {
                        newpdba->atom[newi].resind = pdba->atom[i].resind;
                    }
                    if (debug)
                    {
                        fprintf(debug, " + %d", newi+1);
                    }
                }
                if (ab[i][j].nname != NULL &&
                    (ab[i][j].oname == NULL ||
                     strcmp(ab[i][j].oname, *newpdba->atomname[newi]) == 0))
                {
                    /* add or replace */
                    if (ab[i][j].oname == NULL && ab[i][j].bAlreadyPresent)
                    {
                        /* This atom is already present, copy it from the input. */
                        nalreadypresent++;
                        if (bUpdate_pdba)
                        {
                            copy_atom(pdba, i+nalreadypresent, newpdba, newi);
                        }
                        copy_rvec((*xptr)[i+nalreadypresent], xn[newi]);
                    }
                    else
                    {
                        if (bUpdate_pdba)
                        {
                            if (gmx_debug_at)
                            {
                                fprintf(debug, "\nReplacing %d '%s' with (old name '%s') %s\n",
                                        newi,
                                        (newpdba->atomname[newi] && *newpdba->atomname[newi]) ? *newpdba->atomname[newi] : "",
                                        ab[i][j].oname ? ab[i][j].oname : "", ab[i][j].nname);
                            }
                            snew(newpdba->atomname[newi], 1);
                            *newpdba->atomname[newi] = gmx_strdup(ab[i][j].nname);
                            if (ab[i][j].oname != NULL && ab[i][j].atom) /* replace */
                            {                                            
                                /* newpdba->atom[newi].m    = ab[i][j].atom->m; */
                                /* newpdba->atom[newi].q    = ab[i][j].atom->q; */
                                /* newpdba->atom[newi].type = ab[i][j].atom->type; */
                            }
                        }
                        if (ab[i][j].bXSet)
                        {
                            copy_rvec(ab[i][j].newx, xn[newi]);
                        }
                    }
                    if (bUpdate_pdba && debug)
                    {
                        fprintf(debug, " %s %g %g", *newpdba->atomname[newi],
                                newpdba->atom[newi].m, newpdba->atom[newi].q);
                    }
                }
            }
            newi++;
            i += nalreadypresent;
            if (debug)
            {
                fprintf(debug, "\n");
            }
        }
    }
    if (bUpdate_pdba)
    {
        newpdba->nr = newi;
    }

    if (bKeep_ab)
    {
        *nabptr = nab;
        *abptr  = ab;
    }
    else
    {
        /* Clean up */
        free_ab(natoms, nab, ab);
    }

    if (bUpdate_pdba)
    {
        if (!bKeep_old_pdba)
        {
            for (i = 0; i < natoms; i++)
            {
                /* Do not free the atomname string itself, it might be in symtab */
                /* sfree(*(pdba->atomname[i])); */
                /* sfree(pdba->atomname[i]); */
            }
            sfree(pdba->atomname);
            sfree(pdba->atom);
            sfree(pdba->pdbinfo);
            sfree(pdba);
        }
        *pdbaptr = newpdba;
    }

    sfree(*xptr);
    *xptr = xn;

    return newi;
}

int add_h(t_atoms **pdbaptr, rvec *xptr[],
          int nah, t_hackblock ah[],
          int nterpairs, t_hackblock **ntdb, t_hackblock **ctdb,
          int *rN, int *rC, gmx_bool bAllowMissing,
          int **nabptr, t_hack ***abptr,
          gmx_bool bUpdate_pdba, gmx_bool bKeep_old_pdba)
{
    int nold, nnew, niter;

    /* Here we loop to be able to add atoms to added atoms.
     * We should not check for missing atoms here.
     */
    niter = 0;
    nnew  = 0;
    do
    {
        nold = nnew;
        nnew = add_h_low(pdbaptr, xptr, nah, ah, nterpairs, ntdb, ctdb, rN, rC, FALSE,
                         nabptr, abptr, bUpdate_pdba, bKeep_old_pdba);
        niter++;
        if (niter > 100)
        {
            gmx_fatal(FARGS, "More than 100 iterations of add_h. Maybe you are trying to replace an added atom (this is not supported)?");
        }
    }
    while (nnew > nold);

    if (!bAllowMissing)
    {
        /* Call add_h_low once more, now only for the missing atoms check */
        add_h_low(pdbaptr, xptr, nah, ah, nterpairs, ntdb, ctdb, rN, rC, TRUE,
                  nabptr, abptr, bUpdate_pdba, bKeep_old_pdba);
    }

    return nnew;
}

/* Adding Drudes is a lot like adding H, so I put it here */
void add_drudes(t_atoms **pdbaptr, rvec *xptr[])
{

    int         i, j, natoms, nadd;
    int         resnr;
    char       *dname;              /* Drude name, created from heavy atom */
    rvec       *xn;                 /* new atom positions */
    gmx_bool   *bHeavy;             /* if an atom is a heavy atom (non-H, non-Drude, non-LP) */
    gmx_bool   *bPresent;           /* flag to check if Drude is already present on its parent heavy atom in input pdba */
                                    /* NOTE that the indices in this array are for heavy atoms, not that index == Drude */
    t_atoms    *newpdba = NULL, *pdba = NULL;

    pdba = *pdbaptr;
    natoms = pdba->nr;

    /* ugly hack - names should be <5 char */
    snew(dname, 8);

    snew(xn, natoms);
    snew(newpdba, 1);
    snew(bHeavy, natoms);
    snew(bPresent, natoms);

    nadd = 0;
    /* loop over all atoms, identify heavy atoms for adding Drudes */
    for (i=0; i<natoms; i++)
    {
        bPresent[i] = FALSE;
        bHeavy[i] = FALSE;

        /* Step 1. If we have a heavy atom, look for its associated Drude */
        if (!is_hydrogen(*pdba->atomname[i]) && !is_drude(*pdba->atomname[i])
            && !is_lonepair(*pdba->atomname[i]) && !is_dummymass(*pdba->atomname[i]))
        {
            bHeavy[i] = TRUE;
            resnr = pdba->resinfo[pdba->atom[i].resind].nr;

            if (debug)
            {
                fprintf(debug, "ADD DRUDES: looking for Drude on atom %s, i = %d, res = %d\n", 
                        *pdba->atomname[i], i, resnr); 
            }

            /* build name of associated Drude */
            strcpy(dname, "D");
            strcat(dname, *pdba->atomname[i]);

            if (debug)
            {
                fprintf(debug, "ADD DRUDES: Searching for Drude on atom %i, dname = %s aname = %s\n", i, dname, *pdba->atomname[i]);
            }

            /* If H are added to a structure with Drudes, the Drude will no longer be located at
             * i+1 since the H follow consecutively after atom i.  So we need to loop over the residue
             * to find any instance of dname.  It will be pretty uncommon for an input structure to
             * have Drudes but not H, but this method is still much more robust than making assumptions */
            j = 0;
            while ((j<natoms) && (!bPresent[i]))
            {
                if ((strcmp(dname, *pdba->atomname[j])==0) && (pdba->resinfo[pdba->atom[j].resind].nr == resnr))
                {
                    if (debug)
                    {
                        fprintf(debug, "ADD DRUDES: %s (%s) found for atom %d, res %d\n",
                                        dname, *pdba->atomname[j], j, pdba->resinfo[pdba->atom[j].resind].nr);
                    }

                    bPresent[i] = TRUE; /* exit the loop */
                }
                else
                {
                    if (debug)
                    {
                        fprintf(debug, "ADD DRUDES: %s (%s) is not a match at atom %d, res %d\n",
                                        dname, *pdba->atomname[j], j, pdba->resinfo[pdba->atom[j].resind].nr);
                    }

                    /* we need to add a Drude to this heavy atom */
                    bPresent[i] = FALSE;
                    j++;    /* keep looking */
                }
            }

            if (!bPresent[i])
            {
                /* we have a Drude that needs to be added */
                nadd++;
            }
        }
    }

    /* set up structures for adding atoms */
    srenew(xn, natoms+nadd);
    init_t_atoms(newpdba, natoms+nadd, FALSE);
    newpdba->nres = pdba->nres;
    sfree(newpdba->resinfo);
    newpdba->resinfo = pdba->resinfo;

    if (nadd > 0)
    {
        if (debug)
        {
            fprintf(debug, "ADD DRUDES: need to add %d Drudes\n", nadd);
        }
        srenew(newpdba->atom, natoms+nadd);
        srenew(newpdba->atomname, natoms+nadd); 
    }

    /* Loop through pdba to either copy atoms to newpdba or add to newpdba */
    j = 0;
    for (i=0; i<natoms; i++)
    {
        /* If Drude is not present, add it */
        if (bHeavy[i])
        {
            if (debug)
            {
                fprintf(debug, "ADD DRUDES: heavy atom %s (%d) found in adding step\n", *pdba->atomname[i], i);
            }
            if (!bPresent[i]) /* the Drude on atom i is not already present */
            {
                /* keep the heavy atom */
                copy_atom(pdba, i, newpdba, i+j);
                /* add the Drude to newpdba */
                strcpy(dname, "D");
                strcat(dname, *pdba->atomname[i]);
                if (debug)
                {
                    fprintf(debug, "ADD DRUDES: adding Drude %s to newpdba at %d\n", dname, i+j+1);
                }
                copy_atom_drude(pdba, i, newpdba, i+j+1, dname);

                /* Copy coords of heavy atom to Drude */
                copy_rvec((*xptr)[i], xn[i+j]);   /* preserve heavy atom coords */
                copy_rvec((*xptr)[i], xn[i+j+1]); /* use heavy atom coords for Drude */
                j++;    /* if we make an addition, shift indices */
            }
            else    /* the Drude is already there, so just copy to new structures */
            {
                copy_atom(pdba, i, newpdba, i+j);
                copy_rvec((*xptr)[i], xn[i+j]);
            }
        }
        else    /* not a heavy atom, thus no Drude, either */
        {
            copy_atom(pdba, i, newpdba, i+j);
            copy_rvec((*xptr)[i], xn[i+j]);
        }
    }

    /* update coords */
    sfree(*xptr);
    *xptr = xn;

    /* update pdba */
    *pdbaptr = newpdba;

    sfree(dname);
    sfree(bHeavy);
    sfree(bPresent);
}

/* Build lone pair (virtual site) coordinates based on input constructing atoms */
static void build_lonepair_coords(int bt, int f, atom_id ai[], real *params, rvec *xptr[], rvec *xlp)
{

    real    a, b, c, d, a1, b1, c1, invdij;
    rvec    xi, xj, xk, xl;     /* coords of constructing atoms, for convenience */
    rvec    xij, xjk, xik, xil, xp, temp;
    rvec    ra, rb, rja, rjb, rm;

    switch (bt)
    {
        case ebtsVSITE2:
            copy_rvec((*xptr)[ai[1]], xi);
            copy_rvec((*xptr)[ai[2]], xj);
            a = params[0];
            b = 1.0 - a;
            (*xlp)[XX] = b*xi[XX] + a*xj[XX];
            (*xlp)[YY] = b*xi[YY] + a*xj[XX];
            (*xlp)[ZZ] = b*xi[ZZ] + a*xj[XX];
            break;
        case ebtsVSITE3:
            /* always three constructing atoms for type 3 vsites */
            copy_rvec((*xptr)[ai[1]], xi);
            copy_rvec((*xptr)[ai[2]], xj);
            copy_rvec((*xptr)[ai[3]], xk);
            /* always at least 2 constructing constants, only 3out supplies 3 */
            a = params[0];
            b = params[1];

            if (debug)
            {
                fprintf(debug, "BUILD LP: received a = %f b = %f for type 3 construction.\n", a, b);
            }
            switch (f)
            {
                case 1:     /* 3 */
                    c = 1.0 - a - b;
                    (*xlp)[XX] = c*xi[XX] + a*xj[XX] + b*xk[XX];
                    (*xlp)[YY] = c*xi[YY] + a*xj[YY] + b*xk[YY];
                    (*xlp)[ZZ] = c*xi[ZZ] + a*xj[ZZ] + b*xk[ZZ];
                    break;
                case 2:     /* 3fd */
                    rvec_sub(xj, xi, xij);
                    rvec_sub(xk, xj, xjk);
                    temp[XX] = xij[XX] + a*xjk[XX];
                    temp[YY] = xij[YY] + a*xjk[YY];
                    temp[ZZ] = xij[ZZ] + a*xjk[ZZ];
                    c = b*gmx_invsqrt(iprod(temp, temp));
                    (*xlp)[XX] = xi[XX] + c*temp[XX];
                    (*xlp)[YY] = xi[YY] + c*temp[YY];
                    (*xlp)[ZZ] = xi[ZZ] + c*temp[ZZ];
                    break;
                case 3:     /* 3fad */
                    rvec_sub(xj, xi, xij);
                    rvec_sub(xk, xj, xjk);
                    /* special case for calculating a and b, so replace values from above (same as convparm.c) */
                    a = params[1] * cos(DEG2RAD * params[0]);
                    b = params[1] * sin(DEG2RAD * params[0]);
                    invdij = gmx_invsqrt(iprod(xij, xij));
                    c1     = invdij * invdij * iprod(xij, xjk);
                    xp[XX] = xjk[XX] - c1*xij[XX];
                    xp[YY] = xjk[YY] - c1*xij[YY];
                    xp[ZZ] = xjk[ZZ] - c1*xij[ZZ];
                    a1     = a*invdij;
                    b1     = b*gmx_invsqrt(iprod(xp, xp));
                    (*xlp)[XX] = xi[XX] + a1*xij[XX] + b1*xp[XX];
                    (*xlp)[YY] = xi[YY] + a1*xij[YY] + b1*xp[YY];
                    (*xlp)[ZZ] = xi[ZZ] + a1*xij[ZZ] + b1*xp[ZZ];
                    break;
                case 4:     /* 3out */
                    c = params[2];
                    rvec_sub(xj, xi, xij);
                    rvec_sub(xk, xi, xik);
                    cprod(xij, xik, temp);
                    (*xlp)[XX] = xi[XX] + a*xij[XX] + b*xik[XX] + c*temp[XX];
                    (*xlp)[YY] = xi[YY] + a*xij[YY] + b*xik[YY] + c*temp[YY];
                    (*xlp)[ZZ] = xi[ZZ] + a*xij[ZZ] + b*xik[ZZ] + c*temp[ZZ];
                    break;
                default:
                    gmx_fatal(FARGS, "Unknown subtype of virtual_sites3 in build_lonepair_coords.\n");
            }
            break;
        case ebtsVSITE4:
            /* constructing atoms */
            copy_rvec((*xptr)[ai[1]], xi);
            copy_rvec((*xptr)[ai[2]], xj);
            copy_rvec((*xptr)[ai[3]], xk);
            copy_rvec((*xptr)[ai[4]], xl);

            /* constants */
            a = params[0];
            b = params[1];
            c = params[2];

            rvec_sub(xj, xi, xij);
            rvec_sub(xk, xi, xik);
            rvec_sub(xl, xi, xil);
            ra[XX] = a*xik[XX];
            ra[YY] = a*xik[YY];
            ra[ZZ] = a*xik[ZZ];
            rb[XX] = b*xil[XX];
            rb[YY] = b*xil[YY];
            rb[ZZ] = b*xil[ZZ];
            rvec_sub(ra, xij, rja);
            rvec_sub(rb, xij, rjb);
            cprod(rja, rjb, rm);
            d = c*gmx_invsqrt(norm2(rm));
            (*xlp)[XX] = xi[XX] + d*rm[XX];
            (*xlp)[YY] = xi[YY] + d*rm[YY];
            (*xlp)[ZZ] = xi[ZZ] + d*rm[ZZ];
            break;
        default:
            gmx_fatal(FARGS, "Something totally weird in build_lonepair_coords.\n");
    }

    /* print coords */
    if (debug)
    {
        fprintf(debug, "BUILD LP: lp coords = %f %f %f\n", (*xlp)[XX], (*xlp)[YY], (*xlp)[ZZ]);
    }
}

/* Adding lone pairs is a bit different from H and Drudes, but since the Drude function
 * is here, I will just keep everything in one place - jal */
void add_drude_lonepairs(t_atoms **pdbaptr, rvec *xptr[], t_restp rtp[], int nssbonds, t_ssbond *ssbonds)
{

    int         f, i, j, k, m, ss, index, natoms, nadd, bt, start;
    int         nat;                /* number of atoms in vsite interaction definition */
    int         r1, r2;             /* residues involved in disulfide */
    atom_id     cb1, sg1, sg2, cb2; /* atom indices of CB and SG in a disulfide */
    atom_id     lpsa, lpsb;         /* atom indices of LPSA and LPSB of SG */
    atom_id     ai[MAXATOMLIST];
    real       *params;             /* constructing constants for vsite */
    rvec       *xlp;                /* coordinates of added lone pair */
    rvec       *xn;                 /* new coordinate array */
    char       *lpname;             /* name of virtual site (LP) */

    /* lone pair construction constant strings */
    char ss_lpa[] = "4   -0.135847248   -0.131015228   -2.467798394";
    char ss_lpb[] = "4   -0.135847248   -0.131015228    2.467798394";

    t_atoms    *newpdba = NULL, *pdba = NULL;
    t_rbonded  *bvsite;
    t_restp    *rtp_tmp;
    t_vsiteadd *lp;

    /* for parsing parameter strings, note that 3, 3fd, and 3fad have the same format */
    const char *vsite2fmt = "%d %f";            /* ftype a     */
    const char *vsite3fadfmt = "%d %f %f";      /* ftype a b   */
    const char *vsite3outfmt = "%d %f %f %f";   /* ftype a b c */
    const char *vsite4fdnfmt = "%d %f %f %f";   /* ftype a b c */

    snew(lpname, 8);
    snew(xlp, 1);
    snew(bvsite, 1);
    snew(params, 1);

    pdba = *pdbaptr;
    natoms = pdba->nr;

    snew(xn, natoms);
    snew(newpdba, 1);
    snew(lp, natoms);

    newpdba->nres = pdba->nres;
    sfree(newpdba->resinfo);
    newpdba->resinfo = pdba->resinfo;

    /* initialize lp struct */
    for (i=0; i<natoms; i++)
    {
        lp[i].nr = 0;
        snew((lp[i]).names, 1);
        snew((lp[i]).x, 1);
    }

    nat = 0;
    nadd = 0;
    start = 0;
    /* find all of the lone pairs specified in the .rtp entries */
    for (i=0; i < pdba->nres; i++)
    {
        rtp_tmp = &rtp[i];

        /* Search .rtp entry for this residue for any ebtsVSITE, increment nadd
         * for each vsite found if it is not present in pdba */
        for (bt = ebtsVSITE2; bt <= ebtsVSITE4; bt++)
        {
            /* set number of atoms in vsite type */
            switch (bt)
            {
                case ebtsVSITE2:
                    nat = 3;
                    break;
                case ebtsVSITE3:
                    nat = 4;
                    break;
                case ebtsVSITE4:
                    nat = 5;
                    break;
                default:
                    gmx_fatal(FARGS, "Unknown vsite type in add_drude_lonepairs.\n");
            }

            /* only do this if there are vsites in the rtp entry */
            if (rtp_tmp->rb[bt].nb > 0)
            {
                /* Loop over nb to find atoms and get their indices */
                for (k = rtp_tmp->rb[bt].nb - 1; k >= 0; k--)
                {
                    *bvsite = rtp_tmp->rb[bt].b[k];

                    /* determine vsite sub-type from param string in rtp entry */
                    /* only type 3 has multiple sub-types */
                    if (bt == ebtsVSITE3)
                    {
                        sscanf(bvsite->s, "%d", &f);
                        switch (f)
                        {
                            /* the first three types (3, 3fd, 3fad) have the same format */
                            case 1:
                            case 2:
                            case 3:
                                srenew(params, 2);
                                sscanf(bvsite->s, vsite3fadfmt, &f, &(params[0]), &(params[1]));
                                break;
                            case 4:
                                srenew(params, 3);
                                sscanf(bvsite->s, vsite3outfmt, &f, &(params[0]), &(params[1]), &(params[2]));
                                break;
                            default:
                                gmx_fatal(FARGS, "Unknown vsite sub-type for type 3: %d\n", f);
                        }
                    }
                    else if (bt == ebtsVSITE2)
                    {
                        /* one constructing parameter */
                        sscanf(bvsite->s, vsite2fmt, &f, &(params[0]));
                    }
                    else if (bt == ebtsVSITE4)
                    {
                        /* three constructing parameters */
                        srenew(params, 3);
                        sscanf(bvsite->s, vsite4fdnfmt, &f, &(params[0]), &(params[1]), &(params[2]));
                    }
                    else
                    {
                        gmx_fatal(FARGS, "Unknown vsite type in add_drude_lonepairs.\n");
                    }

                    /* initialize */
                    for (m = 0; m < MAXATOMLIST; m++)
                    {
                        ai[m] = NO_ATID; 
                    }

                    /* find the LP and constructing atoms for each vsite in the residue */
                    for (m = 0; m < nat; m++)
                    {
                        ai[m] = search_atom(bvsite->a[m], start, pdba, "check", TRUE);
                    }

                    /* Loop back over to add the LP if it is missing */
                    for (m = 0; m < nat; m++)
                    {
                        /* At this point, the only missing atoms should be lone pairs, and the atom
                           to which it is "bonded" is the next index (m+1), so the LP needs to be inserted
                           in newpdba at the position of ai[m+1] */
                        /* NOTE: The array a[m] holds atom names, ai[m] holds their indices */
                        if (ai[m] == NO_ATID)
                        {
                            /* Here, we have to guard against atoms that have been removed/replaced when combining
                             * .rtp and .tdb entries.  For instance, for a backbone carbonyl LP at the C-terminus,
                             * O has been renamed (so O will be NO_ATID) and the LP have been built already, so we
                             * we don't need to do this, but we still need to build other LP that may be in the .rtp
                             * entry (e.g. side chain LP). */
                            if (is_lonepair(bvsite->a[m]) && ai[m+1] != NO_ATID)
                            {
                                if (debug)
                                {
                                    fprintf(debug, "ADD DRUDE LP: adding %s to %s\n", bvsite->a[m], bvsite->a[m+1]);
                                    fprintf(debug, "ADD DRUDE LP: attached to %d (%s) %d (%s) %d (%s)\n", ai[1], bvsite->a[m+1],
                                            ai[2], bvsite->a[m+2], ai[3], bvsite->a[m+3]);
                                    fprintf(debug, "ADD DRUDE LP: x[%d]: %f %f %f\n", ai[1], (*xptr)[ai[1]][XX], (*xptr)[ai[1]][YY], (*xptr)[ai[1]][ZZ]);
                                    fprintf(debug, "ADD DRUDE LP: x[%d]: %f %f %f\n", ai[2], (*xptr)[ai[2]][XX], (*xptr)[ai[2]][YY], (*xptr)[ai[2]][ZZ]);
                                    fprintf(debug, "ADD DRUDE LP: x[%d]: %f %f %f\n", ai[3], (*xptr)[ai[3]][XX], (*xptr)[ai[3]][YY], (*xptr)[ai[3]][ZZ]);
                                }

                                /* we have a lone pair to add, so keep track of total number of additions (nadd)
                                 * and the number of lone pairs added to a given atom (lp[ai[m+1]]->nr) */
                                nadd++;
                                lp[ai[m+1]].nr++;
                                srenew(lp[ai[m+1]].names, lp[ai[m+1]].nr);
                                srenew(lp[ai[m+1]].x, lp[ai[m+1]].nr);
                                index = lp[ai[m+1]].nr - 1;

                                /* construct LP coordinates and set name */
                                build_lonepair_coords(bt, f, ai, params, xptr, xlp);
                                lpname = strdup(bvsite->a[m]);

                                if (debug)
                                {
                                    fprintf(debug, "ADD DRUDE LP: adding lp %s to atom %d, lp[%d].nr = %d\n", lpname, ai[m+1], ai[m+1], lp[ai[m+1]].nr);
                                }

                                /* copy name and coords to lp struct */
                                copy_rvec((*xlp), lp[ai[m+1]].x[index]);
                                snew(lp[ai[m+1]].names[index], 8);
                                lp[ai[m+1]].names[index] = strdup(lpname);
                            }
                        }
                    }
                }
            }
        }

        while ((start < pdba->nr) && (pdba->atom[start].resind == i))
        {
            start++;
        }

    }   /* end of loop over nres */

    /* Disulfides need to be treated separately since the .rtp for CYS2
     * cannot specify the lone pair construction, as it depends on SG
     * from the linked CYS2 */
    if (nssbonds > 0)
    {
        for (m = 0; m < MAXATOMLIST; m++)
        {
            ai[m] = NO_ATID;
        }

        for (ss=0; ss<nssbonds; ss++)
        {
            /* get atom indices for each half of the disulfide */
            r1 = ssbonds[ss].res1;
            r2 = ssbonds[ss].res2;

            /* check to see if LPSA is already there */
            lpsa = search_res_atom("LPSA", r1, pdba, "check", TRUE);

            if (lpsa == NO_ATID)
            { 
                /* LPSA construction constants */
                sscanf(ss_lpa, "%d %f %f %f", &f, &(params[0]), &(params[1]), &(params[2]));

                /* get constructing indices */
                cb1 = search_res_atom("CB", r1, pdba, "special bond", FALSE);
                sg1 = search_res_atom("SG", r1, pdba, "special bond", FALSE);
                cb2 = search_res_atom("CB", r2, pdba, "special bond", FALSE);
                sg2 = search_res_atom("SG", r2, pdba, "special bond", FALSE);

                ai[0] = NO_ATID;
                ai[1] = sg1;
                ai[2] = cb1;
                ai[3] = sg2;

                /* build it */
                nadd++;
                lp[sg1].nr++;
                srenew(lp[sg1].names, lp[sg1].nr);
                srenew(lp[sg1].x, lp[sg1].nr);
                index = lp[sg1].nr - 1;
                build_lonepair_coords(ebtsVSITE3, f, ai, params, xptr, xlp);

                /* add it */
                lpname = strdup("LPSA");
                copy_rvec((*xlp), lp[sg1].x[index]);        
                snew(lp[sg1].names[index], 8);              
                lp[sg1].names[index] = strdup(lpname); 

                /* Now, the other half of the disulfide */
                ai[1] = sg2;
                ai[2] = cb2;
                ai[3] = sg1;

                nadd++;
                lp[sg2].nr++;
                srenew(lp[sg2].names, lp[sg2].nr);
                srenew(lp[sg2].x, lp[sg2].nr);
                index = lp[sg2].nr - 1;
                build_lonepair_coords(ebtsVSITE3, f, ai, params, xptr, xlp);

                copy_rvec((*xlp), lp[sg2].x[index]);
                snew(lp[sg2].names[index], 8);
                lp[sg2].names[index] = strdup(lpname);
            }

            /* same for LPSB */
            lpsb = search_res_atom("LPSB", r1, pdba, "check", TRUE);

            if (lpsb == NO_ATID)
            {            
                /* LPSB construction constants */
                sscanf(ss_lpb, "%d %f %f %f", &f, &(params[0]), &(params[1]), &(params[2]));

                /* get constructing indices */
                cb1 = search_res_atom("CB", r1, pdba, "special bond", FALSE);
                sg1 = search_res_atom("SG", r1, pdba, "special bond", FALSE);
                cb2 = search_res_atom("CB", r2, pdba, "special bond", FALSE);
                sg2 = search_res_atom("SG", r2, pdba, "special bond", FALSE);

                ai[0] = NO_ATID;
                ai[1] = sg1;
                ai[2] = cb1;
                ai[3] = sg2;

                /* build it */
                nadd++;
                lp[sg1].nr++;
                srenew(lp[sg1].names, lp[sg1].nr);
                srenew(lp[sg1].x, lp[sg1].nr);
                index = lp[sg1].nr - 1;
                build_lonepair_coords(ebtsVSITE3, f, ai, params, xptr, xlp);

                /* add it */
                lpname = strdup("LPSB");
                copy_rvec((*xlp), lp[sg1].x[index]);
                snew(lp[sg1].names[index], 8);
                lp[sg1].names[index] = strdup(lpname);

                /* Now, the other half of the disulfide */
                ai[1] = sg2;
                ai[2] = cb2;
                ai[3] = sg1;

                nadd++;
                lp[sg2].nr++;
                srenew(lp[sg2].names, lp[sg2].nr);
                srenew(lp[sg2].x, lp[sg2].nr);
                index = lp[sg2].nr - 1;
                build_lonepair_coords(ebtsVSITE3, f, ai, params, xptr, xlp);

                copy_rvec((*xlp), lp[sg2].x[index]);
                snew(lp[sg2].names[index], 8);
                lp[sg2].names[index] = strdup(lpname);
            }
        }
    }

    /* re-allocate memory to prepare for additions */
    init_t_atoms(newpdba, natoms+nadd, FALSE);
    newpdba->nres = pdba->nres;
    sfree(newpdba->resinfo);
    newpdba->resinfo = pdba->resinfo;

    if (nadd > 0)
    {
        if (debug)
        {
            fprintf(debug, "ADD DRUDE LP: need to add %d lone pairs.\n", nadd);
        }
        srenew(newpdba->atom, natoms+nadd);
        srenew(newpdba->atomname, natoms+nadd);
    }

    srenew(xn, natoms+nadd);

    newpdba->nr = natoms+nadd;

    j = 0;  /* number of additions made for each atom */
    k = 0;  /* total number of additions made to pdba */ 
    /* loop over natoms and add the lone pairs from the lp structure to those atoms that need them */
    for (i=0; i<natoms; i++)
    {
        if (lp[i].nr > 0)
        {
            /* copy the parent atom to which additions are being made */
            copy_atom(pdba, i, newpdba, i+k);
            copy_rvec((*xptr)[i], xn[i+k]);
            /* now, add the lone pairs */
            for (j=(lp[i].nr-1); j >= 0; j--)
            {
                /* increment counter of total additions made */
                k++;
                /* add lone pair to newpdba and add coords to xn */
                add_lonepair_pdba(pdba, i, newpdba, i+k, lp[i].names[j]);
                copy_rvec(lp[i].x[j], xn[i+k]);
            }
        }
        else
        {
            /* nothing to add to this atom, just copy */
            copy_atom(pdba, i, newpdba, i+k);
            copy_rvec((*xptr)[i], xn[i+k]);
        }
    }

    /* update coords */
    sfree(*xptr);
    *xptr = xn;

    /* update pdba */
    *pdbaptr = newpdba;

    /* status check */
    if (debug)
    {
        fprintf(debug, "ADD DRUDE LP: End of function check of pdbaptr\n");
        fprintf(debug, "ADD DRUDE LP: New no. of atoms: %d\n", newpdba->nr);
        for (i=0; i<(newpdba->nr); i++)
        {
            fprintf(debug, "ADD DRUDE LP: Atom %d: %s", i, *(newpdba->atomname[i]));
            fprintf(debug, " x: %f %f %f\n", (*xptr)[i][XX], (*xptr)[i][YY], (*xptr)[i][ZZ]);
        }
    }

    sfree(params);

}<|MERGE_RESOLUTION|>--- conflicted
+++ resolved
@@ -71,7 +71,6 @@
     *atoms2->atomname[a2] = gmx_strdup(*atoms1->atomname[a1]);
 }
 
-<<<<<<< HEAD
 static void copy_atom_drude(t_atoms *atoms1, int a1, t_atoms *atoms2, int a2, const char *dname)
 {
     atoms2->atom[a2].type = 'D';
@@ -90,12 +89,8 @@
     *atoms2->atomname[a2] = strdup(lpname);
 }
 
-static atom_id pdbasearch_atom(const char *name, int resind, t_atoms *pdba,
+static int pdbasearch_atom(const char *name, int resind, t_atoms *pdba,
                                const char *searchtype, gmx_bool bAllowMissing)
-=======
-static int pdbasearch_atom(const char *name, int resind, t_atoms *pdba,
-                           const char *searchtype, gmx_bool bAllowMissing)
->>>>>>> 5a7bb7e2
 {
     int  i;
 
@@ -967,7 +962,7 @@
 }
 
 /* Build lone pair (virtual site) coordinates based on input constructing atoms */
-static void build_lonepair_coords(int bt, int f, atom_id ai[], real *params, rvec *xptr[], rvec *xlp)
+static void build_lonepair_coords(int bt, int f, int ai[], real *params, rvec *xptr[], rvec *xlp)
 {
 
     real    a, b, c, d, a1, b1, c1, invdij;
@@ -1013,7 +1008,7 @@
                     temp[XX] = xij[XX] + a*xjk[XX];
                     temp[YY] = xij[YY] + a*xjk[YY];
                     temp[ZZ] = xij[ZZ] + a*xjk[ZZ];
-                    c = b*gmx_invsqrt(iprod(temp, temp));
+                    c = b*gmx::invsqrt(iprod(temp, temp));
                     (*xlp)[XX] = xi[XX] + c*temp[XX];
                     (*xlp)[YY] = xi[YY] + c*temp[YY];
                     (*xlp)[ZZ] = xi[ZZ] + c*temp[ZZ];
@@ -1024,13 +1019,13 @@
                     /* special case for calculating a and b, so replace values from above (same as convparm.c) */
                     a = params[1] * cos(DEG2RAD * params[0]);
                     b = params[1] * sin(DEG2RAD * params[0]);
-                    invdij = gmx_invsqrt(iprod(xij, xij));
+                    invdij = gmx::invsqrt(iprod(xij, xij));
                     c1     = invdij * invdij * iprod(xij, xjk);
                     xp[XX] = xjk[XX] - c1*xij[XX];
                     xp[YY] = xjk[YY] - c1*xij[YY];
                     xp[ZZ] = xjk[ZZ] - c1*xij[ZZ];
                     a1     = a*invdij;
-                    b1     = b*gmx_invsqrt(iprod(xp, xp));
+                    b1     = b*gmx::invsqrt(iprod(xp, xp));
                     (*xlp)[XX] = xi[XX] + a1*xij[XX] + b1*xp[XX];
                     (*xlp)[YY] = xi[YY] + a1*xij[YY] + b1*xp[YY];
                     (*xlp)[ZZ] = xi[ZZ] + a1*xij[ZZ] + b1*xp[ZZ];
@@ -1072,7 +1067,7 @@
             rvec_sub(ra, xij, rja);
             rvec_sub(rb, xij, rjb);
             cprod(rja, rjb, rm);
-            d = c*gmx_invsqrt(norm2(rm));
+            d = c*gmx::invsqrt(norm2(rm));
             (*xlp)[XX] = xi[XX] + d*rm[XX];
             (*xlp)[YY] = xi[YY] + d*rm[YY];
             (*xlp)[ZZ] = xi[ZZ] + d*rm[ZZ];
@@ -1096,9 +1091,9 @@
     int         f, i, j, k, m, ss, index, natoms, nadd, bt, start;
     int         nat;                /* number of atoms in vsite interaction definition */
     int         r1, r2;             /* residues involved in disulfide */
-    atom_id     cb1, sg1, sg2, cb2; /* atom indices of CB and SG in a disulfide */
-    atom_id     lpsa, lpsb;         /* atom indices of LPSA and LPSB of SG */
-    atom_id     ai[MAXATOMLIST];
+    int         cb1, sg1, sg2, cb2; /* atom indices of CB and SG in a disulfide */
+    int         lpsa, lpsb;         /* atom indices of LPSA and LPSB of SG */
+    int         ai[MAXATOMLIST];
     real       *params;             /* constructing constants for vsite */
     rvec       *xlp;                /* coordinates of added lone pair */
     rvec       *xn;                 /* new coordinate array */
@@ -1220,7 +1215,7 @@
                     /* initialize */
                     for (m = 0; m < MAXATOMLIST; m++)
                     {
-                        ai[m] = NO_ATID; 
+                        ai[m] = -1; 
                     }
 
                     /* find the LP and constructing atoms for each vsite in the residue */
@@ -1236,14 +1231,14 @@
                            to which it is "bonded" is the next index (m+1), so the LP needs to be inserted
                            in newpdba at the position of ai[m+1] */
                         /* NOTE: The array a[m] holds atom names, ai[m] holds their indices */
-                        if (ai[m] == NO_ATID)
+                        if (ai[m] == -1)
                         {
                             /* Here, we have to guard against atoms that have been removed/replaced when combining
                              * .rtp and .tdb entries.  For instance, for a backbone carbonyl LP at the C-terminus,
-                             * O has been renamed (so O will be NO_ATID) and the LP have been built already, so we
+                             * O has been renamed (so O will be -1) and the LP have been built already, so we
                              * we don't need to do this, but we still need to build other LP that may be in the .rtp
                              * entry (e.g. side chain LP). */
-                            if (is_lonepair(bvsite->a[m]) && ai[m+1] != NO_ATID)
+                            if (is_lonepair(bvsite->a[m]) && ai[m+1] != -1)
                             {
                                 if (debug)
                                 {
@@ -1297,7 +1292,7 @@
     {
         for (m = 0; m < MAXATOMLIST; m++)
         {
-            ai[m] = NO_ATID;
+            ai[m] = -1;
         }
 
         for (ss=0; ss<nssbonds; ss++)
@@ -1309,7 +1304,7 @@
             /* check to see if LPSA is already there */
             lpsa = search_res_atom("LPSA", r1, pdba, "check", TRUE);
 
-            if (lpsa == NO_ATID)
+            if (lpsa == -1)
             { 
                 /* LPSA construction constants */
                 sscanf(ss_lpa, "%d %f %f %f", &f, &(params[0]), &(params[1]), &(params[2]));
@@ -1320,7 +1315,7 @@
                 cb2 = search_res_atom("CB", r2, pdba, "special bond", FALSE);
                 sg2 = search_res_atom("SG", r2, pdba, "special bond", FALSE);
 
-                ai[0] = NO_ATID;
+                ai[0] = -1;
                 ai[1] = sg1;
                 ai[2] = cb1;
                 ai[3] = sg2;
@@ -1359,7 +1354,7 @@
             /* same for LPSB */
             lpsb = search_res_atom("LPSB", r1, pdba, "check", TRUE);
 
-            if (lpsb == NO_ATID)
+            if (lpsb == -1)
             {            
                 /* LPSB construction constants */
                 sscanf(ss_lpb, "%d %f %f %f", &f, &(params[0]), &(params[1]), &(params[2]));
@@ -1370,7 +1365,7 @@
                 cb2 = search_res_atom("CB", r2, pdba, "special bond", FALSE);
                 sg2 = search_res_atom("SG", r2, pdba, "special bond", FALSE);
 
-                ai[0] = NO_ATID;
+                ai[0] = -1;
                 ai[1] = sg1;
                 ai[2] = cb1;
                 ai[3] = sg2;
