--- conflicted
+++ resolved
@@ -330,24 +330,6 @@
     int  i,j,k,l;
     int  *index,nind;
   
-<<<<<<< HEAD
-  snew(index,*ndih+1);
-  if (bAlldih) {
-    if (NULL != debug)
-      fprintf(debug,"Keeping all generated dihedrals\n");
-    nind = *ndih;
-    for(i=0; i<nind; i++) 
-      index[i] = i;
-    index[nind] = *ndih;
-  } else {
-    /* Make an index of all dihedrals over each bond */
-    nind = 0;
-    for(i=0; i<*ndih; i++) 
-      if (!remove_dih(dih,i,*ndih)) 
-	index[nind++]=i;
-    index[nind] = *ndih;
-  }
-=======
     /* Construct the list of the indices of the dihedrals
      * (i.e. generated or read) that might be kept. */
     snew(index, *ndih+1);
@@ -383,7 +365,6 @@
         }
         index[nind] = *ndih;
     }
->>>>>>> 8fd6330d
 
     k=0;
     for(i=0; i<nind; i++)
@@ -880,19 +861,10 @@
   sort_id(nimproper,improper);
  
   if (ndih > 0) {
-<<<<<<< HEAD
-    /* Remove dihedrals which are impropers
-       and when bAlldih is not set remove multiple dihedrals over one bond.
-       */
-    if (NULL != debug)
-      fprintf(debug,"Before cleaning: %d dihedrals\n",ndih);
-    clean_dih(dih,&ndih,idih,nidih,atoms,bAlldih,bRemoveDih);
-=======
     fprintf(stderr,"Before cleaning: %d dihedrals\n",ndih);
     clean_dih(dih,&ndih,improper,nimproper,atoms,
               rtp[0].bKeepAllGeneratedDihedrals,
               rtp[0].bRemoveDihedralIfWithImproper);
->>>>>>> 8fd6330d
   }
 
   /* Now we have unique lists of angles and dihedrals 
