/*
 * This file is part of the GROMACS molecular simulation package.
 *
 * Copyright 1991- The GROMACS Authors
 * and the project initiators Erik Lindahl, Berk Hess and David van der Spoel.
 * Consult the AUTHORS/COPYING files and https://www.gromacs.org for details.
 *
 * GROMACS is free software; you can redistribute it and/or
 * modify it under the terms of the GNU Lesser General Public License
 * as published by the Free Software Foundation; either version 2.1
 * of the License, or (at your option) any later version.
 *
 * GROMACS is distributed in the hope that it will be useful,
 * but WITHOUT ANY WARRANTY; without even the implied warranty of
 * MERCHANTABILITY or FITNESS FOR A PARTICULAR PURPOSE.  See the GNU
 * Lesser General Public License for more details.
 *
 * You should have received a copy of the GNU Lesser General Public
 * License along with GROMACS; if not, see
 * https://www.gnu.org/licenses, or write to the Free Software Foundation,
 * Inc., 51 Franklin Street, Fifth Floor, Boston, MA  02110-1301  USA.
 *
 * If you want to redistribute modifications to GROMACS, please
 * consider that scientific software is very special. Version
 * control is crucial - bugs must be traceable. We will be happy to
 * consider code for inclusion in the official distribution, but
 * derived work must not be called official GROMACS. Details are found
 * in the README & COPYING files - if they are missing, get the
 * official version at https://www.gromacs.org.
 *
 * To help us fund GROMACS development, we humbly ask that you cite
 * the research papers on the package. Check out https://www.gromacs.org.
 */
/*! \internal \file
 *
 * \brief Implements the MD runner routine calling all integrators.
 *
 * \author David van der Spoel <david.vanderspoel@icm.uu.se>
 * \ingroup module_mdrun
 */
#include "gmxpre.h"

#include "runner.h"

#include "config.h"

#include <cassert>
#include <cinttypes>
#include <csignal>
#include <cstdlib>
#include <cstring>

#include <algorithm>
#include <memory>
#include <optional>

#include "gromacs/commandline/filenm.h"
#include "gromacs/domdec/builder.h"
#include "gromacs/domdec/domdec.h"
#include "gromacs/domdec/domdec_struct.h"
#include "gromacs/domdec/gpuhaloexchange.h"
#include "gromacs/domdec/localatomsetmanager.h"
#include "gromacs/domdec/makebondedlinks.h"
#include "gromacs/domdec/partition.h"
#include "gromacs/domdec/reversetopology.h"
#include "gromacs/ewald/ewald_utils.h"
#include "gromacs/ewald/pme.h"
#include "gromacs/ewald/pme_gpu_program.h"
#include "gromacs/ewald/pme_only.h"
#include "gromacs/ewald/pme_pp_comm_gpu.h"
#include "gromacs/fileio/checkpoint.h"
#include "gromacs/fileio/gmxfio.h"
#include "gromacs/fileio/oenv.h"
#include "gromacs/fileio/tpxio.h"
#include "gromacs/gmxlib/network.h"
#include "gromacs/gmxlib/nrnb.h"
#include "gromacs/gpu_utils/device_stream_manager.h"
#include "gromacs/hardware/cpuinfo.h"
#include "gromacs/hardware/detecthardware.h"
#include "gromacs/hardware/device_management.h"
#include "gromacs/hardware/hardwaretopology.h"
#include "gromacs/hardware/printhardware.h"
#include "gromacs/imd/imd.h"
#include "gromacs/listed_forces/disre.h"
#include "gromacs/listed_forces/listed_forces.h"
#include "gromacs/listed_forces/listed_forces_gpu.h"
#include "gromacs/listed_forces/orires.h"
#include "gromacs/math/functions.h"
#include "gromacs/math/utilities.h"
#include "gromacs/math/vec.h"
#include "gromacs/mdlib/boxdeformation.h"
#include "gromacs/mdlib/broadcaststructs.h"
#include "gromacs/mdlib/calc_verletbuf.h"
#include "gromacs/mdlib/dispersioncorrection.h"
#include "gromacs/mdlib/enerdata_utils.h"
#include "gromacs/mdlib/force.h"
#include "gromacs/mdlib/forcerec.h"
#include "gromacs/mdlib/gmx_omp_nthreads.h"
#include "gromacs/mdlib/gpuforcereduction.h"
#include "gromacs/mdlib/makeconstraints.h"
#include "gromacs/mdlib/md_support.h"
#include "gromacs/mdlib/mdatoms.h"
#include "gromacs/mdlib/sighandler.h"
#include "gromacs/mdlib/stophandler.h"
#include "gromacs/mdlib/tgroup.h"
#include "gromacs/mdlib/updategroups.h"
#include "gromacs/mdlib/vsite.h"
#include "gromacs/mdrun/mdmodules.h"
#include "gromacs/mdrun/simulationcontext.h"
#include "gromacs/mdrun/simulationinput.h"
#include "gromacs/mdrun/simulationinputhandle.h"
#include "gromacs/mdrunutility/handlerestart.h"
#include "gromacs/mdrunutility/logging.h"
#include "gromacs/mdrunutility/mdmodulesnotifiers.h"
#include "gromacs/mdrunutility/multisim.h"
#include "gromacs/mdrunutility/printtime.h"
#include "gromacs/mdrunutility/threadaffinity.h"
#include "gromacs/mdtypes/checkpointdata.h"
#include "gromacs/mdtypes/commrec.h"
#include "gromacs/mdtypes/enerdata.h"
#include "gromacs/mdtypes/fcdata.h"
#include "gromacs/mdtypes/forcerec.h"
#include "gromacs/mdtypes/group.h"
#include "gromacs/mdtypes/inputrec.h"
#include "gromacs/mdtypes/interaction_const.h"
#include "gromacs/mdtypes/md_enums.h"
#include "gromacs/mdtypes/mdatom.h"
#include "gromacs/mdtypes/mdrunoptions.h"
#include "gromacs/mdtypes/multipletimestepping.h"
#include "gromacs/mdtypes/observableshistory.h"
#include "gromacs/mdtypes/observablesreducer.h"
#include "gromacs/mdtypes/simulation_workload.h"
#include "gromacs/mdtypes/state.h"
#include "gromacs/mdtypes/state_propagator_data_gpu.h"
#include "gromacs/modularsimulator/modularsimulator.h"
#include "gromacs/nbnxm/gpu_data_mgmt.h"
#include "gromacs/nbnxm/nbnxm.h"
#include "gromacs/nbnxm/pairlist_tuning.h"
#include "gromacs/pbcutil/pbc.h"
#include "gromacs/pulling/output.h"
#include "gromacs/pulling/pull.h"
#include "gromacs/pulling/pull_rotation.h"
#include "gromacs/restraint/manager.h"
#include "gromacs/restraint/restraintmdmodule.h"
#include "gromacs/restraint/restraintpotential.h"
#include "gromacs/swap/swapcoords.h"
#include "gromacs/taskassignment/decidegpuusage.h"
#include "gromacs/taskassignment/decidesimulationworkload.h"
#include "gromacs/taskassignment/resourcedivision.h"
#include "gromacs/taskassignment/taskassignment.h"
#include "gromacs/taskassignment/usergpuids.h"
#include "gromacs/timing/gpu_timing.h"
#include "gromacs/timing/wallcycle.h"
#include "gromacs/timing/wallcyclereporting.h"
#include "gromacs/topology/mtop_util.h"
#include "gromacs/topology/topology.h"
#include "gromacs/trajectory/trajectoryframe.h"
#include "gromacs/utility/basenetwork.h"
#include "gromacs/utility/cstringutil.h"
#include "gromacs/utility/exceptions.h"
#include "gromacs/utility/fatalerror.h"
#include "gromacs/utility/filestream.h"
#include "gromacs/utility/gmxassert.h"
#include "gromacs/utility/gmxmpi.h"
#include "gromacs/utility/keyvaluetree.h"
#include "gromacs/utility/logger.h"
#include "gromacs/utility/loggerbuilder.h"
#include "gromacs/utility/mpiinfo.h"
#include "gromacs/utility/physicalnodecommunicator.h"
#include "gromacs/utility/pleasecite.h"
#include "gromacs/utility/programcontext.h"
#include "gromacs/utility/smalloc.h"
#include "gromacs/utility/stringutil.h"

#include "isimulator.h"
#include "membedholder.h"
#include "replicaexchange.h"
#include "simulatorbuilder.h"

namespace gmx
{


/*! \brief Manage any development feature flag variables encountered
 *
 * The use of dev features indicated by environment variables is
 * logged in order to ensure that runs with such features enabled can
 * be identified from their log and standard output. Any cross
 * dependencies are also checked, and if unsatisfied, a fatal error
 * issued.
 *
 * Note that some development features overrides are applied already here:
 * the GPU communication flags are set to false in non-tMPI and non-CUDA builds.
 *
 * \param[in]  mdlog                Logger object.
 * \param[in]  useGpuForNonbonded   True if the nonbonded task is offloaded in this run.
 * \param[in]  pmeRunMode   Run mode indicating what resource is PME execured on.
 * \param[in]  numRanksPerSimulation   The number of ranks in each simulation.
 * \param[in]  numPmeRanksPerSimulation   The number of PME ranks in each simulation, can be -1
 * \returns                         The object populated with development feature flags.
 */
static DevelopmentFeatureFlags manageDevelopmentFeatures(const gmx::MDLogger& mdlog,
                                                         const bool           useGpuForNonbonded,
                                                         const PmeRunMode     pmeRunMode,
                                                         const int            numRanksPerSimulation,
                                                         const int numPmeRanksPerSimulation)
{
    DevelopmentFeatureFlags devFlags;

    devFlags.enableGpuBufferOps = (GMX_GPU_CUDA || GMX_GPU_SYCL) && useGpuForNonbonded
                                  && (getenv("GMX_USE_GPU_BUFFER_OPS") != nullptr);
    devFlags.forceGpuUpdateDefault = (getenv("GMX_FORCE_UPDATE_DEFAULT_GPU") != nullptr) || GMX_FAHCORE;

    // Flag use to enable GPU-aware MPI depenendent features such PME GPU decomposition
    // GPU-aware MPI is marked available if it has been detected by GROMACS or detection fails but
    // user wants to force its use
    devFlags.canUseGpuAwareMpi = false;

    // Direct GPU comm path is being used with GPU-aware MPI
    // make sure underlying MPI implementation is GPU-aware

    if (GMX_LIB_MPI && (GMX_GPU_CUDA || GMX_GPU_SYCL))
    {
        // Allow overriding the detection for GPU-aware MPI
        GpuAwareMpiStatus gpuAwareMpiStatus = checkMpiCudaAwareSupport();
        const bool        forceGpuAwareMpi  = gpuAwareMpiStatus == GpuAwareMpiStatus::Forced;
        const bool haveDetectedGpuAwareMpi  = gpuAwareMpiStatus == GpuAwareMpiStatus::Supported;
        if (getenv("GMX_FORCE_CUDA_AWARE_MPI") != nullptr)
        {
            GMX_LOG(mdlog.warning)
                    .asParagraph()
                    .appendText(
                            "GMX_FORCE_CUDA_AWARE_MPI environment variable is inactive. "
                            "Please use GMX_FORCE_GPU_AWARE_MPI instead.");
        }

        devFlags.canUseGpuAwareMpi = haveDetectedGpuAwareMpi || forceGpuAwareMpi;
        if (getenv("GMX_ENABLE_DIRECT_GPU_COMM") != nullptr)
        {
            if (!haveDetectedGpuAwareMpi && forceGpuAwareMpi)
            {
                // GPU-aware support not detected in MPI library but, user has forced it's use
                GMX_LOG(mdlog.warning)
                        .asParagraph()
                        .appendText(
                                "This run has forced use of 'GPU-aware MPI'. "
                                "However, GROMACS cannot determine if underlying MPI is GPU-aware. "
                                "GROMACS recommends use of latest OpenMPI version for GPU-aware "
                                "support. If you observe failures at runtime, try unsetting the "
                                "GMX_FORCE_GPU_AWARE_MPI environment variable.");
            }

            if (devFlags.canUseGpuAwareMpi)
            {
                GMX_LOG(mdlog.warning)
                        .asParagraph()
                        .appendText(
                                "GMX_ENABLE_DIRECT_GPU_COMM environment variable detected, "
                                "enabling direct GPU communication using GPU-aware MPI.");
            }
            else
            {
                GMX_LOG(mdlog.warning)
                        .asParagraph()
                        .appendText(
                                "GPU-aware MPI was not detected, will not use direct GPU "
                                "communication. GROMACS recommends use of latest OpenMPI version "
                                "for GPU-aware support. If you are certain about GPU-aware support "
                                "in your MPI library, you can force its use by setting the "
                                "GMX_FORCE_GPU_AWARE_MPI environment variable. Note that such "
                                "support is often called \"CUDA-aware MPI.\"");
            }
        }
        else if (haveDetectedGpuAwareMpi)
        {
            // GPU-aware MPI was detected, let the user know that using it may improve performance
            GMX_LOG(mdlog.warning)
                    .asParagraph()
                    .appendText(
                            "GPU-aware MPI detected, but by default GROMACS will not "
                            "make use the direct GPU communication capabilities of MPI. "
                            "For improved performance try enabling the feature by setting "
                            "the GMX_ENABLE_DIRECT_GPU_COMM environment variable.");
        }
    }
    else
    {
        if (getenv("GMX_FORCE_GPU_AWARE_MPI") != nullptr)
        {
            // Cannot force use of GPU-aware MPI in this build configuration
            GMX_LOG(mdlog.info)
                    .asParagraph()
                    .appendText(
                            "A CUDA or SYCL build with an external MPI library is required in "
                            "order to benefit from GMX_FORCE_GPU_AWARE_MPI. That environment "
                            "variable is being ignored because such a build is not in use.");
        }
    }

    if (devFlags.enableGpuBufferOps)
    {
        GMX_LOG(mdlog.warning)
                .asParagraph()
                .appendTextFormatted(
                        "This run uses the 'GPU buffer ops' feature, enabled by the "
                        "GMX_USE_GPU_BUFFER_OPS environment variable.");
    }

    if (devFlags.forceGpuUpdateDefault)
    {
        GMX_LOG(mdlog.warning)
                .asParagraph()
                .appendTextFormatted(
                        "This run will default to '-update gpu' as requested by the "
                        "GMX_FORCE_UPDATE_DEFAULT_GPU environment variable.");
    }

    // PME decomposition is supported only with CUDA-backend in mixed mode
    // CUDA-backend also needs GPU-aware MPI support for decomposition to work
    const bool pmeGpuDecompositionRequested =
            (pmeRunMode == PmeRunMode::GPU || pmeRunMode == PmeRunMode::Mixed)
            && ((numRanksPerSimulation > 1 && numPmeRanksPerSimulation == 0)
                || numPmeRanksPerSimulation > 1);
    const bool pmeGpuDecompositionSupported =
            (devFlags.canUseGpuAwareMpi && GMX_GPU_CUDA
             && ((pmeRunMode == PmeRunMode::GPU && (GMX_USE_Heffte || GMX_USE_cuFFTMp))
                 || pmeRunMode == PmeRunMode::Mixed));

    const bool forcePmeGpuDecomposition = getenv("GMX_GPU_PME_DECOMPOSITION") != nullptr;

    if (pmeGpuDecompositionSupported && pmeGpuDecompositionRequested)
    {
        // PME decomposition is supported only when it is forced using GMX_GPU_PME_DECOMPOSITION
        if (forcePmeGpuDecomposition)
        {
            GMX_LOG(mdlog.warning)
                    .asParagraph()
                    .appendTextFormatted(
                            "This run has requested the 'GPU PME decomposition' feature, enabled "
                            "by the GMX_GPU_PME_DECOMPOSITION environment variable. "
                            "PME decomposition lacks substantial testing "
                            "and should be used with caution.");
        }
        else
        {
            gmx_fatal(FARGS,
                      "Multiple PME tasks were required to run on GPUs, "
                      "but that is not supported. "
                      "Use GMX_GPU_PME_DECOMPOSITION environment variable to enable it.");
        }
    }

    if (!pmeGpuDecompositionSupported && pmeGpuDecompositionRequested)
    {
        if (GMX_GPU_CUDA)
        {
            gmx_fatal(FARGS,
                      "PME tasks were required to run on more than one CUDA-devices. To enable "
                      "this feature, "
                      "use MPI with CUDA-aware support and build GROMACS with cuFFTMp support.");
        }
        else
        {
            gmx_fatal(
                    FARGS,
                    "PME tasks were required to run on GPUs, but that is not implemented with "
                    "more than one PME rank. Use a single rank simulation, or a separate PME rank, "
                    "or permit PME tasks to be assigned to the CPU.");
        }
    }

    devFlags.enableGpuPmeDecomposition =
            forcePmeGpuDecomposition && pmeGpuDecompositionRequested && pmeGpuDecompositionSupported;

    return devFlags;
}

/*! \brief Barrier for safe simultaneous thread access to mdrunner data
 *
 * Used to ensure that the main thread does not modify mdrunner during copy
 * on the spawned threads. */
static void threadMpiMdrunnerAccessBarrier()
{
#if GMX_THREAD_MPI
    MPI_Barrier(MPI_COMM_WORLD);
#endif
}

Mdrunner Mdrunner::cloneOnSpawnedThread() const
{
    auto newRunner = Mdrunner(std::make_unique<MDModules>());

    // All runners in the same process share a restraint manager resource because it is
    // part of the interface to the client code, which is associated only with the
    // original thread. Handles to the same resources can be obtained by copy.
    {
        newRunner.restraintManager_ = std::make_unique<RestraintManager>(*restraintManager_);
    }

    // Copy members of main runner.
    // \todo Replace with builder when Simulation context and/or runner phases are better defined.
    // Ref https://gitlab.com/gromacs/gromacs/-/issues/2587 and https://gitlab.com/gromacs/gromacs/-/issues/2375
    newRunner.hw_opt    = hw_opt;
    newRunner.filenames = filenames;

    newRunner.hwinfo_         = hwinfo_;
    newRunner.oenv            = oenv;
    newRunner.mdrunOptions    = mdrunOptions;
    newRunner.domdecOptions   = domdecOptions;
    newRunner.nbpu_opt        = nbpu_opt;
    newRunner.pme_opt         = pme_opt;
    newRunner.pme_fft_opt     = pme_fft_opt;
    newRunner.bonded_opt      = bonded_opt;
    newRunner.update_opt      = update_opt;
    newRunner.nstlist_cmdline = nstlist_cmdline;
    newRunner.replExParams    = replExParams;
    newRunner.pforce          = pforce;
    // Give the spawned thread the newly created valid communicator
    // for the simulation.
    newRunner.libraryWorldCommunicator = MPI_COMM_WORLD;
    newRunner.simulationCommunicator   = MPI_COMM_WORLD;
    newRunner.ms                       = ms;
    newRunner.startingBehavior         = startingBehavior;
    newRunner.stopHandlerBuilder_      = std::make_unique<StopHandlerBuilder>(*stopHandlerBuilder_);
    newRunner.inputHolder_             = inputHolder_;

    threadMpiMdrunnerAccessBarrier();

    return newRunner;
}

/*! \brief The callback used for running on spawned threads.
 *
 * Obtains the pointer to the main mdrunner object from the one
 * argument permitted to the thread-launch API call, copies it to make
 * a new runner for this thread, reinitializes necessary data, and
 * proceeds to the simulation. */
static void mdrunner_start_fn(const void* arg)
{
    try
    {
        const auto* mainMdrunner = reinterpret_cast<const gmx::Mdrunner*>(arg);
        /* copy the arg list to make sure that it's thread-local. This
           doesn't copy pointed-to items, of course; fnm, cr and fplog
           are reset in the call below, all others should be const. */
        gmx::Mdrunner mdrunner = mainMdrunner->cloneOnSpawnedThread();
        mdrunner.mdrunner();
    }
    GMX_CATCH_ALL_AND_EXIT_WITH_FATAL_ERROR
}


void Mdrunner::spawnThreads(int numThreadsToLaunch)
{
#if GMX_THREAD_MPI
    /* now spawn new threads that start mdrunner_start_fn(), while
       the main thread returns. Thread affinity is handled later. */
    if (tMPI_Init_fn(TRUE, numThreadsToLaunch, TMPI_AFFINITY_NONE, mdrunner_start_fn, static_cast<const void*>(this))
        != TMPI_SUCCESS)
    {
        GMX_THROW(gmx::InternalError("Failed to spawn thread-MPI threads"));
    }

    // Give the main thread the newly created valid communicator for
    // the simulation.
    libraryWorldCommunicator = MPI_COMM_WORLD;
    simulationCommunicator   = MPI_COMM_WORLD;
    threadMpiMdrunnerAccessBarrier();
#else
    GMX_UNUSED_VALUE(numThreadsToLaunch);
    GMX_UNUSED_VALUE(mdrunner_start_fn);
#endif
}

} // namespace gmx

/*! \brief Initialize variables for Verlet scheme simulation */
static void prepare_verlet_scheme(FILE*                          fplog,
                                  t_commrec*                     cr,
                                  t_inputrec*                    ir,
                                  int                            nstlist_cmdline,
                                  const gmx_mtop_t&              mtop,
                                  gmx::ArrayRef<const gmx::RVec> coordinates,
                                  const matrix                   box,
                                  bool                           makeGpuPairList,
                                  const gmx::CpuInfo&            cpuinfo)
{
    // We checked the cut-offs in grompp, but double-check here.
    // We have PME+LJcutoff kernels for rcoulomb>rvdw.
    if (usingPmeOrEwald(ir->coulombtype) && ir->vdwtype == VanDerWaalsType::Cut)
    {
        GMX_RELEASE_ASSERT(ir->rcoulomb >= ir->rvdw,
                           "With Verlet lists and PME we should have rcoulomb>=rvdw");
    }
    else
    {
        GMX_RELEASE_ASSERT(ir->rcoulomb == ir->rvdw,
                           "With Verlet lists and no PME rcoulomb and rvdw should be identical");
    }

    std::optional<real> effectiveAtomDensity;
    if (EI_DYNAMICS(ir->eI))
    {
        effectiveAtomDensity = computeEffectiveAtomDensity(
                coordinates, box, std::max(ir->rcoulomb, ir->rvdw), cr->mpiDefaultCommunicator);
    }

    /* For NVE simulations, we will retain the initial list buffer */
    if (EI_DYNAMICS(ir->eI) && ir->verletbuf_tol > 0
        && !(EI_MD(ir->eI) && ir->etc == TemperatureCoupling::No))
    {
        /* Update the Verlet buffer size for the current run setup */

        /* Here we assume SIMD-enabled kernels are being used. But as currently
         * calc_verlet_buffer_size gives the same results for 4x8 and 4x4
         * and 4x2 gives a larger buffer than 4x4, this is ok.
         */
        ListSetupType listType =
                (makeGpuPairList ? ListSetupType::Gpu : ListSetupType::CpuSimdWhenSupported);
        VerletbufListSetup listSetup = verletbufGetSafeListSetup(listType);

        const real rlist_new = calcVerletBufferSize(
                mtop, effectiveAtomDensity.value(), *ir, ir->nstlist, ir->nstlist - 1, -1, listSetup);

        if (rlist_new != ir->rlist)
        {
            if (fplog != nullptr)
            {
                fprintf(fplog,
                        "\nChanging rlist from %g to %g for non-bonded %dx%d atom kernels\n\n",
                        ir->rlist,
                        rlist_new,
                        listSetup.cluster_size_i,
                        listSetup.cluster_size_j);
            }
            ir->rlist = rlist_new;
        }
    }

    if (nstlist_cmdline > 0 && (!EI_DYNAMICS(ir->eI) || ir->verletbuf_tol <= 0))
    {
        gmx_fatal(FARGS,
                  "Can not set nstlist without %s",
                  !EI_DYNAMICS(ir->eI) ? "dynamics" : "verlet-buffer-tolerance");
    }

    if (EI_DYNAMICS(ir->eI))
    {
        /* Set or try nstlist values */
        increaseNstlist(
                fplog, cr, ir, nstlist_cmdline, &mtop, box, effectiveAtomDensity.value(), makeGpuPairList, cpuinfo);
    }
}

/*! \brief Override the nslist value in inputrec
 *
 * with value passed on the command line (if any)
 */
static void override_nsteps_cmdline(const gmx::MDLogger& mdlog, int64_t nsteps_cmdline, t_inputrec* ir)
{
    assert(ir);

    /* override with anything else than the default -2 */
    if (nsteps_cmdline > -2)
    {
        char sbuf_steps[STEPSTRSIZE];
        char sbuf_msg[STRLEN];

        ir->nsteps = nsteps_cmdline;
        if (EI_DYNAMICS(ir->eI) && nsteps_cmdline != -1)
        {
            sprintf(sbuf_msg,
                    "Overriding nsteps with value passed on the command line: %s steps, %.3g ps",
                    gmx_step_str(nsteps_cmdline, sbuf_steps),
                    fabs(nsteps_cmdline * ir->delta_t));
        }
        else
        {
            sprintf(sbuf_msg,
                    "Overriding nsteps with value passed on the command line: %s steps",
                    gmx_step_str(nsteps_cmdline, sbuf_steps));
        }

        GMX_LOG(mdlog.warning).asParagraph().appendText(sbuf_msg);
    }
    else if (nsteps_cmdline < -2)
    {
        gmx_fatal(FARGS, "Invalid nsteps value passed on the command line: %" PRId64, nsteps_cmdline);
    }
    /* Do nothing if nsteps_cmdline == -2 */
}

namespace gmx
{

/*! \brief Return whether GPU acceleration of nonbondeds is supported with the given settings.
 *
 * If not, and if a warning may be issued, logs a warning about
 * falling back to CPU code. With thread-MPI, only the first
 * call to this function should have \c issueWarning true. */
static bool gpuAccelerationOfNonbondedIsUseful(const MDLogger&   mdlog,
                                               const t_inputrec& ir,
                                               const bool        issueWarning,
                                               const bool        doRerun)
{
    bool        gpuIsUseful = true;
    std::string warning;

    if (ir.opts.ngener - ir.nwall > 1)
    {
        /* The GPU code does not support more than one energy group.
         * If the user requested GPUs explicitly, a fatal error is given later.
         */
        gpuIsUseful = false;
        if (!doRerun)
        {
            warning =
                    "Multiple energy groups is not implemented for GPUs, falling back to the CPU. "
                    "For better performance, run on the GPU without energy groups and then do "
                    "gmx mdrun -rerun option on the trajectory with an energy group .tpr file.";
        }
    }

    /* There are resource handling issues in the GPU code paths with MTS on anything else than only
     * PME. Also those code paths need more testing.
     */
    MtsLevel mtsLevelOnlyPme;
    mtsLevelOnlyPme.forceGroups.set(static_cast<int>(MtsForceGroups::LongrangeNonbonded));
    if (ir.useMts && !(ir.mtsLevels.size() == 2 && ir.mtsLevels[1].forceGroups == mtsLevelOnlyPme.forceGroups))
    {
        gpuIsUseful = false;
        warning     = gmx::formatString(
                "Multiple time stepping is only supported with GPUs when MTS is only applied to %s "
                "forces.",
                mtsForceGroupNames[MtsForceGroups::LongrangeNonbonded].c_str());
    }

    if (EI_TPI(ir.eI))
    {
        gpuIsUseful = false;
        warning     = "TPI is not implemented for GPUs.";
    }

    if (!gpuIsUseful && issueWarning)
    {
        GMX_LOG(mdlog.warning).asParagraph().appendText(warning);
    }

    return gpuIsUseful;
}

//! Initializes the logger for mdrun.
static gmx::LoggerOwner buildLogger(FILE* fplog, const bool isSimulationMainRank)
{
    gmx::LoggerBuilder builder;
    if (fplog != nullptr)
    {
        builder.addTargetFile(gmx::MDLogger::LogLevel::Info, fplog);
    }
    if (isSimulationMainRank)
    {
        builder.addTargetStream(gmx::MDLogger::LogLevel::Warning, &gmx::TextOutputFile::standardError());
    }
    return builder.build();
}

//! Make a TaskTarget from an mdrun argument string.
static TaskTarget findTaskTarget(const char* optionString)
{
    TaskTarget returnValue = TaskTarget::Auto;

    if (strncmp(optionString, "auto", 3) == 0)
    {
        returnValue = TaskTarget::Auto;
    }
    else if (strncmp(optionString, "cpu", 3) == 0)
    {
        returnValue = TaskTarget::Cpu;
    }
    else if (strncmp(optionString, "gpu", 3) == 0)
    {
        returnValue = TaskTarget::Gpu;
    }
    else
    {
        GMX_ASSERT(false, "Option string should have been checked for sanity already");
    }

    return returnValue;
}

//! Finish run, aggregate data to print performance info.
static void finish_run(FILE*                     fplog,
                       const gmx::MDLogger&      mdlog,
                       const t_commrec*          cr,
                       const t_inputrec&         inputrec,
                       t_nrnb                    nrnb[],
                       gmx_wallcycle*            wcycle,
                       gmx_walltime_accounting_t walltime_accounting,
                       nonbonded_verlet_t*       nbv,
                       const gmx_pme_t*          pme,
                       gmx_bool                  bWriteStat)
{
    double delta_t = 0;
    double nbfs = 0, mflop = 0;
    double elapsed_time, elapsed_time_over_all_ranks, elapsed_time_over_all_threads,
            elapsed_time_over_all_threads_over_all_ranks;
    /* Control whether it is valid to print a report. Only the
       simulation main may print, but it should not do so if the run
       terminated e.g. before a scheduled reset step. This is
       complicated by the fact that PME ranks are unaware of the
       reason why they were sent a pmerecvqxFINISH. To avoid
       communication deadlocks, we always do the communication for the
       report, even if we've decided not to write the report, because
       how long it takes to finish the run is not important when we've
       decided not to report on the simulation performance.

       Further, we only report performance for dynamical integrators,
       because those are the only ones for which we plan to
       consider doing any optimizations. */
    bool printReport = EI_DYNAMICS(inputrec.eI) && SIMMAIN(cr);

    if (printReport && !walltime_accounting_get_valid_finish(walltime_accounting))
    {
        GMX_LOG(mdlog.warning)
                .asParagraph()
                .appendText("Simulation ended prematurely, no performance report will be written.");
        printReport = false;
    }

    t_nrnb*                 nrnb_tot;
    std::unique_ptr<t_nrnb> nrnbTotalStorage;
    if (cr->nnodes > 1)
    {
        nrnbTotalStorage = std::make_unique<t_nrnb>();
        nrnb_tot         = nrnbTotalStorage.get();
#if GMX_MPI
        MPI_Allreduce(nrnb->n.data(), nrnb_tot->n.data(), eNRNB, MPI_DOUBLE, MPI_SUM, cr->mpi_comm_mysim);
#endif
    }
    else
    {
        nrnb_tot = nrnb;
    }

    elapsed_time = walltime_accounting_get_time_since_reset(walltime_accounting);
    elapsed_time_over_all_threads =
            walltime_accounting_get_time_since_reset_over_all_threads(walltime_accounting);
    if (GMX_MPI && cr->nnodes > 1)
    {
#if GMX_MPI
        /* reduce elapsed_time over all MPI ranks in the current simulation */
        MPI_Allreduce(&elapsed_time, &elapsed_time_over_all_ranks, 1, MPI_DOUBLE, MPI_SUM, cr->mpi_comm_mysim);
        elapsed_time_over_all_ranks /= cr->nnodes;
        /* Reduce elapsed_time_over_all_threads over all MPI ranks in the
         * current simulation. */
        MPI_Allreduce(&elapsed_time_over_all_threads,
                      &elapsed_time_over_all_threads_over_all_ranks,
                      1,
                      MPI_DOUBLE,
                      MPI_SUM,
                      cr->mpi_comm_mysim);
#endif
    }
    else
    {
        elapsed_time_over_all_ranks                  = elapsed_time;
        elapsed_time_over_all_threads_over_all_ranks = elapsed_time_over_all_threads;
    }

    if (printReport)
    {
        print_flop(fplog, nrnb_tot, &nbfs, &mflop);
    }

    if (thisRankHasDuty(cr, DUTY_PP) && haveDDAtomOrdering(*cr))
    {
        print_dd_statistics(cr, inputrec, fplog);
    }

    /* TODO Move the responsibility for any scaling by thread counts
     * to the code that handled the thread region, so that there's a
     * mechanism to keep cycle counting working during the transition
     * to task parallelism. */
    int nthreads_pp  = gmx_omp_nthreads_get(ModuleMultiThread::Nonbonded);
    int nthreads_pme = gmx_omp_nthreads_get(ModuleMultiThread::Pme);
    wallcycle_scale_by_num_threads(
            wcycle, thisRankHasDuty(cr, DUTY_PME) && !thisRankHasDuty(cr, DUTY_PP), nthreads_pp, nthreads_pme);
    auto cycle_sum(wallcycle_sum(cr, wcycle));

    if (printReport)
    {
        auto* nbnxn_gpu_timings =
                (nbv != nullptr && nbv->useGpu()) ? Nbnxm::gpu_get_timings(nbv->gpu_nbv) : nullptr;
        gmx_wallclock_gpu_pme_t pme_gpu_timings = {};

        if (pme_gpu_task_enabled(pme))
        {
            pme_gpu_get_timings(pme, &pme_gpu_timings);
        }
        wallcycle_print(fplog,
                        mdlog,
                        cr->nnodes,
                        cr->npmenodes,
                        nthreads_pp,
                        nthreads_pme,
                        elapsed_time_over_all_ranks,
                        wcycle,
                        cycle_sum,
                        nbnxn_gpu_timings,
                        &pme_gpu_timings);

        if (EI_DYNAMICS(inputrec.eI))
        {
            delta_t = inputrec.delta_t;
        }

        if (fplog)
        {
            print_perf(fplog,
                       elapsed_time_over_all_threads_over_all_ranks,
                       elapsed_time_over_all_ranks,
                       walltime_accounting_get_nsteps_done_since_reset(walltime_accounting),
                       delta_t,
                       nbfs,
                       mflop);
        }
        if (bWriteStat)
        {
            print_perf(stderr,
                       elapsed_time_over_all_threads_over_all_ranks,
                       elapsed_time_over_all_ranks,
                       walltime_accounting_get_nsteps_done_since_reset(walltime_accounting),
                       delta_t,
                       nbfs,
                       mflop);
        }
    }
}

int Mdrunner::mdrunner()
{
    std::unique_ptr<t_forcerec> fr;
    real                        ewaldcoeff_q     = 0;
    real                        ewaldcoeff_lj    = 0;
    int                         nChargePerturbed = -1, nTypePerturbed = 0;
    gmx_walltime_accounting_t   walltime_accounting = nullptr;
    MembedHolder                membedHolder(filenames.size(), filenames.data());

    /* CAUTION: threads may be started later on in this function, so
       cr doesn't reflect the final parallel state right now */
    gmx_mtop_t mtop;

    /* TODO: inputrec should tell us whether we use an algorithm, not a file option */
    const bool doEssentialDynamics = opt2bSet("-ei", filenames.size(), filenames.data());
    const bool doRerun             = mdrunOptions.rerun;

    // Handle task-assignment related user options.
    EmulateGpuNonbonded emulateGpuNonbonded =
            (getenv("GMX_EMULATE_GPU") != nullptr ? EmulateGpuNonbonded::Yes : EmulateGpuNonbonded::No);

    std::vector<int> userGpuTaskAssignment;
    try
    {
        userGpuTaskAssignment = parseUserTaskAssignmentString(hw_opt.userGpuTaskAssignment);
    }
    GMX_CATCH_ALL_AND_EXIT_WITH_FATAL_ERROR
    auto nonbondedTarget = findTaskTarget(nbpu_opt);
    auto pmeTarget       = findTaskTarget(pme_opt);
    auto pmeFftTarget    = findTaskTarget(pme_fft_opt);
    auto bondedTarget    = findTaskTarget(bonded_opt);
    auto updateTarget    = findTaskTarget(update_opt);

    FILE* fplog = nullptr;
    // If we are appending, we don't write log output because we need
    // to check that the old log file matches what the checkpoint file
    // expects. Otherwise, we should start to write log output now if
    // there is a file ready for it.
    if (logFileHandle != nullptr && startingBehavior != StartingBehavior::RestartWithAppending)
    {
        fplog = gmx_fio_getfp(logFileHandle);
    }
    const bool       isSimulationMainRank = findIsSimulationMainRank(ms, simulationCommunicator);
    gmx::LoggerOwner logOwner(buildLogger(fplog, isSimulationMainRank));
    gmx::MDLogger    mdlog(logOwner.logger());

    gmx_print_detected_hardware(fplog, isSimulationMainRank && isMainSim(ms), mdlog, hwinfo_);

    std::vector<int> availableDevices =
            makeListOfAvailableDevices(hwinfo_->deviceInfoList, hw_opt.devicesSelectedByUser);
    const int numAvailableDevices = gmx::ssize(availableDevices);

    // Print citation requests after all software/hardware printing
    pleaseCiteGromacs(fplog);

    // Note: legacy program logic relies on checking whether these pointers are assigned.
    // Objects may or may not be allocated later.
    std::unique_ptr<t_inputrec> inputrec;
    std::unique_ptr<t_state>    globalState;

    auto partialDeserializedTpr = std::make_unique<PartialDeserializedTprFile>();

    if (isSimulationMainRank)
    {
        // Allocate objects to be initialized by later function calls.
        /* Only the main rank has the global state */
        globalState = std::make_unique<t_state>();
        inputrec    = std::make_unique<t_inputrec>();

        /* Read (nearly) all data required for the simulation
         * and keep the partly serialized tpr contents to send to other ranks later
         */
        applyGlobalSimulationState(
                *inputHolder_.get(), partialDeserializedTpr.get(), globalState.get(), inputrec.get(), &mtop);
    }

    /* Check and update the hardware options for internal consistency */
    checkAndUpdateHardwareOptions(
            mdlog, &hw_opt, isSimulationMainRank, domdecOptions.numPmeRanks, inputrec.get());

    if (GMX_THREAD_MPI && isSimulationMainRank)
    {
        bool useGpuForNonbonded = false;
        bool useGpuForPme       = false;
        try
        {
            GMX_RELEASE_ASSERT(inputrec != nullptr, "Keep the compiler happy");

            // If the user specified the number of ranks, then we must
            // respect that, but in default mode, we need to allow for
            // the number of GPUs to choose the number of ranks.
            auto canUseGpuForNonbonded = buildSupportsNonbondedOnGpu(nullptr);
            useGpuForNonbonded         = decideWhetherToUseGpusForNonbondedWithThreadMpi(
                    nonbondedTarget,
                    numAvailableDevices > 0,
                    userGpuTaskAssignment,
                    emulateGpuNonbonded,
                    canUseGpuForNonbonded,
                    gpuAccelerationOfNonbondedIsUseful(mdlog, *inputrec, GMX_THREAD_MPI, doRerun),
                    hw_opt.nthreads_tmpi);
            useGpuForPme = decideWhetherToUseGpusForPmeWithThreadMpi(useGpuForNonbonded,
                                                                     pmeTarget,
                                                                     pmeFftTarget,
                                                                     numAvailableDevices,
                                                                     userGpuTaskAssignment,
                                                                     *hwinfo_,
                                                                     *inputrec,
                                                                     hw_opt.nthreads_tmpi,
                                                                     domdecOptions.numPmeRanks);
        }
        GMX_CATCH_ALL_AND_EXIT_WITH_FATAL_ERROR

        /* Determine how many thread-MPI ranks to start.
         *
         * TODO Over-writing the user-supplied value here does
         * prevent any possible subsequent checks from working
         * correctly. */
        hw_opt.nthreads_tmpi = get_nthreads_mpi(hwinfo_,
                                                &hw_opt,
                                                numAvailableDevices,
                                                useGpuForNonbonded,
                                                useGpuForPme,
                                                inputrec.get(),
                                                mtop,
                                                mdlog,
                                                membedHolder.doMembed());

        // Now start the threads for thread MPI.
        spawnThreads(hw_opt.nthreads_tmpi);
        // The spawned threads enter mdrunner() and execution of
        // main and spawned threads joins at the end of this block.
    }

    GMX_RELEASE_ASSERT(!GMX_MPI || ms || simulationCommunicator != MPI_COMM_NULL,
                       "Must have valid communicator unless running a multi-simulation");
    CommrecHandle crHandle = init_commrec(simulationCommunicator);
    t_commrec*    cr       = crHandle.get();
    GMX_RELEASE_ASSERT(cr != nullptr, "Must have valid commrec");

    PhysicalNodeCommunicator physicalNodeComm(libraryWorldCommunicator, gmx_physicalnode_id_hash());

    if (PAR(cr))
    {
        /* now broadcast everything to the non-main nodes/threads: */
        if (!isSimulationMainRank)
        {
            // Until now, only the main rank has a non-null pointer.
            // On non-main ranks, allocate the object that will receive data in the following call.
            inputrec = std::make_unique<t_inputrec>();
        }
        init_parallel(
                cr->mpiDefaultCommunicator, MAIN(cr), inputrec.get(), &mtop, partialDeserializedTpr.get());
    }
    GMX_RELEASE_ASSERT(inputrec != nullptr, "All ranks should have a valid inputrec now");
    partialDeserializedTpr.reset(nullptr);

    // Note that these variables describe only their own node.
    //
    // Note that when bonded interactions run on a GPU they always run
    // alongside a nonbonded task, so do not influence task assignment
    // even though they affect the force calculation workload.
    bool useGpuForNonbonded = false;
    bool useGpuForPme       = false;
    bool useGpuForBonded    = false;
    bool useGpuForUpdate    = false;
    bool gpusWereDetected   = hwinfo_->ngpu_compatible_tot > 0;
    try
    {
        // It's possible that there are different numbers of GPUs on
        // different nodes, which is the user's responsibility to
        // handle. If unsuitable, we will notice that during task
        // assignment.
        auto canUseGpuForNonbonded = buildSupportsNonbondedOnGpu(nullptr);
        useGpuForNonbonded         = decideWhetherToUseGpusForNonbonded(
                nonbondedTarget,
                userGpuTaskAssignment,
                emulateGpuNonbonded,
                canUseGpuForNonbonded,
                gpuAccelerationOfNonbondedIsUseful(mdlog, *inputrec, !GMX_THREAD_MPI, doRerun),
                gpusWereDetected);
        useGpuForPme    = decideWhetherToUseGpusForPme(useGpuForNonbonded,
                                                    pmeTarget,
                                                    pmeFftTarget,
                                                    userGpuTaskAssignment,
                                                    *hwinfo_,
                                                    *inputrec,
                                                    cr->sizeOfDefaultCommunicator,
                                                    domdecOptions.numPmeRanks,
                                                    gpusWereDetected);
        useGpuForBonded = decideWhetherToUseGpusForBonded(
                useGpuForNonbonded, useGpuForPme, bondedTarget, *inputrec, mtop, domdecOptions.numPmeRanks, gpusWereDetected);
    }
    GMX_CATCH_ALL_AND_EXIT_WITH_FATAL_ERROR

    const PmeRunMode pmeRunMode = determinePmeRunMode(useGpuForPme, pmeFftTarget, *inputrec);

    // Initialize development feature flags that enabled by environment variable
    // and report those features that are enabled.
    const DevelopmentFeatureFlags devFlags = manageDevelopmentFeatures(
            mdlog, useGpuForNonbonded, pmeRunMode, cr->sizeOfDefaultCommunicator, domdecOptions.numPmeRanks);

    const bool useModularSimulator = checkUseModularSimulator(false,
                                                              inputrec.get(),
                                                              doRerun,
                                                              mtop,
                                                              ms,
                                                              replExParams,
                                                              nullptr,
                                                              doEssentialDynamics,
                                                              membedHolder.doMembed());

    // Now the number of ranks is known to all ranks, and each knows
    // the inputrec read by the main rank. The ranks can now all run
    // the task-deciding functions and will agree on the result
    // without needing to communicate.
    // The LBFGS minimizer, test-particle insertion, normal modes and shell dynamics don't support DD
    const bool canUseDomainDecomposition =
            !(inputrec->eI == IntegrationAlgorithm::LBFGS || EI_TPI(inputrec->eI)
              || inputrec->eI == IntegrationAlgorithm::NM
              || gmx_mtop_particletype_count(mtop)[ParticleType::Shell] > 0);
    GMX_RELEASE_ASSERT(!PAR(cr) || canUseDomainDecomposition,
                       "A parallel run should not arrive here without DD support");

    int useDDWithSingleRank = -1;
    if (const char* ddSingleRankEnv = getenv("GMX_DD_SINGLE_RANK"))
    {
        useDDWithSingleRank = std::strtol(ddSingleRankEnv, nullptr, 10);
    }

    // The overhead of DD partitioning is only compensated when we have both non-bondeds and PME on the CPU
    const bool useDomainDecomposition =
            canUseDomainDecomposition
            && (PAR(cr)
                || (!useGpuForNonbonded && usingFullElectrostatics(inputrec->coulombtype)
                    && useDDWithSingleRank != 0)
                || useDDWithSingleRank == 1);

    ObservablesReducerBuilder observablesReducerBuilder;

    // Build restraints.
    // TODO: hide restraint implementation details from Mdrunner.
    // There is nothing unique about restraints at this point as far as the
    // Mdrunner is concerned. The Mdrunner should just be getting a sequence of
    // factory functions from the SimulationContext on which to call mdModules_->add().
    // TODO: capture all restraints into a single RestraintModule, passed to the runner builder.
    for (auto&& restraint : restraintManager_->getRestraints())
    {
        auto module = RestraintMDModule::create(restraint, restraint->sites());
        mdModules_->add(std::move(module));
    }

    // TODO: Error handling
    mdModules_->assignOptionsToModules(*inputrec->params, nullptr);
    // now that the MDModules know their options, they know which callbacks to sign up to
    mdModules_->subscribeToSimulationSetupNotifications();
    const auto& setupNotifier = mdModules_->notifiers().simulationSetupNotifier_;

    // Notify MdModules of existing logger
    setupNotifier.notify(mdlog);

    // Notify MdModules of internal parameters, saved into KVT
    if (inputrec->internalParameters != nullptr)
    {
        setupNotifier.notify(*inputrec->internalParameters);
    }

    // Let MdModules know the .tpr filename
    {
        gmx::MdRunInputFilename mdRunInputFilename = { ftp2fn(efTPR, filenames.size(), filenames.data()) };
        setupNotifier.notify(mdRunInputFilename);
    }

    if (fplog != nullptr)
    {
        pr_inputrec(fplog, 0, "Input Parameters", inputrec.get(), FALSE);
        fprintf(fplog, "\n");
    }

    if (SIMMAIN(cr))
    {
        /* In rerun, set velocities to zero if present */
        if (doRerun && ((globalState->flags & enumValueToBitMask(StateEntry::V)) != 0))
        {
            // rerun does not use velocities
            GMX_LOG(mdlog.info)
                    .asParagraph()
                    .appendText(
                            "Rerun trajectory contains velocities. Rerun does only evaluate "
                            "potential energy and forces. The velocities will be ignored.");
            for (int i = 0; i < globalState->natoms; i++)
            {
                clear_rvec(globalState->v[i]);
            }
            globalState->flags &= ~enumValueToBitMask(StateEntry::V);
        }

        /* now make sure the state is initialized and propagated */
        set_state_entries(globalState.get(), inputrec.get(), useModularSimulator);
    }

    /* NM and TPI parallelize over force/energy calculations, not atoms,
     * so we need to initialize and broadcast the global state.
     */
    if (inputrec->eI == IntegrationAlgorithm::NM || inputrec->eI == IntegrationAlgorithm::TPI)
    {
        if (!MAIN(cr))
        {
            globalState = std::make_unique<t_state>();
        }
        broadcastStateWithoutDynamics(
                cr->mpiDefaultCommunicator, haveDDAtomOrdering(*cr), PAR(cr), globalState.get());
    }

    /* A parallel command line option consistency check that we can
       only do after any threads have started. */
    if (!PAR(cr)
        && (domdecOptions.numCells[XX] > 1 || domdecOptions.numCells[YY] > 1
            || domdecOptions.numCells[ZZ] > 1 || domdecOptions.numPmeRanks > 0))
    {
        gmx_fatal(FARGS,
                  "The -dd or -npme option request a parallel simulation, "
#if !GMX_MPI
                  "but %s was compiled without threads or MPI enabled",
                  output_env_get_program_display_name(oenv));
#elif GMX_THREAD_MPI
                  "but the number of MPI-threads (option -ntmpi) is not set or is 1");
#else
                  "but %s was not started through mpirun/mpiexec or only one rank was requested "
                  "through mpirun/mpiexec",
                  output_env_get_program_display_name(oenv));
#endif
    }

    if (doRerun && (EI_ENERGY_MINIMIZATION(inputrec->eI) || IntegrationAlgorithm::NM == inputrec->eI))
    {
        gmx_fatal(FARGS,
                  "The .mdp file specified an energy mininization or normal mode algorithm, and "
                  "these are not compatible with mdrun -rerun");
    }

    /* NMR restraints must be initialized before load_checkpoint,
     * since with time averaging the history is added to t_state.
     * For proper consistency check we therefore need to extend
     * t_state here.
     * So the PME-only nodes (if present) will also initialize
     * the distance restraints.
     */

    /* This needs to be called before read_checkpoint to extend the state */
    t_disresdata* disresdata;
    snew(disresdata, 1);
    init_disres(fplog,
                mtop,
                inputrec.get(),
                DisResRunMode::MDRun,
                MAIN(cr) ? DDRole::Main : DDRole::Agent,
                PAR(cr) ? NumRanks::Multiple : NumRanks::Single,
                cr->mpi_comm_mysim,
                ms,
                disresdata,
                globalState.get(),
                replExParams.exchangeInterval > 0);

    if (gmx_mtop_ftype_count(mtop, F_ORIRES) > 0 && isSimulationMainRank)
    {
        extendStateWithOriresHistory(mtop, *inputrec, globalState.get());
    }

<<<<<<< HEAD
    std::unique_ptr<BoxDeformation> deform = buildBoxDeformation(
            globalState != nullptr ? createMatrix3x3FromLegacyMatrix(globalState->box)
                                   : diagonalMatrix<real, 3, 3>(0.0),
            MAIN(cr) ? DDRole::Main : DDRole::Agent,
            PAR(cr) ? NumRanks::Multiple : NumRanks::Single,
            cr->mpi_comm_mygroup,
            *inputrec);

=======
>>>>>>> 49e1acc0
#if GMX_FAHCORE
    /* We have to remember the generation's first step before reading checkpoint.
       This way, we can report to the F@H core both the generation's first step
       and the restored first step, thus making it able to distinguish between
       an interruption/resume and start of the n-th generation simulation.
       Having this information, the F@H core can correctly calculate and report
       the progress.
     */
    int gen_first_step = 0;
    if (MAIN(cr))
    {
        gen_first_step = inputrec->init_step;
    }
#endif

    ObservablesHistory observablesHistory = {};

    auto modularSimulatorCheckpointData = std::make_unique<ReadCheckpointDataHolder>();
    if (startingBehavior != StartingBehavior::NewSimulation)
    {
        /* Check if checkpoint file exists before doing continuation.
         * This way we can use identical input options for the first and subsequent runs...
         */
        if (mdrunOptions.numStepsCommandline > -2)
        {
            /* Temporarily set the number of steps to unlimited to avoid
             * triggering the nsteps check in load_checkpoint().
             * This hack will go away soon when the -nsteps option is removed.
             */
            inputrec->nsteps = -1;
        }

        // Finish applying initial simulation state information from external sources on all ranks.
        // Reconcile checkpoint file data with Mdrunner state established up to this point.
        applyLocalState(*inputHolder_.get(),
                        logFileHandle,
                        cr,
                        domdecOptions.numCells,
                        inputrec.get(),
                        globalState.get(),
                        &observablesHistory,
                        mdrunOptions.reproducible,
                        mdModules_->notifiers(),
                        modularSimulatorCheckpointData.get(),
                        useModularSimulator);
        // TODO: (#3652) Synchronize filesystem state, SimulationInput contents, and program
        //  invariants
        //  on all code paths.
        // Write checkpoint or provide hook to update SimulationInput.
        // If there was a checkpoint file, SimulationInput contains more information
        // than if there wasn't. At this point, we have synchronized the in-memory
        // state with the filesystem state only for restarted simulations. We should
        // be calling applyLocalState unconditionally and expect that the completeness
        // of SimulationInput is not dependent on its creation method.

        if (startingBehavior == StartingBehavior::RestartWithAppending && logFileHandle)
        {
            // Now we can start normal logging to the truncated log file.
            fplog = gmx_fio_getfp(logFileHandle);
            prepareLogAppending(fplog);
            logOwner = buildLogger(fplog, MAIN(cr));
            mdlog    = logOwner.logger();
        }
    }

#if GMX_FAHCORE
    if (MAIN(cr))
    {
        fcRegisterSteps(inputrec->nsteps + inputrec->init_step, gen_first_step);
    }
#endif

    if (mdrunOptions.numStepsCommandline > -2)
    {
        GMX_LOG(mdlog.info)
                .asParagraph()
                .appendText(
                        "The -nsteps functionality is deprecated, and may be removed in a future "
                        "version. "
                        "Consider using gmx convert-tpr -nsteps or changing the appropriate .mdp "
                        "file field.");
    }
    /* override nsteps with value set on the commandline */
    override_nsteps_cmdline(mdlog, mdrunOptions.numStepsCommandline, inputrec.get());

    matrix box;
    if (isSimulationMainRank)
    {
        copy_mat(globalState->box, box);
    }

    if (PAR(cr))
    {
        gmx_bcast(sizeof(box), box, cr->mpiDefaultCommunicator);
    }

    if (inputrec->cutoff_scheme != CutoffScheme::Verlet)
    {
        gmx_fatal(FARGS,
                  "This group-scheme .tpr file can no longer be run by mdrun. Please update to the "
                  "Verlet scheme, or use an earlier version of GROMACS if necessary.");
    }
    /* Update rlist and nstlist. */
    /* Note: prepare_verlet_scheme is calling increaseNstlist(...), which (while attempting to
     * increase rlist) tries to check if the newly chosen value fits with the DD scheme. As this is
     * run before any DD scheme is set up, this check is never executed. See #3334 for more details.
     */
    prepare_verlet_scheme(fplog,
                          cr,
                          inputrec.get(),
                          nstlist_cmdline,
                          mtop,
                          MAIN(cr) ? globalState->x : gmx::ArrayRef<const gmx::RVec>(),
                          box,
                          useGpuForNonbonded || (emulateGpuNonbonded == EmulateGpuNonbonded::Yes),
                          *hwinfo_->cpuInfo);

    // We need to decide on update groups early, as this affects
    // inter-domain communication distances.
    auto         updateGroupingsPerMoleculeTypeResult = makeUpdateGroupingsPerMoleculeType(mtop);
    UpdateGroups updateGroups;
    if (std::holds_alternative<std::string>(updateGroupingsPerMoleculeTypeResult))
    {
        GMX_LOG(mdlog.warning)
                .asParagraph()
                .appendTextFormatted("Update groups can not be used for this system because %s",
                                     std::get<std::string>(updateGroupingsPerMoleculeTypeResult).c_str());
    }
    else
    {
        auto updateGroupingsPerMoleculeType =
                std::get<std::vector<RangePartitioning>>(updateGroupingsPerMoleculeTypeResult);
        const real maxUpdateGroupRadius = computeMaxUpdateGroupRadius(
                mtop, updateGroupingsPerMoleculeType, maxReferenceTemperature(*inputrec));
        const real cutoffMargin = std::sqrt(max_cutoff2(inputrec->pbcType, box)) - inputrec->rlist;
        updateGroups            = makeUpdateGroups(mdlog,
                                        std::move(updateGroupingsPerMoleculeType),
                                        maxUpdateGroupRadius,
                                        useDomainDecomposition,
                                        systemHasConstraintsOrVsites(mtop),
                                        cutoffMargin);
    }

    try
    {
        const bool haveFrozenAtoms = inputrecFrozenAtoms(inputrec.get());

        useGpuForUpdate = decideWhetherToUseGpuForUpdate(useDomainDecomposition,
                                                         updateGroups.useUpdateGroups(),
                                                         pmeRunMode,
                                                         domdecOptions.numPmeRanks > 0,
                                                         useGpuForNonbonded,
                                                         updateTarget,
                                                         gpusWereDetected,
                                                         *inputrec,
                                                         mtop,
                                                         doEssentialDynamics,
                                                         gmx_mtop_ftype_count(mtop, F_ORIRES) > 0,
                                                         haveFrozenAtoms,
                                                         doRerun,
                                                         devFlags,
                                                         mdlog);
    }
    GMX_CATCH_ALL_AND_EXIT_WITH_FATAL_ERROR

    const bool canUseDirectGpuComm = decideWhetherDirectGpuCommunicationCanBeUsed(
            devFlags, inputrec->useMts, (inputrec->eSwapCoords != SwapType::No), mdlog);

    bool useGpuDirectHalo = false;

    if (useGpuForNonbonded)
    {
        // cr->npmenodes is not yet initialized.
        // domdecOptions.numPmeRanks == -1 results in 0 separate PME ranks when useGpuForNonbonded is true.
        // Todo: remove this assumption later once auto mode has support for separate PME rank
        const int numPmeRanks = domdecOptions.numPmeRanks > 0 ? domdecOptions.numPmeRanks : 0;
        bool      havePPDomainDecomposition = (cr->sizeOfDefaultCommunicator - numPmeRanks) > 1;
        useGpuDirectHalo = decideWhetherToUseGpuForHalo(havePPDomainDecomposition,
                                                        useGpuForNonbonded,
                                                        canUseDirectGpuComm,
                                                        useModularSimulator,
                                                        doRerun,
                                                        EI_ENERGY_MINIMIZATION(inputrec->eI),
                                                        mdlog);
    }

    // This builder is necessary while we have multi-part construction
    // of DD. Before DD is constructed, we use the existence of
    // the builder object to indicate that further construction of DD
    // is needed.
    std::unique_ptr<DomainDecompositionBuilder> ddBuilder;
    if (useDomainDecomposition)
    {
        // The DD builder will disable useGpuDirectHalo if the Y or Z component of any domain is
        // smaller than twice the communication distance, since GPU-direct communication presently
        // only works with a single pulse in these dimensions, and we want to avoid box scaling
        // resulting in fatal errors far into the simulation. Such small systems will not
        // perform well on multiple GPUs in any case, but it is important that our core functionality
        // (in particular for testing) does not break depending on GPU direct communication being enabled.
        ddBuilder = std::make_unique<DomainDecompositionBuilder>(
                mdlog,
                cr,
                domdecOptions,
                mdrunOptions,
                mtop,
                *inputrec,
                mdModules_->notifiers(),
                box,
                updateGroups.updateGroupingPerMoleculeType(),
                updateGroups.useUpdateGroups(),
                updateGroups.maxUpdateGroupRadius(),
                positionsFromStatePointer(globalState.get()),
                useGpuForNonbonded,
                useGpuForPme,
                useGpuForUpdate,
                useGpuDirectHalo,
                devFlags.enableGpuPmeDecomposition);
    }
    else
    {
        /* PME, if used, is done on all nodes with 1D decomposition */
        cr->nnodes     = cr->sizeOfDefaultCommunicator;
        cr->sim_nodeid = cr->rankInDefaultCommunicator;
        cr->nodeid     = cr->rankInDefaultCommunicator;
        cr->npmenodes  = 0;
        cr->duty       = (DUTY_PP | DUTY_PME);

        if (inputrec->pbcType == PbcType::Screw)
        {
            gmx_fatal(FARGS, "pbc=screw is only implemented with domain decomposition");
        }
    }

    // Produce the task assignment for this rank - done after DD is constructed
    GpuTaskAssignments gpuTaskAssignments = GpuTaskAssignmentsBuilder::build(
            availableDevices,
            userGpuTaskAssignment,
            *hwinfo_,
            simulationCommunicator,
            physicalNodeComm,
            nonbondedTarget,
            pmeTarget,
            bondedTarget,
            updateTarget,
            useGpuForNonbonded,
            useGpuForPme,
            thisRankHasDuty(cr, DUTY_PP),
            // TODO cr->duty & DUTY_PME should imply that a PME
            // algorithm is active, but currently does not.
            usingPme(inputrec->coulombtype) && thisRankHasDuty(cr, DUTY_PME));

    // Get the device handles for the modules, nullptr when no task is assigned.
    int                deviceId   = -1;
    DeviceInformation* deviceInfo = gpuTaskAssignments.initDevice(&deviceId);

    // TODO Currently this is always built, yet DD partition code
    // checks if it is built before using it. Probably it should
    // become an MDModule that is made only when another module
    // requires it (e.g. pull, CompEl, density fitting), so that we
    // don't update the local atom sets unilaterally every step.
    LocalAtomSetManager atomSets;

    // Local state and topology are declared (and perhaps constructed)
    // now, because DD needs them for the LocalTopologyChecker, but
    // they do not contain valid data until after the first DD
    // partition.
    std::unique_ptr<t_state>      localStateInstance;
    t_state*                      localState;
    gmx_localtop_t                localTopology(mtop.ffparams);
    std::unique_ptr<gmx_domdec_t> ddManager;

    if (ddBuilder)
    {
        localStateInstance = std::make_unique<t_state>();
        localState         = localStateInstance.get();
        // TODO Pass the GPU streams to ddBuilder to use in buffer
        // transfers (e.g. halo exchange)
        ddManager = ddBuilder->build(&atomSets, localTopology, *localState, &observablesReducerBuilder);
        cr->dd = ddManager.get();
        // The builder's job is done, so destruct it
        ddBuilder.reset(nullptr);
        // Note that local state still does not exist yet.
    }
    else
    {
        // Without DD, the local state is merely an alias to the global state,
        // so we don't need to allocate anything.
        localState = globalState.get();
    }

    // Ensure that all atoms within the same update group are in the
    // same periodic image. Otherwise, a simulation that did not use
    // update groups (e.g. a single-rank simulation) cannot always be
    // correctly restarted in a way that does use update groups
    // (e.g. a multi-rank simulation).
    if (isSimulationMainRank)
    {
        const bool useUpdateGroups = cr->dd ? ddUsesUpdateGroups(*cr->dd) : false;
        if (useUpdateGroups)
        {
            putUpdateGroupAtomsInSamePeriodicImage(*cr->dd, mtop, globalState->box, globalState->x);
        }
    }

    const bool disableNonbondedCalculation = (getenv("GMX_NO_NONBONDED") != nullptr);
    if (disableNonbondedCalculation)
    {
        /* turn off non-bonded calculations */
        GMX_LOG(mdlog.warning)
                .asParagraph()
                .appendText(
                        "Found environment variable GMX_NO_NONBONDED.\n"
                        "Disabling nonbonded calculations.");
    }

    const NumPmeDomains numPmeDomains = getNumPmeDomains(cr->dd);
    const bool useGpuPmeDecomposition = numPmeDomains.x * numPmeDomains.y > 1 && useGpuForPme;
    GMX_RELEASE_ASSERT(!useGpuPmeDecomposition || devFlags.enableGpuPmeDecomposition,
                       "GPU PME decomposition works only in the cases where it is supported");

    MdrunScheduleWorkload runScheduleWork;

    // Also populates the simulation constant workload description.
    // Note: currently the default duty is DUTY_PP | DUTY_PME for all simulations, including those without PME,
    // so this boolean is sufficient on all ranks to determine whether separate PME ranks are used,
    // but this will no longer be the case if cr->duty is changed for !usingPme(fr->ic->eeltype).
    const bool haveSeparatePmeRank = (!thisRankHasDuty(cr, DUTY_PP) || !thisRankHasDuty(cr, DUTY_PME));
    runScheduleWork.simulationWork = createSimulationWorkload(*inputrec,
                                                              disableNonbondedCalculation,
                                                              devFlags,
                                                              havePPDomainDecomposition(cr),
                                                              haveSeparatePmeRank,
                                                              useGpuForNonbonded,
                                                              pmeRunMode,
                                                              useGpuForBonded,
                                                              useGpuForUpdate,
                                                              useGpuDirectHalo,
                                                              canUseDirectGpuComm,
                                                              useGpuPmeDecomposition);


    if (isSimulationMainRank && GMX_GPU_SYCL)
    {
        const SimulationWorkload& simWorkload    = runScheduleWork.simulationWork;
        bool                      haveAnyGpuWork = simWorkload.useGpuPme || simWorkload.useGpuBonded
                              || simWorkload.useGpuNonbonded || simWorkload.useGpuUpdate;
        if (haveAnyGpuWork)
        {
            GMX_LOG(mdlog.warning)
                    .asParagraph()
                    .appendText(
                            "\nNOTE: SYCL GPU support in GROMACS is still new and less tested than "
                            "other backends.\n"
                            "Please, pay extra attention to the correctness of your results.");
        }
    }

    const bool printHostName = (cr->nnodes > 1);
    gpuTaskAssignments.reportGpuUsage(mdlog, printHostName, pmeRunMode, runScheduleWork.simulationWork);

    std::unique_ptr<DeviceStreamManager> deviceStreamManager = nullptr;

    if (deviceInfo != nullptr)
    {
        if (runScheduleWork.simulationWork.havePpDomainDecomposition && thisRankHasDuty(cr, DUTY_PP))
        {
            dd_setup_dlb_resource_sharing(cr, deviceId);
        }
        const bool useGpuTiming = decideGpuTimingsUsage();
        deviceStreamManager     = std::make_unique<DeviceStreamManager>(
                *deviceInfo, runScheduleWork.simulationWork, useGpuTiming);
    }

    // If the user chose a task assignment, give them some hints
    // where appropriate.
    if (!userGpuTaskAssignment.empty())
    {
        gpuTaskAssignments.logPerformanceHints(mdlog, numAvailableDevices);
    }

    if (PAR(cr))
    {
        /* After possible communicator splitting in make_dd_communicators.
         * we can set up the intra/inter node communication.
         */
        gmx_setup_nodecomm(fplog, cr);
    }

#if GMX_MPI
    if (isMultiSim(ms))
    {
        GMX_LOG(mdlog.warning)
                .asParagraph()
                .appendTextFormatted(
                        "This is simulation %d out of %d running as a composite GROMACS\n"
                        "multi-simulation job. Setup for this simulation:\n",
                        ms->simulationIndex_,
                        ms->numSimulations_);
    }
    GMX_LOG(mdlog.warning)
            .appendTextFormatted("Using %d MPI %s\n",
                                 cr->nnodes,
#    if GMX_THREAD_MPI
                                 cr->nnodes == 1 ? "thread" : "threads"
#    else
                                 cr->nnodes == 1 ? "process" : "processes"
#    endif
            );
    fflush(stderr);
#endif

    // If mdrun -pin auto honors any affinity setting that already
    // exists. If so, it is nice to provide feedback about whether
    // that existing affinity setting was from OpenMP or something
    // else, so we run this code both before and after we initialize
    // the OpenMP support.
    gmx_check_thread_affinity_set(
            mdlog, &hw_opt, hwinfo_->hardwareTopology->maxThreads(), FALSE, libraryWorldCommunicator);
    /* Check and update the number of OpenMP threads requested */
    checkAndUpdateRequestedNumOpenmpThreads(
            &hw_opt, *hwinfo_, cr, ms, physicalNodeComm.size_, pmeRunMode, mtop, *inputrec);

    gmx_omp_nthreads_init(mdlog,
                          cr,
                          hwinfo_->hardwareTopology->maxThreads(),
                          physicalNodeComm.size_,
                          hw_opt.nthreads_omp,
                          hw_opt.nthreads_omp_pme,
                          !thisRankHasDuty(cr, DUTY_PP));

    const bool bEnableFPE = gmxShouldEnableFPExceptions();
    // FIXME - reconcile with gmx_feenableexcept() call from CommandLineModuleManager::run()
    if (bEnableFPE)
    {
        gmx_feenableexcept();
    }

    /* Now that we know the setup is consistent, check for efficiency */
    check_resource_division_efficiency(hwinfo_, gpuTaskAssignments.thisRankHasAnyGpuTask(), cr, mdlog);

    /* getting number of PP/PME threads on this MPI / tMPI rank.
       PME: env variable should be read only on one node to make sure it is
       identical everywhere;
     */
    const int numThreadsOnThisRank = thisRankHasDuty(cr, DUTY_PP)
                                             ? gmx_omp_nthreads_get(ModuleMultiThread::Nonbonded)
                                             : gmx_omp_nthreads_get(ModuleMultiThread::Pme);
    checkHardwareOversubscription(
            numThreadsOnThisRank, cr->nodeid, *hwinfo_->hardwareTopology, physicalNodeComm, mdlog);

    // Enable Peer access between GPUs where available
    // Only for DD, only main PP rank needs to perform setup, and only if thread MPI plus
    // any of the GPU communication features are active.
    if (haveDDAtomOrdering(*cr) && MAIN(cr) && thisRankHasDuty(cr, DUTY_PP) && GMX_THREAD_MPI
        && (runScheduleWork.simulationWork.useGpuHaloExchange
            || runScheduleWork.simulationWork.useGpuPmePpCommunication))
    {
        setupGpuDevicePeerAccess(gpuTaskAssignments.deviceIdsAssigned(), mdlog);
    }

    if (hw_opt.threadAffinity != ThreadAffinity::Off)
    {
        /* Before setting affinity, check whether the affinity has changed
         * - which indicates that probably the OpenMP library has changed it
         * since we first checked).
         */
        gmx_check_thread_affinity_set(
                mdlog, &hw_opt, hwinfo_->hardwareTopology->maxThreads(), TRUE, libraryWorldCommunicator);

        int numThreadsOnThisNode, intraNodeThreadOffset;
        analyzeThreadsOnThisNode(
                physicalNodeComm, numThreadsOnThisRank, &numThreadsOnThisNode, &intraNodeThreadOffset);

        /* Set the CPU affinity */
        gmx_set_thread_affinity(mdlog,
                                cr,
                                &hw_opt,
                                *hwinfo_->hardwareTopology,
                                numThreadsOnThisRank,
                                numThreadsOnThisNode,
                                intraNodeThreadOffset,
                                nullptr);
    }

    if (mdrunOptions.timingOptions.resetStep > -1)
    {
        GMX_LOG(mdlog.info)
                .asParagraph()
                .appendText(
                        "The -resetstep functionality is deprecated, and may be removed in a "
                        "future version.");
    }
    std::unique_ptr<gmx_wallcycle> wcycle =
            wallcycle_init(fplog, mdrunOptions.timingOptions.resetStep, cr);

    if (PAR(cr))
    {
        /* Main synchronizes its value of reset_counters with all nodes
         * including PME only nodes */
        int64_t reset_counters = wcycle_get_reset_counters(wcycle.get());
        gmx_bcast(sizeof(reset_counters), &reset_counters, cr->mpi_comm_mysim);
        wcycle_set_reset_counters(wcycle.get(), reset_counters);
    }

    // Membrane embedding must be initialized before we call init_forcerec()
    membedHolder.initializeMembed(fplog,
                                  filenames.size(),
                                  filenames.data(),
                                  &mtop,
                                  inputrec.get(),
                                  globalState.get(),
                                  cr,
                                  &mdrunOptions.checkpointOptions.period);

    const bool thisRankHasPmeGpuTask = gpuTaskAssignments.thisRankHasPmeGpuTask();
    std::unique_ptr<BoxDeformation>      deform;
    std::unique_ptr<MDAtoms>             mdAtoms;
    std::unique_ptr<VirtualSitesHandler> vsite;

    t_nrnb nrnb;
    if (thisRankHasDuty(cr, DUTY_PP))
    {
        setupNotifier.notify(*cr);
        setupNotifier.notify(&atomSets);
        setupNotifier.notify(mtop);
        setupNotifier.notify(inputrec->pbcType);
        setupNotifier.notify(SimulationTimeStep{ inputrec->delta_t });
        /* Initiate forcerecord */
        fr                 = std::make_unique<t_forcerec>();
        fr->forceProviders = mdModules_->initForceProviders();
        init_forcerec(fplog,
                      mdlog,
                      runScheduleWork.simulationWork,
                      fr.get(),
                      *inputrec,
                      mtop,
                      cr,
                      box,
                      opt2fn("-table", filenames.size(), filenames.data()),
                      opt2fn("-tablep", filenames.size(), filenames.data()),
                      opt2fns("-tableb", filenames.size(), filenames.data()),
                      pforce);
        // Dirty hack, for fixing disres and orires should be made mdmodules
        fr->fcdata->disres = disresdata;
        if (gmx_mtop_ftype_count(mtop, F_ORIRES) > 0)
        {
            fr->fcdata->orires = std::make_unique<t_oriresdata>(
                    fplog, mtop, *inputrec, ms, globalState.get(), &atomSets);
        }

        deform = prepareBoxDeformation(globalState != nullptr ? globalState->box : box,
                                       MASTER(cr) ? DDRole::Master : DDRole::Agent,
                                       PAR(cr) ? NumRanks::Multiple : NumRanks::Single,
                                       cr->mpi_comm_mygroup,
                                       *inputrec);

        // Save a handle to device stream manager to use elsewhere in the code
        // TODO: Forcerec is not a correct place to store it.
        fr->deviceStreamManager = deviceStreamManager.get();

        if (runScheduleWork.simulationWork.useGpuPmePpCommunication && !thisRankHasDuty(cr, DUTY_PME))
        {
            GMX_RELEASE_ASSERT(
                    deviceStreamManager != nullptr,
                    "GPU device stream manager should be valid in order to use PME-PP direct "
                    "communications.");
            GMX_RELEASE_ASSERT(
                    deviceStreamManager->streamIsValid(DeviceStreamType::PmePpTransfer),
                    "GPU PP-PME stream should be valid in order to use GPU PME-PP direct "
                    "communications.");
            fr->pmePpCommGpu = std::make_unique<gmx::PmePpCommGpu>(
                    cr->mpi_comm_mysim,
                    cr->dd->pme_nodeid,
                    &cr->dd->pmeForceReceiveBuffer,
                    deviceStreamManager->context(),
                    deviceStreamManager->stream(DeviceStreamType::PmePpTransfer));
        }

        fr->nbv = Nbnxm::init_nb_verlet(
                mdlog,
                *inputrec,
                *fr,
                cr,
                *hwinfo_,
                runScheduleWork.simulationWork.useGpuNonbonded,
                deviceStreamManager.get(),
                mtop,
                isSimulationMainRank ? globalState->x : gmx::ArrayRef<const gmx::RVec>(),
                box,
                wcycle.get());
        // TODO: Move the logic below to a GPU bonded builder
        if (runScheduleWork.simulationWork.useGpuBonded)
        {
            GMX_RELEASE_ASSERT(deviceStreamManager != nullptr,
                               "GPU device stream manager should be valid in order to use GPU "
                               "version of bonded forces.");
            fr->listedForcesGpu = std::make_unique<ListedForcesGpu>(mtop.ffparams,
                                                                    fr->ic->epsfac * fr->fudgeQQ,
                                                                    *deviceInfo,
                                                                    deviceStreamManager->context(),
                                                                    deviceStreamManager->bondedStream(),
                                                                    wcycle.get());
        }
        fr->longRangeNonbondeds = std::make_unique<CpuPpLongRangeNonbondeds>(fr->n_tpi,
                                                                             fr->ic->ewaldcoeff_q,
                                                                             fr->ic->epsilon_r,
                                                                             fr->qsum,
                                                                             fr->ic->eeltype,
                                                                             fr->ic->vdwtype,
                                                                             *inputrec,
                                                                             &nrnb,
                                                                             wcycle.get(),
                                                                             fplog);

        /* Initialize the mdAtoms structure.
         * mdAtoms is not filled with atom data,
         * as this can not be done now with domain decomposition.
         */
        mdAtoms = makeMDAtoms(fplog, mtop, *inputrec, thisRankHasPmeGpuTask);
        if (globalState && thisRankHasPmeGpuTask)
        {
            // The pinning of coordinates in the global state object works, because we only use
            // PME on GPU without DD or on a separate PME rank, and because the local state pointer
            // points to the global state object without DD.
            // FIXME: MD and EM separately set up the local state - this should happen in the same
            // function, which should also perform the pinning.
            changePinningPolicy(&globalState->x, pme_get_pinning_policy());
        }

        /* Initialize the virtual site communication */
        vsite = makeVirtualSitesHandler(
                mtop, cr, fr->pbcType, updateGroups.updateGroupingPerMoleculeType());

        calc_shifts(box, fr->shift_vec);

        /* With periodic molecules the charge groups should be whole at start up
         * and the virtual sites should not be far from their proper positions.
         */
        if (!inputrec->bContinuation && MAIN(cr)
            && !(inputrec->pbcType != PbcType::No && inputrec->bPeriodicMols))
        {
            /* Make molecules whole at start of run */
            if (fr->pbcType != PbcType::No)
            {
                do_pbc_first_mtop(fplog, inputrec->pbcType, box, &mtop, globalState->x.rvec_array());
            }
            if (vsite)
            {
                /* Correct initial vsite positions are required
                 * for the initial distribution in the domain decomposition
                 * and for the initial shell prediction.
                 */
                constructVirtualSitesGlobal(mtop, globalState->x);
            }
        }
        // Make the DD reverse topology, now that any vsites that are present are available
        if (haveDDAtomOrdering(*cr))
        {
            dd_make_reverse_top(fplog, cr->dd, mtop, vsite.get(), *inputrec, domdecOptions.ddBondedChecking);
        }

        if (usingPme(fr->ic->eeltype) || usingLJPme(fr->ic->vdwtype))
        {
            ewaldcoeff_q  = fr->ic->ewaldcoeff_q;
            ewaldcoeff_lj = fr->ic->ewaldcoeff_lj;
        }
    }
    else
    {
        /* This is a PME only node */

        GMX_ASSERT(globalState == nullptr,
                   "We don't need the state on a PME only rank and expect it to be unitialized");

        ewaldcoeff_q  = calc_ewaldcoeff_q(inputrec->rcoulomb, inputrec->ewald_rtol);
        ewaldcoeff_lj = calc_ewaldcoeff_lj(inputrec->rvdw, inputrec->ewald_rtol_lj);
    }

    gmx_pme_t* sepPmeData = nullptr;
    // This reference hides the fact that PME data is owned by runner on PME-only ranks and by forcerec on other ranks
    GMX_ASSERT(thisRankHasDuty(cr, DUTY_PP) == (fr != nullptr),
               "Double-checking that only PME-only ranks have no forcerec");
    gmx_pme_t*& pmedata = fr ? fr->pmedata : sepPmeData;

    // TODO should live in ewald module once its testing is improved
    //
    // Later, this program could contain kernels that might be later
    // re-used as auto-tuning progresses, or subsequent simulations
    // are invoked.
    PmeGpuProgramStorage pmeGpuProgram;
    if (thisRankHasPmeGpuTask)
    {
        GMX_RELEASE_ASSERT(
                (deviceStreamManager != nullptr),
                "GPU device stream manager should be initialized in order to use GPU for PME.");
        GMX_RELEASE_ASSERT((deviceInfo != nullptr),
                           "GPU device should be initialized in order to use GPU for PME.");
        pmeGpuProgram = buildPmeGpuProgram(deviceStreamManager->context());
    }

    /* Initiate PME if necessary,
     * either on all nodes or on dedicated PME nodes only. */
    if (usingPme(inputrec->coulombtype) || usingLJPme(inputrec->vdwtype))
    {
        if (mdAtoms && mdAtoms->mdatoms())
        {
            nChargePerturbed = mdAtoms->mdatoms()->nChargePerturbed;
            if (usingLJPme(inputrec->vdwtype))
            {
                nTypePerturbed = mdAtoms->mdatoms()->nTypePerturbed;
            }
        }
        if (cr->npmenodes > 0)
        {
            /* The PME only nodes need to know nChargePerturbed(FEP on Q) and nTypePerturbed(FEP on LJ)*/
            gmx_bcast(sizeof(nChargePerturbed), &nChargePerturbed, cr->mpi_comm_mysim);
            gmx_bcast(sizeof(nTypePerturbed), &nTypePerturbed, cr->mpi_comm_mysim);
        }

        if (thisRankHasDuty(cr, DUTY_PME))
        {
            try
            {
                // TODO: This should be in the builder.
                GMX_RELEASE_ASSERT(!runScheduleWork.simulationWork.useGpuPme
                                           || (deviceStreamManager != nullptr),
                                   "Device stream manager should be valid in order to use GPU "
                                   "version of PME.");
                GMX_RELEASE_ASSERT(
                        !runScheduleWork.simulationWork.useGpuPme
                                || deviceStreamManager->streamIsValid(DeviceStreamType::Pme),
                        "GPU PME stream should be valid in order to use GPU version of PME.");

                const DeviceContext* deviceContext = runScheduleWork.simulationWork.useGpuPme
                                                             ? &deviceStreamManager->context()
                                                             : nullptr;
                const DeviceStream*  pmeStream =
                        runScheduleWork.simulationWork.useGpuPme
                                 ? &deviceStreamManager->stream(DeviceStreamType::Pme)
                                 : nullptr;

                const t_inputrec* ir = inputrec.get();
                /* For each atom we allow a relative (cut-off) error of up to ewald_rtol.
                 * Thus we can also tolerate an error of an order of magnitude less due to
                 * atoms being slightly outside the halo extent. This will only cause a fraction
                 * of the charge to be missing on the grid. So we pass ewald_rtol as the allowed
                 * chance per atom (ChanceTarget::Atom) to be outside the halo extent.
                 */
                const real haloExtentForAtomDisplacement =
                        updateGroups.maxUpdateGroupRadius()
                        + minCellSizeForAtomDisplacement(mtop,
                                                         *ir,
                                                         updateGroups.updateGroupingPerMoleculeType(),
                                                         ir->ewald_rtol,
                                                         ChanceTarget::Atom);
                pmedata = gmx_pme_init(cr,
                                       getNumPmeDomains(cr->dd),
                                       ir,
                                       box,
                                       haloExtentForAtomDisplacement,
                                       nChargePerturbed != 0,
                                       nTypePerturbed != 0,
                                       mdrunOptions.reproducible,
                                       ewaldcoeff_q,
                                       ewaldcoeff_lj,
                                       gmx_omp_nthreads_get(ModuleMultiThread::Pme),
                                       pmeRunMode,
                                       nullptr,
                                       deviceContext,
                                       pmeStream,
                                       pmeGpuProgram.get(),
                                       mdlog);
            }
            GMX_CATCH_ALL_AND_EXIT_WITH_FATAL_ERROR
        }
    }


    if (EI_DYNAMICS(inputrec->eI))
    {
        /* Turn on signal handling on all nodes */
        /*
         * (A user signal from the PME nodes (if any)
         * is communicated to the PP nodes.
         */
        signal_handler_install();
    }

    pull_t* pull_work = nullptr;
    if (thisRankHasDuty(cr, DUTY_PP))
    {
        /* Assumes uniform use of the number of OpenMP threads */
        walltime_accounting = walltime_accounting_init(gmx_omp_nthreads_get(ModuleMultiThread::Default));

        if (inputrec->bPull)
        {
            /* Initialize pull code */
            pull_work = init_pull(fplog,
                                  inputrec->pull.get(),
                                  inputrec.get(),
                                  mtop,
                                  cr,
                                  &atomSets,
                                  inputrec->fepvals->init_lambda);
            if (inputrec->pull->bXOutAverage || inputrec->pull->bFOutAverage)
            {
                initPullHistory(pull_work, &observablesHistory);
            }
            if (EI_DYNAMICS(inputrec->eI) && MAIN(cr))
            {
                init_pull_output_files(pull_work, filenames.size(), filenames.data(), oenv, startingBehavior);
            }
        }

        std::unique_ptr<EnforcedRotation> enforcedRotation;
        if (inputrec->bRot)
        {
            /* Initialize enforced rotation code */
            enforcedRotation = init_rot(fplog,
                                        inputrec.get(),
                                        filenames.size(),
                                        filenames.data(),
                                        cr,
                                        &atomSets,
                                        globalState.get(),
                                        mtop,
                                        oenv,
                                        mdrunOptions,
                                        startingBehavior);
        }

        t_swap* swap = nullptr;
        if (inputrec->eSwapCoords != SwapType::No)
        {
            /* Initialize ion swapping code */
            swap = init_swapcoords(fplog,
                                   inputrec.get(),
                                   opt2fn_main("-swap", filenames.size(), filenames.data(), cr),
                                   mtop,
                                   globalState.get(),
                                   &observablesHistory,
                                   cr,
                                   &atomSets,
                                   oenv,
                                   mdrunOptions,
                                   startingBehavior);
        }

        /* Let makeConstraints know whether we have essential dynamics constraints. */
        auto constr = makeConstraints(mtop,
                                      *inputrec,
                                      pull_work,
                                      pull_work != nullptr ? pull_have_constraint(*pull_work) : false,
                                      doEssentialDynamics,
                                      fplog,
                                      cr,
                                      updateGroups.useUpdateGroups(),
                                      ms,
                                      &nrnb,
                                      wcycle.get(),
                                      fr->bMolPBC,
                                      PAR(cr) ? &observablesReducerBuilder : nullptr);

        /* Energy terms and groups */
        gmx_enerdata_t enerd(mtop.groups.groups[SimulationAtomGroupType::EnergyOutput].size(),
                             inputrec->fepvals->n_lambda);

        // cos acceleration is only supported by md, but older tpr
        // files might still combine it with other integrators
        GMX_RELEASE_ASSERT(inputrec->cos_accel == 0.0 || inputrec->eI == IntegrationAlgorithm::MD,
                           "cos_acceleration is only supported by integrator=md");

        /* Kinetic energy data */
        gmx_ekindata_t ekind(inputrec->opts.ngtc,
                             inputrec->cos_accel,
                             gmx_omp_nthreads_get(ModuleMultiThread::Update));

        /* Set up interactive MD (IMD) */
        auto imdSession = makeImdSession(inputrec.get(),
                                         cr,
                                         wcycle.get(),
                                         &enerd,
                                         ms,
                                         mtop,
                                         mdlog,
                                         MAIN(cr) ? globalState->x : gmx::ArrayRef<gmx::RVec>(),
                                         filenames.size(),
                                         filenames.data(),
                                         oenv,
                                         mdrunOptions.imdOptions,
                                         startingBehavior);

        if (haveDDAtomOrdering(*cr))
        {
            GMX_RELEASE_ASSERT(fr, "fr was NULL while cr->duty was DUTY_PP");
            /* This call is not included in init_domain_decomposition
             * because fr->atomInfoForEachMoleculeBlock is set later.
             */
            makeBondedLinks(cr->dd, mtop, fr->atomInfoForEachMoleculeBlock);
        }

        if (runScheduleWork.simulationWork.useGpuFBufferOps)
        {
            fr->gpuForceReduction[gmx::AtomLocality::Local] = std::make_unique<gmx::GpuForceReduction>(
                    deviceStreamManager->context(),
                    deviceStreamManager->stream(gmx::DeviceStreamType::NonBondedLocal),
                    wcycle.get());
            fr->gpuForceReduction[gmx::AtomLocality::NonLocal] = std::make_unique<gmx::GpuForceReduction>(
                    deviceStreamManager->context(),
                    deviceStreamManager->stream(gmx::DeviceStreamType::NonBondedNonLocal),
                    wcycle.get());
        }

        std::unique_ptr<gmx::StatePropagatorDataGpu> stateGpu;
        if (gpusWereDetected && gmx::needStateGpu(runScheduleWork.simulationWork))
        {
            GpuApiCallBehavior transferKind =
                    (inputrec->eI == IntegrationAlgorithm::MD && !doRerun && !useModularSimulator)
                            ? GpuApiCallBehavior::Async
                            : GpuApiCallBehavior::Sync;
            GMX_RELEASE_ASSERT(deviceStreamManager != nullptr,
                               "GPU device stream manager should be initialized to use GPU.");
            stateGpu = std::make_unique<gmx::StatePropagatorDataGpu>(
                    *deviceStreamManager, transferKind, pme_gpu_get_block_size(fr->pmedata), wcycle.get());
            fr->stateGpu = stateGpu.get();
        }

        GMX_ASSERT(stopHandlerBuilder_, "Runner must provide StopHandlerBuilder to simulator.");
        SimulatorBuilder simulatorBuilder;

        simulatorBuilder.add(SimulatorStateData(
                globalState.get(), localState, &observablesHistory, &enerd, &ekind));
        simulatorBuilder.add(std::move(membedHolder));
        simulatorBuilder.add(std::move(stopHandlerBuilder_));
        simulatorBuilder.add(SimulatorConfig(mdrunOptions, startingBehavior, &runScheduleWork));


        simulatorBuilder.add(SimulatorEnv(fplog, cr, ms, mdlog, oenv, &observablesReducerBuilder));
        simulatorBuilder.add(Profiling(&nrnb, walltime_accounting, wcycle.get()));
        simulatorBuilder.add(ConstraintsParam(
                constr.get(), enforcedRotation ? enforcedRotation->getLegacyEnfrot() : nullptr, vsite.get()));
        // TODO: Separate `fr` to a separate add, and make the `build` handle the coupling sensibly.
        simulatorBuilder.add(LegacyInput(
                static_cast<int>(filenames.size()), filenames.data(), inputrec.get(), fr.get()));
        simulatorBuilder.add(ReplicaExchangeParameters(replExParams));
        simulatorBuilder.add(InteractiveMD(imdSession.get()));
        simulatorBuilder.add(SimulatorModules(mdModules_->outputProvider(), mdModules_->notifiers()));
        simulatorBuilder.add(CenterOfMassPulling(pull_work));
        // Todo move to an MDModule
        simulatorBuilder.add(IonSwapping(swap));
        simulatorBuilder.add(TopologyData(mtop, &localTopology, mdAtoms.get()));
        simulatorBuilder.add(BoxDeformationHandle(deform.get()));
        simulatorBuilder.add(std::move(modularSimulatorCheckpointData));

        // build and run simulator object based on user-input
        auto simulator = simulatorBuilder.build(useModularSimulator);
        simulator->run();

        if (fr->pmePpCommGpu)
        {
            // destroy object since it is no longer required. (This needs to be done while the GPU context still exists.)
            fr->pmePpCommGpu.reset();
        }

        if (inputrec->bPull)
        {
            finish_pull(pull_work);
        }
        finish_swapcoords(swap);
    }
    else
    {
        GMX_RELEASE_ASSERT(pmedata, "pmedata was NULL while cr->duty was not DUTY_PP");
        /* do PME only */
        walltime_accounting = walltime_accounting_init(gmx_omp_nthreads_get(ModuleMultiThread::Pme));
        gmx_pmeonly(pmedata,
                    cr,
                    &nrnb,
                    wcycle.get(),
                    walltime_accounting,
                    inputrec.get(),
                    pmeRunMode,
                    runScheduleWork.simulationWork.useGpuPmePpCommunication,
                    deviceStreamManager.get());
    }

    wallcycle_stop(wcycle.get(), WallCycleCounter::Run);

    /* Finish up, write some stuff
     * if rerunMD, don't write last frame again
     */
    finish_run(fplog,
               mdlog,
               cr,
               *inputrec,
               &nrnb,
               wcycle.get(),
               walltime_accounting,
               fr ? fr->nbv.get() : nullptr,
               pmedata,
               EI_DYNAMICS(inputrec->eI) && !isMultiSim(ms));

    // Free PME data
    if (pmedata)
    {
        gmx_pme_destroy(pmedata);
        pmedata = nullptr;
    }

    // FIXME: this is only here to manually unpin mdAtoms->chargeA_ and state->x,
    // before we destroy the GPU context(s)
    // Pinned buffers are associated with contexts in CUDA.
    // As soon as we destroy GPU contexts after mdrunner() exits, these lines should go.
    // Note: the current solution does not work when an exception gets thrown.
    ddManager.reset(nullptr);
    cr->dd = nullptr; // cr->dd is destroyed via ddManager
    mdAtoms.reset(nullptr);
    globalState.reset(nullptr);
    localStateInstance.reset(nullptr);
    mdModules_.reset(nullptr); // destruct force providers here as they might also use the GPU
    fr.reset(nullptr);         // destruct forcerec before gpu
    // TODO convert to C++ so we can get rid of these frees
    sfree(disresdata);

    // Destroy streams after all the structures using them
    deviceStreamManager.reset(nullptr);

    if (!hwinfo_->deviceInfoList.empty())
    {
        /* stop the GPU profiler (only CUDA) */
        stopGpuProfiler();
    }

    /* With tMPI we need to wait for all ranks to finish deallocation before
     * destroying the CUDA context as some tMPI ranks may be sharing
     * GPU and context.
     *
     * This is not a concern in OpenCL where we use one context per rank.
     *
     * Note: it is safe to not call the barrier on the ranks which do not use GPU,
     * but it is easier and more futureproof to call it on the whole node.
     *
     * Note that this function needs to be called even if GPUs are not used
     * in this run because the PME ranks have no knowledge of whether GPUs
     * are used or not, but all ranks need to enter the barrier below.
     * \todo Remove this physical node barrier after making sure
     * that it's not needed anymore (with a shared GPU run).
     */
    if (GMX_THREAD_MPI)
    {
        physicalNodeComm.barrier();
    }

    const bool haveDetectedOrForcedCudaAwareMpi =
            (gmx::checkMpiCudaAwareSupport() == gmx::GpuAwareMpiStatus::Supported
             || gmx::checkMpiCudaAwareSupport() == gmx::GpuAwareMpiStatus::Forced);
    if (!haveDetectedOrForcedCudaAwareMpi)
    {
        // Don't reset GPU in case of GPU-AWARE MPI
        // UCX creates GPU buffers which are cleaned-up as part of MPI_Finalize()
        // resetting the device before MPI_Finalize() results in crashes inside UCX
        // This can also cause issues in tests that invoke mdrunner() multiple
        // times in the same process; ref #3952.
        releaseDevice(deviceInfo);
    }

    /* Does what it says */
    print_date_and_time(fplog, cr->nodeid, "Finished mdrun", gmx_gettime());
    walltime_accounting_destroy(walltime_accounting);

    // Ensure log file content is written
    if (logFileHandle)
    {
        gmx_fio_flush(logFileHandle);
    }

    /* Reset FPEs (important for unit tests) by disabling them. Assumes no
     * exceptions were enabled before function was called. */
    if (bEnableFPE)
    {
        gmx_fedisableexcept();
    }

    auto rc = static_cast<int>(gmx_get_stop_condition());

#if GMX_THREAD_MPI
    /* we need to join all threads. The sub-threads join when they
       exit this function, but the main thread needs to be told to
       wait for that. */
    if (MAIN(cr))
    {
        tMPI_Finalize();
    }
#endif
    return rc;
} // namespace gmx

Mdrunner::~Mdrunner()
{
    // Clean up of the Manager.
    // This will end up getting called on every thread-MPI rank, which is unnecessary,
    // but okay as long as threads synchronize some time before adding or accessing
    // a new set of restraints.
    if (restraintManager_)
    {
        restraintManager_->clear();
        GMX_ASSERT(restraintManager_->countRestraints() == 0,
                   "restraints added during runner life time should be cleared at runner "
                   "destruction.");
    }
};

void Mdrunner::addPotential(std::shared_ptr<gmx::IRestraintPotential> puller, const std::string& name)
{
    GMX_ASSERT(restraintManager_, "Mdrunner must have a restraint manager.");
    // Not sure if this should be logged through the md logger or something else,
    // but it is helpful to have some sort of INFO level message sent somewhere.
    //    std::cout << "Registering restraint named " << name << std::endl;

    // When multiple restraints are used, it may be wasteful to register them separately.
    // Maybe instead register an entire Restraint Manager as a force provider.
    restraintManager_->addToSpec(std::move(puller), name);
}

Mdrunner::Mdrunner(std::unique_ptr<MDModules> mdModules) : mdModules_(std::move(mdModules)) {}

Mdrunner::Mdrunner(Mdrunner&&) noexcept = default;

Mdrunner& Mdrunner::operator=(Mdrunner&& /*handle*/) noexcept = default;

class Mdrunner::BuilderImplementation
{
public:
    BuilderImplementation() = delete;
    BuilderImplementation(std::unique_ptr<MDModules> mdModules, compat::not_null<SimulationContext*> context);
    ~BuilderImplementation();

    BuilderImplementation& setExtraMdrunOptions(const MdrunOptions& options,
                                                real                forceWarningThreshold,
                                                StartingBehavior    startingBehavior);

    void addHardwareDetectionResult(const gmx_hw_info_t* hwinfo);

    void addDomdec(const DomdecOptions& options);

    void addInput(SimulationInputHandle inputHolder);

    void addVerletList(int nstlist);

    void addReplicaExchange(const ReplicaExchangeParameters& params);

    void addNonBonded(const char* nbpu_opt);

    void addPME(const char* pme_opt_, const char* pme_fft_opt_);

    void addBondedTaskAssignment(const char* bonded_opt);

    void addUpdateTaskAssignment(const char* update_opt);

    void addHardwareOptions(const gmx_hw_opt_t& hardwareOptions);

    void addFilenames(ArrayRef<const t_filenm> filenames);

    void addOutputEnvironment(gmx_output_env_t* outputEnvironment);

    void addLogFile(t_fileio* logFileHandle);

    void addStopHandlerBuilder(std::unique_ptr<StopHandlerBuilder> builder);

    Mdrunner build();

private:
    // Default parameters copied from runner.h
    // \todo Clarify source(s) of default parameters.

    const char* nbpu_opt_    = nullptr;
    const char* pme_opt_     = nullptr;
    const char* pme_fft_opt_ = nullptr;
    const char* bonded_opt_  = nullptr;
    const char* update_opt_  = nullptr;

    MdrunOptions mdrunOptions_;

    DomdecOptions domdecOptions_;

    ReplicaExchangeParameters replicaExchangeParameters_;

    //! Command-line override for the duration of a neighbor list with the Verlet scheme.
    int nstlist_ = 0;

    //! World communicator, used for hardware detection and task assignment
    MPI_Comm libraryWorldCommunicator_ = MPI_COMM_NULL;

    //! Multisim communicator handle.
    gmx_multisim_t* multiSimulation_;

    //! mdrun communicator
    MPI_Comm simulationCommunicator_ = MPI_COMM_NULL;

    //! Print a warning if any force is larger than this (in kJ/mol nm).
    real forceWarningThreshold_ = -1;

    //! Whether the simulation will start afresh, or restart with/without appending.
    StartingBehavior startingBehavior_ = StartingBehavior::NewSimulation;

    //! The modules that comprise the functionality of mdrun.
    std::unique_ptr<MDModules> mdModules_;

    //! Detected hardware.
    const gmx_hw_info_t* hwinfo_ = nullptr;

    //! \brief Parallelism information.
    gmx_hw_opt_t hardwareOptions_;

    //! filename options for simulation.
    ArrayRef<const t_filenm> filenames_;

    /*! \brief Handle to output environment.
     *
     * \todo gmx_output_env_t needs lifetime management.
     */
    gmx_output_env_t* outputEnvironment_ = nullptr;

    /*! \brief Non-owning handle to MD log file.
     *
     * \todo Context should own output facilities for client.
     * \todo Improve log file handle management.
     * \internal
     * Code managing the FILE* relies on the ability to set it to
     * nullptr to check whether the filehandle is valid.
     */
    t_fileio* logFileHandle_ = nullptr;

    /*!
     * \brief Builder for simulation stop signal handler.
     */
    std::unique_ptr<StopHandlerBuilder> stopHandlerBuilder_ = nullptr;

    /*!
     * \brief Sources for initial simulation state.
     *
     * See issue #3652 for near-term refinements to the SimulationInput interface.
     *
     * See issue #3379 for broader discussion on API aspects of simulation inputs and outputs.
     */
    SimulationInputHandle inputHolder_;
};

Mdrunner::BuilderImplementation::BuilderImplementation(std::unique_ptr<MDModules> mdModules,
                                                       compat::not_null<SimulationContext*> context) :
    mdModules_(std::move(mdModules))
{
    libraryWorldCommunicator_ = context->libraryWorldCommunicator_;
    simulationCommunicator_   = context->simulationCommunicator_;
    multiSimulation_          = context->multiSimulation_.get();
}

Mdrunner::BuilderImplementation::~BuilderImplementation() = default;

Mdrunner::BuilderImplementation&
Mdrunner::BuilderImplementation::setExtraMdrunOptions(const MdrunOptions&    options,
                                                      const real             forceWarningThreshold,
                                                      const StartingBehavior startingBehavior)
{
    mdrunOptions_          = options;
    forceWarningThreshold_ = forceWarningThreshold;
    startingBehavior_      = startingBehavior;
    return *this;
}

void Mdrunner::BuilderImplementation::addDomdec(const DomdecOptions& options)
{
    domdecOptions_ = options;
}

void Mdrunner::BuilderImplementation::addVerletList(int nstlist)
{
    nstlist_ = nstlist;
}

void Mdrunner::BuilderImplementation::addReplicaExchange(const ReplicaExchangeParameters& params)
{
    replicaExchangeParameters_ = params;
}

Mdrunner Mdrunner::BuilderImplementation::build()
{
    auto newRunner = Mdrunner(std::move(mdModules_));

    newRunner.mdrunOptions     = mdrunOptions_;
    newRunner.pforce           = forceWarningThreshold_;
    newRunner.startingBehavior = startingBehavior_;
    newRunner.domdecOptions    = domdecOptions_;

    // \todo determine an invariant to check or confirm that all gmx_hw_opt_t objects are valid
    newRunner.hw_opt = hardwareOptions_;

    // No invariant to check. This parameter exists to optionally override other behavior.
    newRunner.nstlist_cmdline = nstlist_;

    newRunner.replExParams = replicaExchangeParameters_;

    newRunner.filenames = filenames_;

    newRunner.libraryWorldCommunicator = libraryWorldCommunicator_;

    newRunner.simulationCommunicator = simulationCommunicator_;

    // nullptr is a valid value for the multisim handle
    newRunner.ms = multiSimulation_;

    if (hwinfo_)
    {
        newRunner.hwinfo_ = hwinfo_;
    }
    else
    {
        GMX_THROW(gmx::APIError(
                "MdrunnerBuilder::addHardwareDetectionResult() is required before build()"));
    }

    if (inputHolder_)
    {
        newRunner.inputHolder_ = std::move(inputHolder_);
    }
    else
    {
        GMX_THROW(gmx::APIError("MdrunnerBuilder::addInput() is required before build()."));
    }

    // \todo Clarify ownership and lifetime management for gmx_output_env_t
    // \todo Update sanity checking when output environment has clearly specified invariants.
    // Initialization and default values for oenv are not well specified in the current version.
    if (outputEnvironment_)
    {
        newRunner.oenv = outputEnvironment_;
    }
    else
    {
        GMX_THROW(gmx::APIError(
                "MdrunnerBuilder::addOutputEnvironment() is required before build()"));
    }

    newRunner.logFileHandle = logFileHandle_;

    if (nbpu_opt_)
    {
        newRunner.nbpu_opt = nbpu_opt_;
    }
    else
    {
        GMX_THROW(gmx::APIError("MdrunnerBuilder::addNonBonded() is required before build()"));
    }

    if (pme_opt_ && pme_fft_opt_)
    {
        newRunner.pme_opt     = pme_opt_;
        newRunner.pme_fft_opt = pme_fft_opt_;
    }
    else
    {
        GMX_THROW(gmx::APIError("MdrunnerBuilder::addElectrostatics() is required before build()"));
    }

    if (bonded_opt_)
    {
        newRunner.bonded_opt = bonded_opt_;
    }
    else
    {
        GMX_THROW(gmx::APIError(
                "MdrunnerBuilder::addBondedTaskAssignment() is required before build()"));
    }

    if (update_opt_)
    {
        newRunner.update_opt = update_opt_;
    }
    else
    {
        GMX_THROW(gmx::APIError(
                "MdrunnerBuilder::addUpdateTaskAssignment() is required before build()  "));
    }


    newRunner.restraintManager_ = std::make_unique<gmx::RestraintManager>();

    if (stopHandlerBuilder_)
    {
        newRunner.stopHandlerBuilder_ = std::move(stopHandlerBuilder_);
    }
    else
    {
        newRunner.stopHandlerBuilder_ = std::make_unique<StopHandlerBuilder>();
    }

    return newRunner;
}

void Mdrunner::BuilderImplementation::addHardwareDetectionResult(const gmx_hw_info_t* hwinfo)
{
    hwinfo_ = hwinfo;
}

void Mdrunner::BuilderImplementation::addNonBonded(const char* nbpu_opt)
{
    nbpu_opt_ = nbpu_opt;
}

void Mdrunner::BuilderImplementation::addPME(const char* pme_opt, const char* pme_fft_opt)
{
    pme_opt_     = pme_opt;
    pme_fft_opt_ = pme_fft_opt;
}

void Mdrunner::BuilderImplementation::addBondedTaskAssignment(const char* bonded_opt)
{
    bonded_opt_ = bonded_opt;
}

void Mdrunner::BuilderImplementation::addUpdateTaskAssignment(const char* update_opt)
{
    update_opt_ = update_opt;
}

void Mdrunner::BuilderImplementation::addHardwareOptions(const gmx_hw_opt_t& hardwareOptions)
{
    hardwareOptions_ = hardwareOptions;
}

void Mdrunner::BuilderImplementation::addFilenames(ArrayRef<const t_filenm> filenames)
{
    filenames_ = filenames;
}

void Mdrunner::BuilderImplementation::addOutputEnvironment(gmx_output_env_t* outputEnvironment)
{
    outputEnvironment_ = outputEnvironment;
}

void Mdrunner::BuilderImplementation::addLogFile(t_fileio* logFileHandle)
{
    logFileHandle_ = logFileHandle;
}

void Mdrunner::BuilderImplementation::addStopHandlerBuilder(std::unique_ptr<StopHandlerBuilder> builder)
{
    stopHandlerBuilder_ = std::move(builder);
}

void Mdrunner::BuilderImplementation::addInput(SimulationInputHandle inputHolder)
{
    inputHolder_ = std::move(inputHolder);
}

MdrunnerBuilder::MdrunnerBuilder(std::unique_ptr<MDModules>           mdModules,
                                 compat::not_null<SimulationContext*> context) :
    impl_{ std::make_unique<Mdrunner::BuilderImplementation>(std::move(mdModules), context) }
{
}

MdrunnerBuilder::~MdrunnerBuilder() = default;

MdrunnerBuilder& MdrunnerBuilder::addHardwareDetectionResult(const gmx_hw_info_t* hwinfo)
{
    impl_->addHardwareDetectionResult(hwinfo);
    return *this;
}

MdrunnerBuilder& MdrunnerBuilder::addSimulationMethod(const MdrunOptions&    options,
                                                      real                   forceWarningThreshold,
                                                      const StartingBehavior startingBehavior)
{
    impl_->setExtraMdrunOptions(options, forceWarningThreshold, startingBehavior);
    return *this;
}

MdrunnerBuilder& MdrunnerBuilder::addDomainDecomposition(const DomdecOptions& options)
{
    impl_->addDomdec(options);
    return *this;
}

MdrunnerBuilder& MdrunnerBuilder::addNeighborList(int nstlist)
{
    impl_->addVerletList(nstlist);
    return *this;
}

MdrunnerBuilder& MdrunnerBuilder::addReplicaExchange(const ReplicaExchangeParameters& params)
{
    impl_->addReplicaExchange(params);
    return *this;
}

MdrunnerBuilder& MdrunnerBuilder::addNonBonded(const char* nbpu_opt)
{
    impl_->addNonBonded(nbpu_opt);
    return *this;
}

MdrunnerBuilder& MdrunnerBuilder::addElectrostatics(const char* pme_opt, const char* pme_fft_opt)
{
    // The builder method may become more general in the future, but in this version,
    // parameters for PME electrostatics are both required and the only parameters
    // available.
    if (pme_opt && pme_fft_opt)
    {
        impl_->addPME(pme_opt, pme_fft_opt);
    }
    else
    {
        GMX_THROW(
                gmx::InvalidInputError("addElectrostatics() arguments must be non-null pointers."));
    }
    return *this;
}

MdrunnerBuilder& MdrunnerBuilder::addBondedTaskAssignment(const char* bonded_opt)
{
    impl_->addBondedTaskAssignment(bonded_opt);
    return *this;
}

MdrunnerBuilder& MdrunnerBuilder::addUpdateTaskAssignment(const char* update_opt)
{
    impl_->addUpdateTaskAssignment(update_opt);
    return *this;
}

Mdrunner MdrunnerBuilder::build()
{
    return impl_->build();
}

MdrunnerBuilder& MdrunnerBuilder::addHardwareOptions(const gmx_hw_opt_t& hardwareOptions)
{
    impl_->addHardwareOptions(hardwareOptions);
    return *this;
}

MdrunnerBuilder& MdrunnerBuilder::addFilenames(ArrayRef<const t_filenm> filenames)
{
    impl_->addFilenames(filenames);
    return *this;
}

MdrunnerBuilder& MdrunnerBuilder::addOutputEnvironment(gmx_output_env_t* outputEnvironment)
{
    impl_->addOutputEnvironment(outputEnvironment);
    return *this;
}

MdrunnerBuilder& MdrunnerBuilder::addLogFile(t_fileio* logFileHandle)
{
    impl_->addLogFile(logFileHandle);
    return *this;
}

MdrunnerBuilder& MdrunnerBuilder::addStopHandlerBuilder(std::unique_ptr<StopHandlerBuilder> builder)
{
    impl_->addStopHandlerBuilder(std::move(builder));
    return *this;
}

MdrunnerBuilder& MdrunnerBuilder::addInput(SimulationInputHandle input)
{
    impl_->addInput(std::move(input));
    return *this;
}

MdrunnerBuilder::MdrunnerBuilder(MdrunnerBuilder&&) noexcept = default;

MdrunnerBuilder& MdrunnerBuilder::operator=(MdrunnerBuilder&&) noexcept = default;

} // namespace gmx<|MERGE_RESOLUTION|>--- conflicted
+++ resolved
@@ -1206,17 +1206,6 @@
         extendStateWithOriresHistory(mtop, *inputrec, globalState.get());
     }
 
-<<<<<<< HEAD
-    std::unique_ptr<BoxDeformation> deform = buildBoxDeformation(
-            globalState != nullptr ? createMatrix3x3FromLegacyMatrix(globalState->box)
-                                   : diagonalMatrix<real, 3, 3>(0.0),
-            MAIN(cr) ? DDRole::Main : DDRole::Agent,
-            PAR(cr) ? NumRanks::Multiple : NumRanks::Single,
-            cr->mpi_comm_mygroup,
-            *inputrec);
-
-=======
->>>>>>> 49e1acc0
 #if GMX_FAHCORE
     /* We have to remember the generation's first step before reading checkpoint.
        This way, we can report to the F@H core both the generation's first step
@@ -1767,11 +1756,13 @@
                     fplog, mtop, *inputrec, ms, globalState.get(), &atomSets);
         }
 
-        deform = prepareBoxDeformation(globalState != nullptr ? globalState->box : box,
-                                       MASTER(cr) ? DDRole::Master : DDRole::Agent,
-                                       PAR(cr) ? NumRanks::Multiple : NumRanks::Single,
-                                       cr->mpi_comm_mygroup,
-                                       *inputrec);
+        deform = buildBoxDeformation(globalState != nullptr
+                                             ? createMatrix3x3FromLegacyMatrix(globalState->box)
+                                             : diagonalMatrix<real, 3, 3>(0.0),
+                                     MAIN(cr) ? DDRole::Main : DDRole::Agent,
+                                     PAR(cr) ? NumRanks::Multiple : NumRanks::Single,
+                                     cr->mpi_comm_mygroup,
+                                     *inputrec);
 
         // Save a handle to device stream manager to use elsewhere in the code
         // TODO: Forcerec is not a correct place to store it.
