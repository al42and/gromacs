--- conflicted
+++ resolved
@@ -83,12 +83,6 @@
 
 #define NBOXS asize(boxs_nm)
 #define NTRICLBOXS asize(tricl_boxs_nm)
-
-<<<<<<< HEAD
-static gmx_bool bTricl,bDynBox;
-static int  f_nre=0,epc,etc,nCrmsd;
-=======
->>>>>>> 7ec5efb2
 
 t_mdebin *init_mdebin(ener_file_t fp_ene,
                       const gmx_mtop_t *mtop,
@@ -802,16 +796,6 @@
         }
         vol  = box[XX][XX]*box[YY][YY]*box[ZZ][ZZ];
         dens = (tmass*AMU)/(vol*NANO*NANO*NANO);
-
-<<<<<<< HEAD
-        /* This is pV (in kJ/mol).  The pressure is the reference pressure,
-           not the instantaneous pressure.  Check to make sure this is true for general case 
-           of nonsymmetric pressure. 
-        */  
-        pv = vol*trace(md->ref_p)/(DIM*PRESFAC);
-
-=======
->>>>>>> 7ec5efb2
         add_ebin(md->ebin,md->ib   ,nboxs,bs   ,bSum);
         add_ebin(md->ebin,md->ivol ,1    ,&vol ,bSum);
         add_ebin(md->ebin,md->idens,1    ,&dens,bSum);
