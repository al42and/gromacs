cmake_minimum_required(VERSION 2.8)
# Keep CMake suitably quiet on Cygwin
set(CMAKE_LEGACY_CYGWIN_WIN32 0) # Remove when CMake >= 2.8.4 is required

# override bugs on OS X where Cmake picks gcc (GNU) for C instead of system default cc (Clang).
if(APPLE)
    set(CMAKE_C_COMPILER_INIT "cc")
endif(APPLE)

project(Gromacs)
include(Dart)
mark_as_advanced(DART_ROOT)

# PROJECT_VERSION should have the following structure: 
# VERSION-dev[-SUFFIX] where the VERSION should have the for: vMajor.vMinor.vPatch
#
# The "-dev" suffix is important to keep because it makes possible to distinguish 
# between a build from official release and a build from git release branch on a 
# machine with no git. 
#
# NOTE: when releasing the "-dev" suffix needs to be stripped off!
set(PROJECT_VERSION "4.6-GPU-dev")
set(CUSTOM_VERSION_STRING ""
    CACHE STRING "Custom version string (if empty, use hard-coded default)")
mark_as_advanced(CUSTOM_VERSION_STRING)
if (CUSTOM_VERSION_STRING)
    set(PROJECT_VERSION ${CUSTOM_VERSION_STRING})
endif (CUSTOM_VERSION_STRING)
set(SOVERSION 6)
# It is a bit irritating, but this has to be set separately for now!
SET(CPACK_PACKAGE_VERSION_MAJOR "4")
SET(CPACK_PACKAGE_VERSION_MINOR "6")
#SET(CPACK_PACKAGE_VERSION_PATCH "0")


# Cmake modules/macros are in a subdirectory to keep this file cleaner
set(CMAKE_MODULE_PATH ${CMAKE_CURRENT_SOURCE_DIR}/cmake)

if(CMAKE_INSTALL_PREFIX_INITIALIZED_TO_DEFAULT)
set(CMAKE_INSTALL_PREFIX "/usr/local/gromacs" CACHE STRING "Installation prefix (installation will need write permissions here)" FORCE)
endif()

if(NOT CMAKE_BUILD_TYPE)
    set(CMAKE_BUILD_TYPE "Release" CACHE STRING "Choose the type of build, options are: Debug Release RelWithDebInfo MinSizeRel." FORCE)
endif(NOT CMAKE_BUILD_TYPE)

enable_language(C)

set(CPACK_PACKAGE_VERSION ${PROJECT_VERSION})
set(CPACK_PACKAGE_VENDOR "gromacs.org")
set(CPACK_PACKAGE_DESCRIPTION_SUMMARY "Gromacs - a toolkit for high-performance molecular simulation")
set(CPACK_SET_DESTDIR "ON")
set(CPACK_INCLUDE_TOPLEVEL_DIRECTORY 0)
set(CPACK_RESOURCE_FILE_WELCOME "${CMAKE_SOURCE_DIR}/admin/InstallWelcome.txt")
# Its GPL/LGPL, so they do not have to agree to a license for mere usage, but some installers require this...
set(CPACK_RESOURCE_FILE_LICENSE "${CMAKE_SOURCE_DIR}/admin/InstallLicense.txt")
set(CPACK_RESOURCE_FILE_README "${CMAKE_SOURCE_DIR}/admin/InstallInfo.txt")

#must come after all cpack settings!
include(CPack)

########################################################################
# Check and warn if cache generated on a different host is being reused
########################################################################
if(CMAKE_HOST_UNIX)
    execute_process(COMMAND hostname
                    OUTPUT_VARIABLE TMP_HOSTNAME
                    OUTPUT_STRIP_TRAILING_WHITESPACE)
    if(GMX_BUILD_HOSTNAME AND NOT "${GMX_BUILD_HOSTNAME}" STREQUAL "${TMP_HOSTNAME}")
        message(WARNING "
            The CMake cache, probably generated on a different host (${GMX_BUILD_HOSTNAME}),
            is being reused! This could lead to inconsitencies; therefore, it is
            recommended to regenerate the cache!")
    endif()
    set(GMX_BUILD_HOSTNAME "${TMP_HOSTNAME}" CACHE INTERNAL
            "Hostname of the machine where the cache was generated.")
endif()

########################################################################
# Fix stupid flags on Windows
########################################################################
SET(SHARED_LIBS_DEFAULT ON) 
IF( WIN32 AND NOT CYGWIN)
  option(GMX_PREFER_STATIC_LIBS "When finding libraries prefer static system libraries (MT instead of MD)!" ON)
  mark_as_advanced(GMX_PREFER_STATIC_LIBS)
  SET(SHARED_LIBS_DEFAULT OFF)  #is currently not working on Windows

  IF (GMX_PREFER_STATIC_LIBS)
    #Only setting Debug and Release flags. Others configurations current not used.
    STRING(REPLACE /MD /MT CMAKE_C_FLAGS_RELEASE ${CMAKE_C_FLAGS_RELEASE})
    SET(CMAKE_C_FLAGS_RELEASE ${CMAKE_C_FLAGS_RELEASE} CACHE STRING "" FORCE)
    STRING(REPLACE /MD /MT CMAKE_C_FLAGS_DEBUG ${CMAKE_C_FLAGS_DEBUG})
    SET(CMAKE_C_FLAGS_DEBUG ${CMAKE_C_FLAGS_DEBUG} CACHE STRING "" FORCE)
    STRING(REPLACE /MD /MT CMAKE_CXX_FLAGS_RELEASE ${CMAKE_CXX_FLAGS_RELEASE})
    SET(CMAKE_CXX_FLAGS_RELEASE ${CMAKE_CXX_FLAGS_RELEASE} CACHE STRING "" FORCE)
    STRING(REPLACE /MD /MT CMAKE_CXX_FLAGS_DEBUG ${CMAKE_CXX_FLAGS_DEBUG})
    SET(CMAKE_CXX_FLAGS_DEBUG ${CMAKE_CXX_FLAGS_DEBUG} CACHE STRING "" FORCE)
  ENDIF()

  #Workaround for cmake bug 13174. Replace deprecated options.
  IF( CMAKE_C_COMPILER_ID MATCHES "Intel" )
    STRING(REPLACE /GZ /RTC1 CMAKE_C_FLAGS_DEBUG ${CMAKE_C_FLAGS_DEBUG})
    SET(CMAKE_C_FLAGS_DEBUG ${CMAKE_C_FLAGS_DEBUG} CACHE STRING "" FORCE)
  ENDIF()
  IF( CMAKE_CXX_COMPILER_ID MATCHES "Intel" )
    STRING(REPLACE /GZ /RTC1 CMAKE_CXX_FLAGS_DEBUG ${CMAKE_CXX_FLAGS_DEBUG})
    STRING(REPLACE /GX /EHsc CMAKE_CXX_FLAGS_DEBUG ${CMAKE_CXX_FLAGS_DEBUG})
    SET(CMAKE_CXX_FLAGS_DEBUG ${CMAKE_CXX_FLAGS_DEBUG} CACHE STRING "" FORCE)

    STRING(REPLACE /GX /EHsc CMAKE_CXX_FLAGS_RELEASE ${CMAKE_CXX_FLAGS_RELEASE})
    SET(CMAKE_CXX_FLAGS_RELEASE ${CMAKE_CXX_FLAGS_RELEASE} CACHE STRING "" FORCE)
  ENDIF()
ENDIF()


########################################################################
# User input options                                                   #
########################################################################
option(GMX_DOUBLE "Use double precision (much slower, use only if you really need it)" OFF)
option(GMX_MPI    "Build a parallel (message-passing) version of GROMACS" OFF)
option(GMX_THREAD_MPI  "Build a thread-MPI-based multithreaded version of GROMACS (not compatible with MPI)" ON)
option(GMX_SOFTWARE_INVSQRT "Use GROMACS software 1/sqrt" ON)
mark_as_advanced(GMX_SOFTWARE_INVSQRT)
option(GMX_POWERPC_INVSQRT "Use PowerPC hardware 1/sqrt" OFF)
mark_as_advanced(GMX_POWERPC_INVSQRT)
option(GMX_FAHCORE "Build a library with mdrun functionality" OFF)
mark_as_advanced(GMX_FAHCORE)
option(GMX_OPENMM "Accelerated execution on GPUs through the OpenMM library (rerun cmake after changing to see relevant options)" OFF)
<<<<<<< HEAD
set(GMX_ACCELERATION "auto" 
    CACHE STRING "Accelerated kernels. Pick one of: auto, none, SSE, SSE4.1, AVX, BlueGene, Power6, ia64, altivec, fortran")
=======

include(gmxDetectAcceleration)
if(NOT DEFINED GMX_ACCELERATION)
    if(CMAKE_CROSSCOMPILING)
        set(GMX_SUGGESTED_ACCELERATION "None")
    else(CMAKE_CROSSCOMPILING)
        gmx_detect_acceleration(GMX_SUGGESTED_ACCELERATION)
    endif(CMAKE_CROSSCOMPILING)
endif(NOT DEFINED GMX_ACCELERATION)

set(GMX_ACCELERATION "@GMX_SUGGESTED_ACCELERATION@"
    CACHE STRING "Accelerated kernels. Pick one of: None, SSE2, SSE4.1, AVX_128_FMA, AVX_256, BlueGene, Power6, Fortran")
>>>>>>> ab7c13b6

set(GMX_FFT_LIBRARY "fftw3" 
    CACHE STRING "FFT library choices: fftw3,mkl,fftpack[built-in]")
option(GMX_DISABLE_FFTW_MEASURE 
       "Do not optimize FFTW setups (not needed with SSE)" OFF)
mark_as_advanced(GMX_DISABLE_FFTW_MEASURE)
set(GMX_QMMM_PROGRAM "none" 
    CACHE STRING "QM package choices: none,gaussian,mopac,gamess,orca")
option(GMX_BROKEN_CALLOC "Work around broken calloc()" OFF)
mark_as_advanced(GMX_BROKEN_CALLOC)
option(BUILD_SHARED_LIBS "Enable shared libraries (can be problematic with MPI, Windows)" ${SHARED_LIBS_DEFAULT})
option(GMX_MPI_IN_PLACE "Enable MPI_IN_PLACE for MPIs that have it defined" ON)
mark_as_advanced(GMX_MPI_IN_PLACE)
option(GMX_LOAD_PLUGINS "Compile with plugin support, needed to read VMD supported file formats" ON)
mark_as_advanced(GMX_LOAD_PLUGINS)

<<<<<<< HEAD

option(GMX_IA32_ASM "Add SSE assembly files for IA32" OFF)
mark_as_advanced(GMX_IA32_ASM)
option(GMX_X86_64_ASM "Add SSE assembly files for X86_64" OFF)
mark_as_advanced(GMX_X86_64_ASM)

option(GMX_GPU  "Enable GPU acceleration" ON)
option(GMX_OPENMP "Enable OpenMP-based multithreading" ON)
=======
option(GMX_OPENMP "Enable OpenMP-based mutithreading. " ON)
>>>>>>> ab7c13b6

option(USE_VERSION_H "Generate development version string/information" ON)
mark_as_advanced(USE_VERSION_H)

option(GMX_DEFAULT_SUFFIX "Use default suffixes for GROMACS binaries and libs (_d for double, _mpi for MPI; rerun cmake after changing to see relevant options)" ON)

if(UNIX AND NOT APPLE)
    option(GMX_PREFER_STATIC_LIBS "When finding libraries prefer \".a\" static archives (NOTE: this is enabled only for UNIX (excluding APPLE) platforms but it might not always work!" OFF)
    mark_as_advanced(GMX_PREFER_STATIC_LIBS)
endif()

option(GMX_CYCLE_SUBCOUNTERS "Enable cycle subcounters to get a more detailed cycle timings" OFF)
mark_as_advanced(GMX_CYCLE_SUBCOUNTERS)

######################################################################
# compiler tests
# these need ot be done early (before further tests).
#####################################################################

# cmake/Check{C,CXX}CompilerFlag.cmake are lifted from CMake git next
# branch (proposed for v2.8.9) to be able to detect invalid options
# with the Intel Compilers.
# Remove these files from the source tree when a CMake version that
# includes the features in question becomes required.
include(CheckCCompilerFlag)
include(CheckCXXCompilerFlag)

# OpenMP check must come before other CFLAGS!
if(GMX_OPENMP)
    find_package(OpenMP)
    if(OPENMP_FOUND)
        set(GROMACS_C_FLAGS "${OpenMP_C_FLAGS} ${GROMACS_C_FLAGS}")
        set(GROMACS_CXX_FLAGS "${OpenMP_CXX_FLAGS} ${GROMACS_CXX_FLAGS}")
        add_definitions(-DGMX_OPENMP)
    else(OPENMP_FOUND)
        message(WARNING
                "Compiler not supporting OpenMP. This might hurt your performance a lot, "
                "in particular with GPUs. Try using a different compiler (Intel is good on x86) "
                "if you can - for now we are proceeding by turning off OpenMP.")
        set(GMX_OPENMP OFF CACHE STRING "Compiler does not support OpenMP." FORCE)
    endif(OPENMP_FOUND)
endif()


include(gmxCFlags)
gmx_c_flags()

<<<<<<< HEAD
include(gmxGetCompilerVersion)
get_compiler_version()


=======
>>>>>>> ab7c13b6
########################################################################
# Set up binary and library suffixing 
########################################################################
set(GMX_BINARY_SUFFIX "" CACHE STRING "Suffix for GROMACS binaries (default: _d for double, _mpi for MPI, _mpi_d for MPI and double).")
set(GMX_LIBS_SUFFIX "" 
  CACHE STRING "Suffix for GROMACS libs (default: _d for double, _mpi for MPI, _mpi_d for MPI and double).")
if (GMX_DEFAULT_SUFFIX)
  set(GMX_BINARY_SUFFIX "")
  set(GMX_LIBS_SUFFIX "")
  if (GMX_MPI)
    set(GMX_BINARY_SUFFIX "_mpi")
    set(GMX_LIBS_SUFFIX "_mpi")
  endif(GMX_MPI)
  if (GMX_DOUBLE)
    set (GMX_BINARY_SUFFIX "${GMX_BINARY_SUFFIX}_d")
    set (GMX_LIBS_SUFFIX "${GMX_LIBS_SUFFIX}_d")
  endif(GMX_DOUBLE)
  if (GMX_OPENMM)
    set (GMX_BINARY_SUFFIX "-openmm")
    set (GMX_LIBS_SUFFIX "_openmm")
  endif(GMX_OPENMM)
  mark_as_advanced(FORCE GMX_BINARY_SUFFIX GMX_LIBS_SUFFIX)
  if (NOT SUFFIX_QUIETLY)
    message(STATUS "Using default binary suffix: \"${GMX_BINARY_SUFFIX}\"")
    message(STATUS "Using default library suffix: \"${GMX_LIBS_SUFFIX}\"")
  endif (NOT SUFFIX_QUIETLY)
else(GMX_DEFAULT_SUFFIX)
  mark_as_advanced(CLEAR GMX_BINARY_SUFFIX GMX_LIBS_SUFFIX)
  if (NOT SUFFIX_QUIETLY)
    message(STATUS "Using manually set binary suffix: \"${GMX_BINARY_SUFFIX}\"")
    message(STATUS "Using manually set library suffix: \"${GMX_LIBS_SUFFIX}\"")
  endif (NOT SUFFIX_QUIETLY)
endif(GMX_DEFAULT_SUFFIX)
set(SUFFIX_QUIETLY TRUE CACHE INTERNAL "")

set(PKG_CFLAGS "")
if(GMX_DOUBLE)
    set(PKG_CFLAGS "${PKG_CFLAGS} -DGMX_DOUBLE")
endif(GMX_DOUBLE)
if(GMX_SOFTWARE_INVSQRT)
  set(PKG_CFLAGS "${PKG_CFLAGS} -DGMX_SOFTWARE_INVSQRT")
endif(GMX_SOFTWARE_INVSQRT)
if(GMX_POWERPC_INVSQRT)
  set(PKG_CFLAGS "${PKG_CFLAGS} -DGMX_POWERPC_INVSQRT")
endif(GMX_POWERPC_INVSQRT)

########################################################################
#Process MPI settings
########################################################################
include(gmxManageMPI)

#######################################################################
# Check for options incompatible with OpenMM build                    #
#######################################################################
if(GMX_OPENMM)
    # we'll use the built-in fft to avoid unnecessary dependencies
    string(TOUPPER ${GMX_FFT_LIBRARY} GMX_FFT_LIBRARY)
    if(NOT ${GMX_FFT_LIBRARY} STREQUAL "FFTPACK")
        message(STATUS "No external FFT libraries needed for the OpenMM build, switching to fftpack!")
        set(GMX_FFT_LIBRARY "fftpack" CACHE STRING 
		"No external FFT libraries needed for the OpenMM build, switching to  fftpack!" FORCE)
    endif()
    if(GMX_MPI)
        message(FATAL_ERROR "The OpenMM build is not compatible with MPI!")
    endif(GMX_MPI)
    if(GMX_THREAD_MPI)
        message(STATUS "Thread-MPI not compatible with OpenMM, disabled!")
        set(GMX_THREAD_MPI OFF CACHE BOOL
		"Thread-MPI not compatible with OpenMM build, disabled!" FORCE)
    endif(GMX_THREAD_MPI)
    if(GMX_OPENMP)
        message(STATUS "OpenMP multithreading not compatible with OpenMM, disabled")
        set(GMX_OPENMP OFF CACHE BOOL
            "OpenMP multithreading not compatible with OpenMM, disabled!" FORCE)
    endif()
    if(GMX_SOFTWARE_INVSQRT)
        set(GMX_SOFTWARE_INVSQRT OFF CACHE STRING 
                "The OpenMM build does not need GROMACS software 1/sqrt!" FORCE)
    endif(GMX_SOFTWARE_INVSQRT)
    string(TOUPPER ${GMX_ACCELERATION} GMX_ACCELERATION)
    if(NOT GMX_ACCELERATION STREQUAL "NONE")
        message(STATUS "Switching off CPU-based acceleration, the OpenMM build does not support/need any!")	
        set(GMX_ACCELERATION "none" CACHE STRING 
		"Switching off CPU-based acceleration, the OpenMM build does not support/need any!" FORCE)
    endif()
    if(GMX_FAHCORE)
        message(FATAL_ERROR "The OpenMM build does not support FAH build!")
    endif(GMX_FAHCORE)
    if(GMX_DOUBLE)
        message(FATAL_ERROR  "The OpenMM-build does not support double precision calculations!")
    endif()
    # mark as advanced the unused variables
    mark_as_advanced(FORCE GMX_ACCELERATION GMX_MPI GMX_FFT_LIBRARY 
        GMX_QMMM_PROGRAM GMX_THREAD_MPI GMX_DOUBLE)
else(GMX_OPENMM)
     mark_as_advanced(CLEAR GMX_ACCELERATION GMX_MPI GMX_FFT_LIBRARY 
        GMX_QMMM_PROGRAM GMX_THREAD_MPI GMX_DOUBLE)
endif(GMX_OPENMM)

<<<<<<< HEAD
=======



>>>>>>> ab7c13b6
########################################################################
# Basic system tests (standard libraries, headers, functions, types)   #
########################################################################
include(CheckIncludeFiles)
check_include_files(string.h     HAVE_STRING_H)
check_include_files(math.h       HAVE_MATH_H)
check_include_files(limits.h     HAVE_LIMITS_H)
check_include_files(memory.h     HAVE_MEMORY_H)
check_include_files(unistd.h	 HAVE_UNISTD_H)
check_include_files(direct.h	 HAVE_DIRECT_H)
check_include_files(pwd.h        HAVE_PWD_H)
check_include_files(stdint.h	 HAVE_STDINT_H)
check_include_files(stdlib.h	 HAVE_STDLIB_H)
check_include_files(pthread.h    HAVE_PTHREAD_H)
check_include_files(dirent.h     HAVE_DIRENT_H)
check_include_files(inttypes.h   HAVE_INTTYPES_H)
check_include_files(regex.h      HAVE_REGEX_H)
check_include_files(sys/types.h  HAVE_SYS_TYPES_H)
check_include_files(sys/stat.h   HAVE_SYS_STAT_H)
check_include_files(sys/time.h   HAVE_SYS_TIME_H)
check_include_files(rpc/rpc.h    HAVE_RPC_RPC_H)
check_include_files("rpc/rpc.h;rpc/xdr.h"    HAVE_RPC_XDR_H)
check_include_files(io.h  		 HAVE_IO_H)

# SIMD instrinsics support
#
# x86intrin.h: x86 instructions
# mmintrin.h: MMX (Pentium MMX!)
# mm3dnow.h: 3dnow! (K6-2) (deprecated)
# xmmintrin.h: SSE + MMX (Pentium 3, Athlon XP)
# emmintrin.h: SSE2 + SSE + MMX (Pentiuem 4, Ahtlon 64)
# pmmintrin.h: SSE3 + SSE2 + SSE + MMX (Pentium 4 Prescott, Ahtlon 64 San Diego)
# tmmintrin.h: SSSE3 + SSE3 + SSE2 + SSE + MMX (Core 2, Bulldozer)
# popcntintrin.h: POPCNT (Core i7, Phenom subset of SSE4.2 and SSE4A)
# ammintrin.h: SSE4A + SSE3 + SSE2 + SSE + MMX (Phenom)
# smmintrin.h: SSE4_1 + SSSE3 + SSE3 + SSE2 + SSE + MMX (Core i7, Bulldozer)
# nmmintrin.h: SSE4_2 + SSE4_1 + SSSE3 + SSE3 + SSE2 + SSE + MMX (Core i7, Bulldozer)
# wmmintrin.h: AES (Core i7 Westmere, Bulldozer)
# immintrin.h: AVX, SSE4_2 + SSE4_1 + SSSE3 + SSE3 + SSE2 + SSE + MMX (Core i7 Sandy Bridge, Bulldozer)
check_include_files(emmintrin.h  HAVE_EMMINTRIN_H)
check_include_files(smmintrin.h  HAVE_SMMINTRIN_H)
check_include_files(immintrin.h  HAVE_IMMINTRIN_H)

include(CheckFunctionExists)
check_function_exists(strcasecmp        HAVE_STRCASECMP)
check_function_exists(strdup            HAVE_STRDUP)
check_function_exists(vprintf           HAVE_VPRINTF)
check_function_exists(memcmp            HAVE_MEMCMP)
check_function_exists(posix_memalign    HAVE_POSIX_MEMALIGN)
check_function_exists(memalign          HAVE_MEMALIGN)
check_function_exists(_aligned_malloc   HAVE__ALIGNED_MALLOC)
check_function_exists(gettimeofday      HAVE_GETTIMEOFDAY)
check_function_exists(isnan             HAVE_ISNAN)
check_function_exists(_isnan            HAVE__ISNAN)
check_function_exists(fsync             HAVE_FSYNC)
check_function_exists(_fileno           HAVE__FILENO)
check_function_exists(fileno            HAVE_FILENO)
check_function_exists(_commit           HAVE__COMMIT)
check_function_exists(lstat             HAVE_LSTAT)
check_function_exists(sigaction         HAVE_SIGACTION)

if(GMX_GPU)
    # we need some sort of sleep with CUDA:
    # sleep() from unistd.h on POSIX or Sleep() from windows.h
    if (WIN32 AND NOT CYGWIN)
        set(CMAKE_REQUIRED_INCLUDES windows.h)
        check_function_exists(Sleep     HAVE_WINDOWS_SLEEP)
        if(NOT HAVE_WIN_SLEEP)
            message(WARNING "Sleep() from windows.h is needed when running on GPUs with ECC turned on, but it
                could not be found. This could lead to GPU synchronization inefficiencies.")
        endif()
    else()
        if (HAVE_UNISTD_H)
            set(CMAKE_REQUIRED_INCLUDES unistd.h)
            check_function_exists(sleep     HAVE_UNISTD_SLEEP)
        endif (HAVE_UNISTD_H)
        if (NOT HAVE_UNISTD_H OR NOT HAVE_UNISTD_SLEEP)
            message(WARNING "sleep() from unistd.h is needed when running on GPUs with ECC turned on, but it
                could not be found. This could lead to GPU synchronization inefficiencies.")
        endif()
    endif (WIN32 AND NOT CYGWIN)
endif()

include(CheckLibraryExists)
check_library_exists(m sqrt "" HAVE_LIBM)
check_library_exists(m cbrt "" HAVE_CBRT)


include(CheckTypeSize)

check_type_size("bool"          SIZEOF_BOOL) # will also set HAVE_BOOL
check_type_size("int"           SIZEOF_INT) 
check_type_size("long int"      SIZEOF_LONG_INT) 
check_type_size("long long int" SIZEOF_LONG_LONG_INT) 
check_type_size("off_t"         SIZEOF_OFF_T)
check_type_size("void *"        SIZEOF_VOIDP)

if (CMAKE_C_SIZEOF_DATA_PTR EQUAL 8)
    set(GMX_64_BIT TRUE)
else (CMAKE_C_SIZEOF_DATA_PTR EQUAL 8)
    set(GMX_64_BIT FALSE)
endif (CMAKE_C_SIZEOF_DATA_PTR EQUAL 8)

# Check for some basic types that we *need*, so set these to int if they are not present 
check_type_size(uid_t uid_t)
if(NOT uid_t)
  set(uid_t int)
else(NOT uid_t)
  set(uid_t 0)
endif(NOT uid_t)

check_type_size(gid_t gid_t)
if(NOT gid_t)
  set(gid_t 1)
else(NOT gid_t)
  set(gid_t 0)
endif(NOT gid_t)

check_type_size(size_t size_t)
if(NOT size_t)
  set(size_t int)
else(NOT size_t)
  set(size_t 0)
endif(NOT size_t)

check_type_size(off_t off_t)
if(NOT off_t)
  set(off_t int)
else(NOT off_t)
  set(off_t 0)
endif(NOT off_t)

include(TestBigEndian)
test_big_endian(GMX_INTEGER_BIG_ENDIAN)




########################################################################
# Find external packages                                               #
########################################################################
if(UNIX AND NOT APPLE)
    if(GMX_PREFER_STATIC_LIBS)
        SET(CMAKE_FIND_LIBRARY_SUFFIXES .a ${CMAKE_FIND_LIBRARY_SUFFIXES})
        if(BUILD_SHARED_LIBS)
            message(WARNING "Static libraries requested, the GROMACS libraries will also be build static (BUILD_SHARED_LIBS=OFF)")
            set(BUILD_SHARED_LIBS OFF CACHE BOOL "Enable shared libraries (can be problematic with MPI, Windows)" FORCE)
        endif()
    endif()
endif()

option(GMX_XML "Use libxml2 to parse xml files" ON)
if (GMX_XML)
  find_package(LibXml2)
  set(PKG_XML "")
  if(LIBXML2_FOUND)
    include_directories(${LIBXML2_INCLUDE_DIR})
    set(PKG_XML libxml-2.0)
    set(XML_LIBRARIES ${LIBXML2_LIBRARIES})
    set(HAVE_LIBXML2 1)
  endif(LIBXML2_FOUND)
endif(GMX_XML)

option(GMX_GSL "Add support for gsl" OFF)
if (GMX_GSL)
  find_package(gsl)
  set(PKG_GSL "")
  if(GSL_FOUND)
    include_directories(${GSL_INCLUDE_DIR})
    set(PKG_GSL gsl)
    set(HAVE_LIBGSL 1)
  endif(GSL_FOUND)
endif (GMX_GSL)

option(GMX_X11 "Use X window system" OFF)
if (GMX_X11)
	find_package(X11)
	# X11 includes/libraries are only set in the ngmx subdirectory!
	if(X11_FOUND)
    	set(HAVE_X11 1)
	endif(X11_FOUND)
endif(GMX_X11)

if(GMX_THREAD_MPI)
    set(PKG_CFLAGS "${PKG_CFLAGS} -DGMX_THREAD_MPI")
    include(ThreadMPI)
    set(THREAD_MPI_LIB thread_mpi)
    set(GMX_MPI 1)
    string(TOUPPER ${GMX_FFT_LIBRARY} ${GMX_FFT_LIBRARY})
endif(GMX_THREAD_MPI)

if(GMX_OPENMM)
    set(CUDA_BUILD_EMULATION OFF)
    find_package(CUDA 3.1 REQUIRED)
    add_definitions(-DGMX_OPENMM)
    if(CMAKE_BUILD_TYPE STREQUAL "DEBUG")    
        set(CUDA_VERBOSE_BUILD ON)
    endif()
    find_package(OpenMM) 
endif(GMX_OPENMM)


if(GMX_GPU)
    if(GMX_DOUBLE)
        message(FATAL_ERROR "GPU acceleration is not available in double precision!")
    endif()

    # We support CUDA >=v3.2 on *nix, but <= v4.1 doesn't work with MSVC
    # TODO: tested only with MSVC 2010, needs testing test with msvc+icc & cygwin
    if(MSVC)
        find_package(CUDA 4.1)
    else()
        find_package(CUDA 3.2)
    endif()

    if (NOT EXISTS ${CUDA_TOOLKIT_ROOT_DIR})
        message(FATAL_ERROR "
    mdrun supports native GPU acceleration on NVIDIA hardware with compute
    capability >=2.0. This requires the NVIDIA CUDA library, which was not
    found; the location can be hinted by setting CUDA_TOOLKIT_ROOT_DIR.

    CPU or GPU acceleration can be selected at runtime, but if you are
    sure you can not make use of GPU acceleration, disable it by setting
    the CMake variable GMX_GPU=OFF.")
    endif()

    if(NOT GMX_OPENMP)
        message(WARNING "
    In order to use GPU acceleration efficiently, mdrun requires OpenMP multithreding.
    Without OpenMP only a single CPU core per GPU can be used which is suboptimal.
    Note that with MPI multiple processes can be forced to use a single GPU, but this
    typically inefficient.")
    endif()

    set(CUDA_BUILD_EMULATION OFF)
    include(gmxManageNvccConfig)

    # we need this linker flag in case if we have ld >= 2.22 (typically with gcc 4.5+),
    # but it's too cumbersome to check the ld version and the flag should not hurt
    if(CMAKE_COMPILER_IS_GNUCC)
        set(GROMACS_LINKER_FLAGS "-Wl,--add-needed ${GROMACS_LINKER_FLAGS}")
    endif()
endif()

if(APPLE)
   find_library(ACCELERATE_FRAMEWORK Accelerate)
   list(APPEND GMX_EXTRA_LIBRARIES ${ACCELERATE_FRAMEWORK})
endif(APPLE)

if(CYGWIN)
    set(GMX_CYGWIN 1)
endif(CYGWIN)

if(WIN32 AND NOT CYGWIN)
    set(GMX_NATIVE_WINDOWS 1)
endif()

if(GMX_CYCLE_SUBCOUNTERS)
    set(GMX_CYCLE_SUB 1)
else()
    unset(GMX_CYCLE_SUB)
endif()

# only bother with finding git and using version.h if the source is a git repo
if(EXISTS "${CMAKE_SOURCE_DIR}/.git")
    if(USE_VERSION_H)
        # We need at least git v1.5.3 be able to parse git's date output. If not
        # found or the version is too small, we can't generate version information.
        find_package(Git)

	# Find out the git version
	if(GIT_FOUND AND NOT GIT_VERSION)
	  execute_process(COMMAND ${GIT_EXECUTABLE} "--version"
            OUTPUT_VARIABLE _exec_out
            OUTPUT_STRIP_TRAILING_WHITESPACE)
	  string(REGEX REPLACE "git version (.*)" "\\1" GIT_VERSION ${_exec_out})
	  set(GIT_VERSION ${GIT_VERSION} CACHE STRING "Git version")
	  mark_as_advanced(GIT_VERSION)
	endif()

        if(NOT GIT_FOUND OR GIT_VERSION VERSION_LESS "1.5.3")
          message("No compatible git version found, won't be able to generate proper development version information.")
          set(USE_VERSION_H OFF)
        endif()
    endif()
else()
    set(USE_VERSION_H OFF)
endif()

########################################################################
# Generate development version info for cache
########################################################################
# set(GEN_VERSION_INFO_INTERNAL "ON")
# include(gmxGenerateVersionString)

########################################################################
# Our own GROMACS tests
########################################################################

add_definitions( -DHAVE_CONFIG_H )
include_directories(${CMAKE_BINARY_DIR}/src)
include_directories(${CMAKE_BINARY_DIR}/include)
include_directories(${CMAKE_SOURCE_DIR}/include)

include(gmxTestInlineASM)
gmx_test_inline_asm_gcc_x86(GMX_X86_GCC_INLINE_ASM)

include(gmxSetBuildInformation)
gmx_set_build_information()
if(BUILD_CPU_FEATURES MATCHES "rdtscp")
    # The timestep counter headers do not include config.h
    add_definitions(-DHAVE_RDTSCP)
endif(BUILD_CPU_FEATURES MATCHES "rdtscp")

include(gmxTestFloatFormat)
gmx_test_float_format(GMX_FLOAT_FORMAT_IEEE754 
                      GMX_IEEE754_BIG_ENDIAN_BYTE_ORDER
                      GMX_IEEE754_BIG_ENDIAN_WORD_ORDER)

include(gmxTestLargeFiles)
gmx_test_large_files(GMX_LARGEFILES)
check_function_exists(fseeko     HAVE_FSEEKO)

include(gmxTestSignal)
gmx_test_sigusr1(HAVE_SIGUSR1)

include(gmxTestInline)
gmx_test_inline(INLINE_KEYWORD)

include(gmxTestRestrict)
gmx_test_inline(RESTRICT_KEYWORD)

include(gmxTestPipes)
gmx_test_pipes(HAVE_PIPES)

include(gmxTestIsfinite)
gmx_test_isfinite(HAVE_ISFINITE)
gmx_test__isfinite(HAVE__ISFINITE)
gmx_test__finite(HAVE__FINITE)

<<<<<<< HEAD
include(gmxTestInlineASM)
gmx_test_inline_asm_gcc_x86(GMX_X86_GCC_INLINE_ASM)
gmx_test_inline_asm_msvc_x86(GMX_X86_MSVC_INLINE_ASM)

# turn on SSE if supported with reasonable defaults.
if (${GMX_ACCELERATION} STREQUAL "auto" AND NOT GMX_OPENMM)
  if(CMAKE_SYSTEM_PROCESSOR MATCHES "^(i.86|x86|x64|x86_64|AMD64|amd64)" OR CYGWIN)

    set(GMX_ACCELERATION "SSE" CACHE STRING "Accelerated kernels. Pick one of: auto, none, SSE, SSE4.1, AVX, BlueGene, Power6, ia64, altivec, fortran" FORCE)
    
    # Determine the assembler/compiler to use
  else()
    set(GMX_ACCELERATION "none" CACHE STRING "Accelerated kernels. Pick one of: auto, none, SSE, SSE4.1, AVX, BlueGene, Power6, ia64, altivec, fortran" FORCE)
  endif()
endif (${GMX_ACCELERATION} STREQUAL "auto" AND NOT GMX_OPENMM)

=======
>>>>>>> ab7c13b6
include(gmxTestXDR)
gmx_test_xdr(GMX_SYSTEM_XDR)
if(NOT GMX_SYSTEM_XDR)
    set(GMX_INTERNAL_XDR 1)
    set(PKG_CFLAGS "${PKG_CFLAGS} -DGMX_INTERNAL_XDR")
endif(NOT GMX_SYSTEM_XDR)

# Process nonbonded accelerated kernels settings
string(TOUPPER ${GMX_ACCELERATION} ${GMX_ACCELERATION})
if(${GMX_ACCELERATION} STREQUAL "NONE")
<<<<<<< HEAD
  # nothing to do
elseif(${GMX_ACCELERATION} MATCHES "^(SSE|SSE4.1|AVX)$")
    
    if (GMX_64_BIT)
      set(GMX_X86_64_ASM ON CACHE BOOL "Add SSE assembly files for x86_64" FORCE)
    else (GMX_64_BIT)
      set(GMX_IA32_ASM ON CACHE BOOL "Add SSE assembly files for i386" FORCE)
    endif (GMX_64_BIT)

    if( WIN32 AND NOT CYGWIN )
      option(GMX_ASM_USEASM_NASM "Use Nasm for assembly instead of compiler (necessary on windows)" ON)
    else()
      option(GMX_ASM_USEASM_NASM "Use Nasm for assembly instead of compiler (necessary on windows)" OFF)
    endif()
	mark_as_advanced(GMX_ASM_USEASM_NASM)

    if(HAVE_EMMINTRIN_H)
        if(GMX_IA32_ASM)
        if(GMX_DOUBLE)
            set(GMX_IA32_SSE2 1)
        else()
            set(GMX_IA32_SSE 1)
        endif()
        elseif(GMX_X86_64_ASM)
        if(GMX_DOUBLE)
            set(GMX_X86_64_SSE2 1)
        else()
            set(GMX_X86_64_SSE 1)
        endif()
        endif()
    endif(HAVE_EMMINTRIN_H)

    if (${GMX_ACCELERATION} STREQUAL "AVX" AND NOT GMX_ACCELERATION_CONFIGURED)
        if (NOT HAVE_IMMINTRIN_H)
            message(FATAL_ERROR "AVX acceleration selected, but the compiler doesn't seem to support it, try using SSE or SSE4.1 instead.")
        endif()

        # TODO this code needs to be more robust
        if (NOT WIN32)
            GMX_TEST_CFLAG(CFLAG_AVX "-mavx" _AVX_FLAG)
        else()
            GMX_TEST_CFLAG(CFLAG_AVX "/arch:AVX" _AVX_FLAG)
        endif()

        if (NOT CFLAG_AVX)
            message(WARNING "AVX acceleration selected, but couldn't find the right compiler flag to enable it.
                Will turn on AVX acceleration, but you'll have to make sure that you manually
                add the appropriate flag!")
        endif()

        message(STATUS "Enabling AVX accelerated kernels and compiler optimizations")
        add_definitions(-DGMX_AVX)
        add_definitions(-DGMX_SSE4_1)
        set(GROMACS_C_FLAGS "${GROMACS_C_FLAGS} ${_AVX_FLAG}")
    endif()

    if (${GMX_ACCELERATION} STREQUAL "SSE4.1" AND NOT GMX_ACCELERATION_CONFIGURED)
        if (NOT HAVE_IMMINTRIN_H)
            message(FATAL_ERROR "SSE4.1 acceleration selected, but the compiler doesn't seem to support it; try using SSE instread.")
        endif()

        # TODO this code needs to be more robust
        if (NOT WIN32)
            GMX_TEST_CFLAG(CFLAG_SSE41 "-msse4.1" _SSE41_FLAG)
        else()
            GMX_TEST_CFLAG(CFLAG_SSE41 "/arch:SSE4.1" _SSE41_FLAG)
        endif()

        if (NOT CFLAG_SSE41)
            message(WARNING "SSE4.1 acceleration selected, but couldn't find the right compiler flag to enable it.
                Will turn on SSE4.1 acceleration, but you'll have to make sure that you manually
                add the appropriate flag!")
        endif()

        message(STATUS "Enabling SSE4.1 accelerated kernels and compiler optimizations")
        add_definitions(-DGMX_SSE4_1)
        set(GROMACS_C_FLAGS "${GROMACS_C_FLAGS} ${_SSE41_FLAG}")
    endif()

    set(GMX_ACCELERATION_CONFIGURED ${GMX_ACCELERATION}
        CACHE INTERNAL "The value GMX_ACCELERATION is configured to")

=======
    # nothing to do
elseif(${GMX_ACCELERATION} STREQUAL "SSE2")

    GMX_TEST_CFLAG(GNU_SSE2_CFLAG "-msse2" GROMACS_C_FLAGS)
    if(NOT GNU_SSE2_CFLAG)
        GMX_TEST_CFLAG(MSVC_SSE2_CFLAG "/arch:SSE2" GROMACS_C_FLAGS)
    endif(NOT GNU_SSE2_CFLAG)

    GMX_TEST_CXXFLAG(GNU_SSE2_CXXFLAG "-msse2" GROMACS_CXX_FLAGS)
    if(NOT GNU_SSE2_CXXFLAG)
        GMX_TEST_CXXFLAG(MSVC_SSE2_CXXFLAG "/arch:SSE2" GROMACS_CXX_FLAGS)
    endif(NOT GNU_SSE2_CXXFLAG)

    # We dont warn for lacking SSE2 flag support, since that is probably standard today.

    # Only test the include after we have tried to add the correct flag for SSE2 support
    check_include_file(emmintrin.h  HAVE_EMMINTRIN_H ${GROMACS_C_FLAGS})

    if(NOT HAVE_EMMINTRIN_H)
        message(FATAL_ERROR "Cannot find emmintrin.h, which is required for SSE2 intrinsics support.")
    endif(NOT HAVE_EMMINTRIN_H)

    # The user should not be able to set this orthogonally to the acceleration
    set(GMX_X86_SSE2 1)

    message(STATUS "Enabling SSE2 Gromacs acceleration, and it will help compiler optimization.")

elseif(${GMX_ACCELERATION} STREQUAL "SSE4.1")

    GMX_TEST_CFLAG(GNU_SSE4_CFLAG "-msse4.1" GROMACS_C_FLAGS)
    if (NOT GNU_SSE4_CFLAG)
        GMX_TEST_CFLAG(MSVC_SSE4_CFLAG "/arch:SSE4.1" GROMACS_C_FLAGS)
    endif(NOT GNU_SSE4_CFLAG)
    if (NOT GNU_SSE4_CFLAG AND NOT MSVC_SSE4_CFLAG)
        message(WARNING "No C SSE4.1 flag found. Consider a newer compiler, or disable SSE4.1 for slightly lower performance.")
        # Not surprising if we end up here! MSVC current does not support the SSE4.1 flag. However, it appears to accept SSE4.1
        # intrinsics when SSE2 support is enabled, so we try that instead.
        GMX_TEST_CFLAG(MSVC_SSE2_CFLAG "/arch:SSE2" GROMACS_C_FLAGS)
    endif(NOT GNU_SSE4_CFLAG AND NOT MSVC_SSE4_CFLAG)

    GMX_TEST_CXXFLAG(GNU_SSE4_CXXFLAG "-msse4.1" GROMACS_CXX_FLAG)
    if (NOT GNU_SSE4_CXXFLAG)
       GMX_TEST_CXXFLAG(MSVC_SSE4_CXXFLAG "/arch:SSE4.1" GROMACS_CXX_FLAGS)
    endif(NOT GNU_SSE4_CXXFLAG)
    if (NOT GNU_SSE4_CXXFLAG AND NOT MSVC_SSE4_CXXFLAG)
        message(WARNING "No C++ SSE4.1 flag found. Consider a newer compiler, or disable SSE4.1 for slightly lower performance.")
        # Not surprising if we end up here! MSVC current does not support the SSE4.1 flag. However, it appears to accept SSE4.1
        # intrinsics when SSE2 support is enabled, so we try that instead.
        GMX_TEST_CXXFLAG(MSVC_SSE2_CXXFLAG "/arch:SSE2" GROMACS_CXX_FLAGS)
    endif(NOT GNU_SSE4_CXXFLAG AND NOT MSVC_SSE4_CXXFLAG)

    # This must come after we have added the -msse4.1 flag on some platforms.
    check_include_file(smmintrin.h  HAVE_SMMINTRIN_H ${GROMACS_C_FLAGS})

    if(NOT HAVE_SMMINTRIN_H)
        message(FATAL_ERROR "Cannot find smmintrin.h, which is required for SSE4.1 intrinsics support.")
    endif(NOT HAVE_SMMINTRIN_H)

    # The user should not be able to set this orthogonally to the acceleration
    set(GMX_X86_SSE4_1 1)
    set(GMX_X86_SSE2   1)

    message(STATUS "Enabling SSE4.1 Gromacs acceleration, and it will help compiler optimization.")

elseif(${GMX_ACCELERATION} STREQUAL "AVX_128_FMA" OR ${GMX_ACCELERATION} STREQUAL "AVX_256")

    # Set the AVX compiler flag for both these choices!

    GMX_TEST_CFLAG(GNU_AVX_CFLAG "-mavx" GROMACS_C_FLAGS)
    if (NOT GNU_AVX_CFLAG)
        GMX_TEST_CFLAG(MSVC_AVX_CFLAG "/arch:AVX" GROMACS_C_FLAGS)
    endif (NOT GNU_AVX_CFLAG)
    if (NOT GNU_AVX_CFLAG AND NOT MSVC_AVX_CFLAG)
        message(WARNING "No C AVX flag found. Consider a newer compiler, or disable AVX for much lower performance.")
    endif (NOT GNU_AVX_CFLAG AND NOT MSVC_AVX_CFLAG)

    GMX_TEST_CXXFLAG(GNU_AVX_CXXFLAG "-mavx" GROMACS_CXX_FLAGS)
    if (NOT GNU_AVX_CXXFLAG)
       GMX_TEST_CXXFLAG(MSVC_AVX_CXXFLAG "/arch:AVX" GROMACS_CXX_FLAGS)
    endif (NOT GNU_AVX_CXXFLAG)
    if (NOT GNU_AVX_CXXFLAG AND NOT MSVC_AVX_CXXFLAG)
       message(WARNING "No C++ AVX flag found. Consider a newer compiler, or disable AVX for much lower performance.")
    endif (NOT GNU_AVX_CXXFLAG AND NOT MSVC_AVX_CXXFLAG)

    # Only test the header after we have tried to add the flag for AVX support
    check_include_file(immintrin.h  HAVE_IMMINTRIN_H ${GROMACS_C_FLAGS})

    if(NOT HAVE_IMMINTRIN_H)
        message(FATAL_ERROR "Cannot find immintrin.h, which is required for AVX intrinsics support. Consider switching compiler.")
    endif(NOT HAVE_IMMINTRIN_H)

    # AMD says we should include x86intrin.h for FMA support, but MSVC seems to do fine without it, so don't require it.
    check_include_file(x86intrin.h HAVE_X86INTRIN_H ${GROMACS_C_FLAGS})

    # The user should not be able to set this orthogonally to the acceleration
    set(GMX_X86_SSE4_1 1)
    set(GMX_X86_SSE2   1)

    # But just enable one of the choices internally...
    if(${GMX_ACCELERATION} STREQUAL "AVX_128_FMA")
        set(GMX_X86_AVX_128_FMA 1)
        message(STATUS "Enabling 128-bit AVX Gromacs acceleration (with fused-multiply add), and it will help compiler optimization.")
    else()
        # If we are not doing AVX_128, it must be AVX_256...
        set(GMX_X86_AVX_256 1)
        message(STATUS "Enabling 256-bit AVX Gromacs acceleration, and it will help compiler optimization.")
    endif()

>>>>>>> ab7c13b6
elseif(${GMX_ACCELERATION} STREQUAL "FORTRAN")

#    Fortran is temporarily disabled while we push in nbNxN kernels.
#    We need to fake it a bit here to avoid jenkins build errors!
#    add_definitions(-DGMX_FORTRAN)

elseif(${GMX_ACCELERATION} STREQUAL "BLUEGENE")
# GMX_ACCELERATION=BlueGene should be set in the Toolchain-BlueGene?-???.cmake file
    message(STATUS "Configuring for BlueGene")
    set(GMX_BLUEGENE 1)
    if (${CMAKE_SYSTEM_NAME} STREQUAL "BlueGeneL")
        set(SHARED_LIBS_DEFAULT OFF CACHE BOOL "Shared libraries not compatible with BlueGene/L, disabled!" FORCE)
        set(BUILD_SHARED_LIBS OFF CACHE BOOL "Shared libraries not compatible with BlueGene/L, disabled!" FORCE)
    endif (${CMAKE_SYSTEM_NAME} STREQUAL "BlueGeneL")
    set(GMX_SOFTWARE_INVSQRT OFF CACHE BOOL "Do not use software reciprocal square root on BlueGene" FORCE)
    set(GMX_POWERPC_INVSQRT ON CACHE BOOL "Use hardware reciprocal square root on BlueGene" FORCE)
    set(GMX_X11 OFF CACHE BOOL "X11 not compatible with BlueGene, disabled!" FORCE)
    set(GMX_THREAD_MPI OFF CACHE BOOL "Thread-MPI not compatible with BlueGene, disabled!" FORCE)
    set(GMX_MPI ON CACHE BOOL "Use MPI on BlueGene" FORCE)
elseif(${GMX_ACCELERATION} STREQUAL "POWER6")
    set(GMX_POWER6 1)
    set(GMX_SOFTWARE_INVSQRT OFF CACHE BOOL "Do not use software reciprocal square root on Power6" FORCE)
    set(GMX_POWERPC_INVSQRT ON CACHE BOOL "Use hardware reciprocal square root on Power6" FORCE)
else(${GMX_ACCELERATION} STREQUAL "NONE")
    MESSAGE(FATAL_ERROR "Unrecognized option for accelerated kernels: ${GMX_ACCELERATION}. Pick one of None, SSE2, SSE4.1, AVX_128_FMA, AVX_256, Fortran, BlueGene, Power6")
endif(${GMX_ACCELERATION} STREQUAL "NONE")

if(GMX_FORTRAN OR GMX_POWER6)
    if (GMX_THREAD_MPI)
        message(FATAL_ERROR "FORTRAN/POWER6 is incompatible with thread-MPI and only provides a speed-up on certain IBM compilers. Disable FORTRAN (or threads if you really want to use FORTRAN kernels).")
    endif(GMX_THREAD_MPI)
    enable_language(Fortran)
    include(FortranCInterface)
    discover_fortran_mangling(prefix isupper suffix extra_under_score found)
    if(extra_under_score)
        set(extrasuffix "_")
    endif(extra_under_score)
    if(prefix)
      set(prefix "${prefix} ##")
    endif(prefix)
    if(suffix)
      set(suffix "## ${suffix}")
      if(extrasuffix)
	set(extrasuffix "${suffix}${extrasuffix}")
      endif(extrasuffix)
    else(suffix)
      if(extrasuffix)
	# Don't know if this is needed, but it can't hurt
	set(extrasuffix "## ${extrasuffix}")
      endif(extrasuffix)
    endif(suffix)

    if(isupper)
        set(F77_FUNCDEF   "${prefix} NAME ${suffix}")
        set(F77_FUNCDEF_  "${prefix} NAME ${extrasuffix}")
    else(isupper)
        set(F77_FUNCDEF   "${prefix} name ${suffix}")
        set(F77_FUNCDEF_  "${prefix} name ${extrasuffix}")
    endif(isupper)
else(GMX_FORTRAN OR GMX_POWER6)
        set(F77_FUNCDEF   "name ## _")
        set(F77_FUNCDEF_  "name ## _")
endif(GMX_FORTRAN OR GMX_POWER6)

# Process QM/MM Settings
string(TOUPPER ${GMX_QMMM_PROGRAM} ${GMX_QMMM_PROGRAM})
if(${GMX_QMMM_PROGRAM} STREQUAL "GAUSSIAN")
    set(GMX_QMMM_GAUSSIAN 1)
elseif(${GMX_QMMM_PROGRAM} STREQUAL "MOPAC")
    set(GMX_QMMM_MOPAC 1)
elseif(${GMX_QMMM_PROGRAM} STREQUAL "GAMESS")
    set(GMX_QMMM_GAMESS 1)
elseif(${GMX_QMMM_PROGRAM} STREQUAL "ORCA")
    set(GMX_QMMM_ORCA 1)
elseif(${GMX_QMMM_PROGRAM} STREQUAL "NONE")
    # nothing to do
else(${GMX_QMMM_PROGRAM} STREQUAL "GAUSSIAN")
    MESSAGE(FATAL_ERROR "Invalid QM/MM program option: ${GMX_QMMM_PROGRAM}. Choose one of: Gaussian, Mopac, Gamess, Orca, None")
endif(${GMX_QMMM_PROGRAM} STREQUAL "GAUSSIAN")

# Process FFT library settings - if not OpenMM build 
string(TOUPPER ${GMX_FFT_LIBRARY} ${GMX_FFT_LIBRARY})
set(PKG_FFT "")
set(PKG_FFT_LIBS "")
if(${GMX_FFT_LIBRARY} STREQUAL "FFTW3")
    if(GMX_DOUBLE)
        find_package(FFTW 3 COMPONENTS fftw)
    else(GMX_DOUBLE)
        find_package(FFTW 3 COMPONENTS fftwf)
    endif(GMX_DOUBLE)
    if(NOT FFTW_FOUND)
      MESSAGE(FATAL_ERROR "Cannot find FFTW3 (with correct precision - libfftw3f for single precision GROMACS or libfftw3 for double precision GROMACS). Fix it, choose another FFT library, or use the Gromacs built-in fftpack (slower)!")
    endif(NOT FFTW_FOUND)
    include_directories(${FFTW_INCLUDE_DIRS})
    set(FFT_LIBRARIES ${FFTW_LIBRARIES})
    set(PKG_FFT "${FFTW_PKG}")

    set(GMX_FFT_FFTW3 1)

    if (${GMX_ACCELERATION} STREQUAL "SSE" AND NOT FFTW_HAVE_SSE)
      message(WARNING "The fftw library found is compiled without SSE support, which makes it slow. Consider recompiling it or contact your admin")
    endif (${GMX_ACCELERATION} STREQUAL "SSE" AND NOT FFTW_HAVE_SSE)

elseif(${GMX_FFT_LIBRARY} STREQUAL "MKL")
#    MESSAGE(STATUS "Using external FFT library - Intel MKL")
    find_package(MKL REQUIRED)
    include_directories(${MKL_INCLUDE_DIR})
    set(FFT_LIBRARIES ${MKL_LIBRARIES})
    set(PKG_FFT_LIBS ${MKL_LIBRARIES})

    set(GMX_FFT_MKL 1)
    set(HAVE_MKL 1)

#elseif(${GMX_FFT_LIBRARY} STREQUAL "ACML")
#    MESSAGE(STATUS "Using external FFT library - AMD core math library")
#    set(GMX_FFT_ACML 1)
elseif(${GMX_FFT_LIBRARY} STREQUAL "FFTPACK")
    MESSAGE(STATUS "Using internal FFT library - fftpack")
    set(GMX_FFT_FFTPACK 1)
else(${GMX_FFT_LIBRARY} STREQUAL "FFTW3")
    MESSAGE(FATAL_ERROR "Invalid FFT library setting: ${GMX_FFT_LIBRARY}. Choose one of: fftw3, mkl, fftpack")
endif(${GMX_FFT_LIBRARY} STREQUAL "FFTW3")

# enable threaded fftw3 if we've found it 
if(FFTW3_THREADS OR FFTW3F_THREADS)
    add_definitions(-DFFT5D_FFTW_THREADS)
endif()

set(GMX_EXTERNAL_BLAS TRUE CACHE BOOL "Use external BLAS instead of built-in")
set(GMX_EXTERNAL_LAPACK TRUE CACHE BOOL "Use external LAPACK instead of built-in")
# MKL has BLAS/LAPACK routines
if(NOT HAVE_MKL AND NOT ACCELERATE_FRAMEWORK)
  if(GMX_EXTERNAL_BLAS)
    if (GMX_BLAS_USER)
        list(APPEND GMX_EXTRA_LIBRARIES ${GMX_BLAS_USER})
    else(GMX_BLAS_USER)
        set(BLAS_FIND_QUIETLY ON)
        find_package(BLAS)
        if (BLAS_FOUND)
          list(APPEND GMX_EXTRA_LIBRARIES ${BLAS_LIBRARIES})
        else()
          MESSAGE(STATUS "Using internal BLAS library")
          set(GMX_EXTERNAL_BLAS FALSE CACHE BOOL "Use external BLAS instead of built-in" FORCE)
        endif()
    endif(GMX_BLAS_USER)
  endif(GMX_EXTERNAL_BLAS)
  if(GMX_EXTERNAL_LAPACK)
    if (GMX_LAPACK_USER)
        list(APPEND GMX_EXTRA_LIBRARIES ${GMX_LAPACK_USER})
    else(GMX_LAPACK_USER)
        set(LAPACK_FIND_QUIETLY ON)
        find_package(LAPACK)
        if (LAPACK_FOUND)
          list(APPEND GMX_EXTRA_LIBRARIES ${LAPACK_LIBRARIES})
        else()
          MESSAGE(STATUS "Using internal LAPACK library")
          set(GMX_EXTERNAL_LAPACK FALSE CACHE BOOL "Use external LAPACK instead of built-in" FORCE)
        endif()
    endif(GMX_LAPACK_USER)
  endif(GMX_EXTERNAL_LAPACK)
endif()
mark_as_advanced(GMX_EXTERNAL_LAPACK)
mark_as_advanced(GMX_EXTERNAL_BLAS)

set(GMX_USE_PLUGINS OFF CACHE INTERNAL "Whether GROMACS will really try to compile support for VMD plugins")
set(GMX_VMD_PLUGIN_PATH)
mark_as_advanced(GMX_VMD_PLUGIN_PATH)

if(GMX_LOAD_PLUGINS)
  if(CYGWIN OR NOT WIN32)
    # Native Windows does not have, nor need dlopen
    # Note that WIN32 is set with Cygwin, but Cygwin needs dlopen to use plug-ins
    include(gmxTestdlopen)
    gmx_test_dlopen(HAVE_DLOPEN)
  endif()

  find_package(VMD)

  # Test for unsuitable versions of VMD

  if(VMD_FOUND AND NOT GMX_VMD_PLUGIN_PATH)
    message(STATUS "Checking for suitable VMD version")
    exec_program(${VMD_EXECUTABLE}
      ARGS --help
      OUTPUT_VARIABLE VMD_HELP
      RETURN_VALUE VMD_EXEC_RETURN)

    if(VMD_EXEC_RETURN EQUAL 0)
      # This is the accepted idiom for subexpression matching, unfortunately
      string(REGEX REPLACE ".*VMD for .*, version ([0-9]+\\.[0-9]*\\.?[0-9]*).*" "\\1" VMD_VERSION ${VMD_HELP})
      string(REGEX REPLACE ".*VMD for (.*), version .*" "\\1" VMD_ARCH ${VMD_HELP})

      if(VMD_VERSION VERSION_LESS "1.8")
        MESSAGE(WARNING "Found VMD version ${VMD_VERSION}, but GROMACS needs at least 1.8")
        unset(VMD_EXECUTABLE)
        set(VMD_FOUND FALSE)
      else()
        message(STATUS "VMD version ${VMD_VERSION} is suitable")
        if(DEFINED ENV{VMDDIR})
          # This permits GROMACS to avoid hard-coding a fall-back
          # path that it can tell right now would be useless.
          set(GMX_VMD_PLUGIN_PATH "$ENV{VMDDIR}/plugins/${VMD_ARCH}/molfile" CACHE PATH "Path to VMD plugins for molfile I/O")
        else()
          set(GMX_VMD_PLUGIN_PATH "/usr/local/lib/vmd/plugins/*/molfile" CACHE PATH "Path to VMD plugins for molfile I/O")
        endif()
      endif()

      # clean up
      unset(VMD_HELP)
      unset(VMD_VERSION)
      unset(VMD_ARCH)
    endif()
  endif()

  # so, should we use plug-ins?
  if((WIN32 AND NOT CYGWIN) OR (HAVE_DLOPEN AND BUILD_SHARED_LIBS))
    if (NOT VMD_QUIETLY)
      MESSAGE(STATUS "Found the ability to use plug-ins when building shared libaries, so will compile to use plug-ins (e.g. to read VMD-supported file formats).")
    endif(NOT VMD_QUIETLY)
    set(GMX_USE_PLUGINS ON)
    list(APPEND GMX_EXTRA_LIBRARIES ${CMAKE_DL_LIBS}) # magic cross-platform pre-set variable for dlopen library
    set(PKG_DL_LIBS "-l${CMAKE_DL_LIBS}")
  else()
    set(PKG_DL_LIBS)
  endif()
endif(GMX_LOAD_PLUGINS)
set(VMD_QUIETLY TRUE CACHE INTERNAL "")

# Math and thread libraries must often come after all others when linking...
if(HAVE_LIBM)
    list(APPEND	GMX_EXTRA_LIBRARIES m)
endif(HAVE_LIBM)

if(GMX_FAHCORE)
  set(COREWRAP_INCLUDE_DIR "${CMAKE_SOURCE_DIR}/../corewrap" CACHE STRING 
      "Path to swindirect.h")
  include_directories(${COREWRAP_INCLUDE_DIR})
endif(GMX_FAHCORE)

# # # # # # # # # # NO MORE TESTS AFTER THIS LINE! # # # # # # # # # # #
# these are set after everything else
if (NOT DEFINED GROMACS_C_FLAGS_SET)
    set(GROMACS_C_FLAGS_SET true CACHE INTERNAL "Whether to reset the C flags" 
        FORCE)
    set(CMAKE_C_FLAGS "${GROMACS_C_FLAGS} ${CMAKE_C_FLAGS}" CACHE STRING 
        "Flags used by the compiler during all build types" FORCE)
    set(CMAKE_CXX_FLAGS "${GROMACS_CXX_FLAGS} ${CMAKE_CXX_FLAGS}" CACHE STRING 
        "Flags used by the compiler during all build types" FORCE)
    set(CMAKE_EXE_LINKER_FLAGS 
        "${GROMACS_LINKER_FLAGS} ${CMAKE_EXE_LINKER_FLAGS}" 
        CACHE STRING "Linker flags" FORCE) 
endif (NOT DEFINED GROMACS_C_FLAGS_SET)

######################################
# Output compiler and CFLAGS used
######################################
execute_process(COMMAND ${CMAKE_C_COMPILER} --version RESULT_VARIABLE TMP_RESULT OUTPUT_VARIABLE CC_VERSION ERROR_VARIABLE CC_VERSION)
#try executing just the compiler command if that failed...
if(TMP_RESULT)
    execute_process(COMMAND ${CMAKE_C_COMPILER} RESULT_VARIABLE TMP_RESULT OUTPUT_VARIABLE CC_VERSION ERROR_VARIABLE CC_VERSION)
endif()
string(LENGTH "${CC_VERSION}" len)
if(len)
    string(REGEX MATCH "[^\n]*" CC_VERSION "${CC_VERSION}")
endif()

set(BUILD_COMPILER "@CMAKE_C_COMPILER@ @CMAKE_C_COMPILER_ID@ @CC_VERSION@")
set(BUILD_CFLAGS "@CMAKE_C_FLAGS@")
if(CMAKE_BUILD_TYPE STREQUAL "Debug")
    set(BUILD_CFLAGS "@BUILD_CFLAGS@ @CMAKE_C_FLAGS_DEBUG@")
elseif(CMAKE_BUILD_TYPE STREQUAL "Release")
    set(BUILD_CFLAGS "@BUILD_CFLAGS@ @CMAKE_C_FLAGS_RELEASE@")
elseif(CMAKE_BUILD_TYPE STREQUAL "MinSizeRel")
    set(BUILD_CFLAGS "@BUILD_CFLAGS@ @CMAKE_C_FLAGS_MINSIZEREL@")
elseif(CMAKE_BUILD_TYPE STREQUAL "RelWithDebInfo")
    set(BUILD_CFLAGS "@BUILD_CFLAGS@ @CMAKE_C_FLAGS_RELWITHDEBINFO@")
endif()


########################################################################
# Specify install locations and which subdirectories to process        #
########################################################################
if ( DEFINED GMXLIB )
    set(LIB_INSTALL_DIR "${CMAKE_INSTALL_PREFIX}/${GMXLIB}")
else()
    set(LIB_INSTALL_DIR  ${CMAKE_INSTALL_PREFIX}/lib)
endif()
set(BIN_INSTALL_DIR  ${CMAKE_INSTALL_PREFIX}/bin)
set(DATA_INSTALL_DIR ${CMAKE_INSTALL_PREFIX}/share/gromacs)
set(MAN_INSTALL_DIR  ${CMAKE_INSTALL_PREFIX}/share/man)
set(INCL_INSTALL_DIR ${CMAKE_INSTALL_PREFIX}/include)

set(GMXLIBDIR        ${DATA_INSTALL_DIR}/top)

##################################################################
# Shared library settings - Darwin uses INSTALL_NAME_DIR instead!
##################################################################
if(NOT CMAKE_SYSTEM_NAME STREQUAL "Darwin")
    set(CMAKE_SKIP_BUILD_RPATH  FALSE)
    set(CMAKE_BUILD_WITH_INSTALL_RPATH FALSE)
    set(CMAKE_INSTALL_RPATH "${LIB_INSTALL_DIR}")
    set(CMAKE_INSTALL_RPATH_USE_LINK_PATH TRUE)
endif()

add_subdirectory(share)
add_subdirectory(include)
add_subdirectory(man)
add_subdirectory(src)
add_subdirectory(scripts)

#######################
## uninstall target
#######################
    CONFIGURE_FILE(
                   "${CMAKE_CURRENT_SOURCE_DIR}/cmake/cmake_uninstall.cmake.in"
                   "${CMAKE_CURRENT_BINARY_DIR}/cmake/cmake_uninstall.cmake"
                   IMMEDIATE @ONLY)
###########################
ADD_CUSTOM_TARGET(uninstall
                  "${CMAKE_COMMAND}" -P 
                  "${CMAKE_CURRENT_BINARY_DIR}/cmake/cmake_uninstall.cmake")
###########################


########################################################################
# Tests                                                                #
########################################################################

include(CTest)
mark_as_advanced(BUILD_TESTING)
IF(BUILD_TESTING)
	enable_testing()
	add_subdirectory(tests)
ENDIF()
<|MERGE_RESOLUTION|>--- conflicted
+++ resolved
@@ -126,10 +126,6 @@
 option(GMX_FAHCORE "Build a library with mdrun functionality" OFF)
 mark_as_advanced(GMX_FAHCORE)
 option(GMX_OPENMM "Accelerated execution on GPUs through the OpenMM library (rerun cmake after changing to see relevant options)" OFF)
-<<<<<<< HEAD
-set(GMX_ACCELERATION "auto" 
-    CACHE STRING "Accelerated kernels. Pick one of: auto, none, SSE, SSE4.1, AVX, BlueGene, Power6, ia64, altivec, fortran")
-=======
 
 include(gmxDetectAcceleration)
 if(NOT DEFINED GMX_ACCELERATION)
@@ -142,7 +138,6 @@
 
 set(GMX_ACCELERATION "@GMX_SUGGESTED_ACCELERATION@"
     CACHE STRING "Accelerated kernels. Pick one of: None, SSE2, SSE4.1, AVX_128_FMA, AVX_256, BlueGene, Power6, Fortran")
->>>>>>> ab7c13b6
 
 set(GMX_FFT_LIBRARY "fftw3" 
     CACHE STRING "FFT library choices: fftw3,mkl,fftpack[built-in]")
@@ -159,18 +154,8 @@
 option(GMX_LOAD_PLUGINS "Compile with plugin support, needed to read VMD supported file formats" ON)
 mark_as_advanced(GMX_LOAD_PLUGINS)
 
-<<<<<<< HEAD
-
-option(GMX_IA32_ASM "Add SSE assembly files for IA32" OFF)
-mark_as_advanced(GMX_IA32_ASM)
-option(GMX_X86_64_ASM "Add SSE assembly files for X86_64" OFF)
-mark_as_advanced(GMX_X86_64_ASM)
-
 option(GMX_GPU  "Enable GPU acceleration" ON)
 option(GMX_OPENMP "Enable OpenMP-based multithreading" ON)
-=======
-option(GMX_OPENMP "Enable OpenMP-based mutithreading. " ON)
->>>>>>> ab7c13b6
 
 option(USE_VERSION_H "Generate development version string/information" ON)
 mark_as_advanced(USE_VERSION_H)
@@ -218,13 +203,10 @@
 include(gmxCFlags)
 gmx_c_flags()
 
-<<<<<<< HEAD
 include(gmxGetCompilerVersion)
 get_compiler_version()
 
 
-=======
->>>>>>> ab7c13b6
 ########################################################################
 # Set up binary and library suffixing 
 ########################################################################
@@ -324,12 +306,7 @@
         GMX_QMMM_PROGRAM GMX_THREAD_MPI GMX_DOUBLE)
 endif(GMX_OPENMM)
 
-<<<<<<< HEAD
-=======
-
-
-
->>>>>>> ab7c13b6
+
 ########################################################################
 # Basic system tests (standard libraries, headers, functions, types)   #
 ########################################################################
@@ -354,24 +331,6 @@
 check_include_files("rpc/rpc.h;rpc/xdr.h"    HAVE_RPC_XDR_H)
 check_include_files(io.h  		 HAVE_IO_H)
 
-# SIMD instrinsics support
-#
-# x86intrin.h: x86 instructions
-# mmintrin.h: MMX (Pentium MMX!)
-# mm3dnow.h: 3dnow! (K6-2) (deprecated)
-# xmmintrin.h: SSE + MMX (Pentium 3, Athlon XP)
-# emmintrin.h: SSE2 + SSE + MMX (Pentiuem 4, Ahtlon 64)
-# pmmintrin.h: SSE3 + SSE2 + SSE + MMX (Pentium 4 Prescott, Ahtlon 64 San Diego)
-# tmmintrin.h: SSSE3 + SSE3 + SSE2 + SSE + MMX (Core 2, Bulldozer)
-# popcntintrin.h: POPCNT (Core i7, Phenom subset of SSE4.2 and SSE4A)
-# ammintrin.h: SSE4A + SSE3 + SSE2 + SSE + MMX (Phenom)
-# smmintrin.h: SSE4_1 + SSSE3 + SSE3 + SSE2 + SSE + MMX (Core i7, Bulldozer)
-# nmmintrin.h: SSE4_2 + SSE4_1 + SSSE3 + SSE3 + SSE2 + SSE + MMX (Core i7, Bulldozer)
-# wmmintrin.h: AES (Core i7 Westmere, Bulldozer)
-# immintrin.h: AVX, SSE4_2 + SSE4_1 + SSSE3 + SSE3 + SSE2 + SSE + MMX (Core i7 Sandy Bridge, Bulldozer)
-check_include_files(emmintrin.h  HAVE_EMMINTRIN_H)
-check_include_files(smmintrin.h  HAVE_SMMINTRIN_H)
-check_include_files(immintrin.h  HAVE_IMMINTRIN_H)
 
 include(CheckFunctionExists)
 check_function_exists(strcasecmp        HAVE_STRCASECMP)
@@ -670,25 +629,6 @@
 gmx_test__isfinite(HAVE__ISFINITE)
 gmx_test__finite(HAVE__FINITE)
 
-<<<<<<< HEAD
-include(gmxTestInlineASM)
-gmx_test_inline_asm_gcc_x86(GMX_X86_GCC_INLINE_ASM)
-gmx_test_inline_asm_msvc_x86(GMX_X86_MSVC_INLINE_ASM)
-
-# turn on SSE if supported with reasonable defaults.
-if (${GMX_ACCELERATION} STREQUAL "auto" AND NOT GMX_OPENMM)
-  if(CMAKE_SYSTEM_PROCESSOR MATCHES "^(i.86|x86|x64|x86_64|AMD64|amd64)" OR CYGWIN)
-
-    set(GMX_ACCELERATION "SSE" CACHE STRING "Accelerated kernels. Pick one of: auto, none, SSE, SSE4.1, AVX, BlueGene, Power6, ia64, altivec, fortran" FORCE)
-    
-    # Determine the assembler/compiler to use
-  else()
-    set(GMX_ACCELERATION "none" CACHE STRING "Accelerated kernels. Pick one of: auto, none, SSE, SSE4.1, AVX, BlueGene, Power6, ia64, altivec, fortran" FORCE)
-  endif()
-endif (${GMX_ACCELERATION} STREQUAL "auto" AND NOT GMX_OPENMM)
-
-=======
->>>>>>> ab7c13b6
 include(gmxTestXDR)
 gmx_test_xdr(GMX_SYSTEM_XDR)
 if(NOT GMX_SYSTEM_XDR)
@@ -699,90 +639,6 @@
 # Process nonbonded accelerated kernels settings
 string(TOUPPER ${GMX_ACCELERATION} ${GMX_ACCELERATION})
 if(${GMX_ACCELERATION} STREQUAL "NONE")
-<<<<<<< HEAD
-  # nothing to do
-elseif(${GMX_ACCELERATION} MATCHES "^(SSE|SSE4.1|AVX)$")
-    
-    if (GMX_64_BIT)
-      set(GMX_X86_64_ASM ON CACHE BOOL "Add SSE assembly files for x86_64" FORCE)
-    else (GMX_64_BIT)
-      set(GMX_IA32_ASM ON CACHE BOOL "Add SSE assembly files for i386" FORCE)
-    endif (GMX_64_BIT)
-
-    if( WIN32 AND NOT CYGWIN )
-      option(GMX_ASM_USEASM_NASM "Use Nasm for assembly instead of compiler (necessary on windows)" ON)
-    else()
-      option(GMX_ASM_USEASM_NASM "Use Nasm for assembly instead of compiler (necessary on windows)" OFF)
-    endif()
-	mark_as_advanced(GMX_ASM_USEASM_NASM)
-
-    if(HAVE_EMMINTRIN_H)
-        if(GMX_IA32_ASM)
-        if(GMX_DOUBLE)
-            set(GMX_IA32_SSE2 1)
-        else()
-            set(GMX_IA32_SSE 1)
-        endif()
-        elseif(GMX_X86_64_ASM)
-        if(GMX_DOUBLE)
-            set(GMX_X86_64_SSE2 1)
-        else()
-            set(GMX_X86_64_SSE 1)
-        endif()
-        endif()
-    endif(HAVE_EMMINTRIN_H)
-
-    if (${GMX_ACCELERATION} STREQUAL "AVX" AND NOT GMX_ACCELERATION_CONFIGURED)
-        if (NOT HAVE_IMMINTRIN_H)
-            message(FATAL_ERROR "AVX acceleration selected, but the compiler doesn't seem to support it, try using SSE or SSE4.1 instead.")
-        endif()
-
-        # TODO this code needs to be more robust
-        if (NOT WIN32)
-            GMX_TEST_CFLAG(CFLAG_AVX "-mavx" _AVX_FLAG)
-        else()
-            GMX_TEST_CFLAG(CFLAG_AVX "/arch:AVX" _AVX_FLAG)
-        endif()
-
-        if (NOT CFLAG_AVX)
-            message(WARNING "AVX acceleration selected, but couldn't find the right compiler flag to enable it.
-                Will turn on AVX acceleration, but you'll have to make sure that you manually
-                add the appropriate flag!")
-        endif()
-
-        message(STATUS "Enabling AVX accelerated kernels and compiler optimizations")
-        add_definitions(-DGMX_AVX)
-        add_definitions(-DGMX_SSE4_1)
-        set(GROMACS_C_FLAGS "${GROMACS_C_FLAGS} ${_AVX_FLAG}")
-    endif()
-
-    if (${GMX_ACCELERATION} STREQUAL "SSE4.1" AND NOT GMX_ACCELERATION_CONFIGURED)
-        if (NOT HAVE_IMMINTRIN_H)
-            message(FATAL_ERROR "SSE4.1 acceleration selected, but the compiler doesn't seem to support it; try using SSE instread.")
-        endif()
-
-        # TODO this code needs to be more robust
-        if (NOT WIN32)
-            GMX_TEST_CFLAG(CFLAG_SSE41 "-msse4.1" _SSE41_FLAG)
-        else()
-            GMX_TEST_CFLAG(CFLAG_SSE41 "/arch:SSE4.1" _SSE41_FLAG)
-        endif()
-
-        if (NOT CFLAG_SSE41)
-            message(WARNING "SSE4.1 acceleration selected, but couldn't find the right compiler flag to enable it.
-                Will turn on SSE4.1 acceleration, but you'll have to make sure that you manually
-                add the appropriate flag!")
-        endif()
-
-        message(STATUS "Enabling SSE4.1 accelerated kernels and compiler optimizations")
-        add_definitions(-DGMX_SSE4_1)
-        set(GROMACS_C_FLAGS "${GROMACS_C_FLAGS} ${_SSE41_FLAG}")
-    endif()
-
-    set(GMX_ACCELERATION_CONFIGURED ${GMX_ACCELERATION}
-        CACHE INTERNAL "The value GMX_ACCELERATION is configured to")
-
-=======
     # nothing to do
 elseif(${GMX_ACCELERATION} STREQUAL "SSE2")
 
@@ -891,7 +747,6 @@
         message(STATUS "Enabling 256-bit AVX Gromacs acceleration, and it will help compiler optimization.")
     endif()
 
->>>>>>> ab7c13b6
 elseif(${GMX_ACCELERATION} STREQUAL "FORTRAN")
 
 #    Fortran is temporarily disabled while we push in nbNxN kernels.
