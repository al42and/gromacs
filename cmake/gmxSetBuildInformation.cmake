--- conflicted
+++ resolved
@@ -1,11 +1,7 @@
 #
 # This file is part of the GROMACS molecular simulation package.
 #
-<<<<<<< HEAD
 # Copyright (c) 2012,2013,2014,2015,2016, by the GROMACS development team, led by
-=======
-# Copyright (c) 2012,2013,2014,2016, by the GROMACS development team, led by
->>>>>>> cc4214a2
 # Mark Abraham, David van der Spoel, Berk Hess, and Erik Lindahl,
 # and including many others, as listed in the AUTHORS file in the
 # top-level source directory and at http://www.gromacs.org.
@@ -98,101 +94,23 @@
     unset(_reason)
 
     if(NOT CMAKE_CROSSCOMPILING)
-<<<<<<< HEAD
-        # Get CPU information, e.g. for deciding what SIMD support exists
-        set(_compile_definitions "${GCC_INLINE_ASM_DEFINE} -I${CMAKE_SOURCE_DIR}/src -DGMX_CPUINFO_STANDALONE")
-        try_run(GMX_CPUINFO_RUN_VENDOR GMX_CPUINFO_COMPILED
-            ${CMAKE_BINARY_DIR}
-            ${CMAKE_SOURCE_DIR}/src/gromacs/hardware/cpuinfo.cpp
-            COMPILE_DEFINITIONS ${_compile_definitions}
-            RUN_OUTPUT_VARIABLE OUTPUT_CPU_VENDOR ARGS "-vendor")
-        try_run(GMX_CPUINFO_RUN_BRAND GMX_CPUINFO_COMPILED
-            ${CMAKE_BINARY_DIR}
-            ${CMAKE_SOURCE_DIR}/src/gromacs/hardware/cpuinfo.cpp
-            COMPILE_DEFINITIONS ${_compile_definitions}
-            RUN_OUTPUT_VARIABLE OUTPUT_CPU_BRAND ARGS "-brand")
-        try_run(GMX_CPUINFO_RUN_FAMILY GMX_CPUINFO_COMPILED
-            ${CMAKE_BINARY_DIR}
-            ${CMAKE_SOURCE_DIR}/src/gromacs/hardware/cpuinfo.cpp
-            COMPILE_DEFINITIONS ${_compile_definitions}
-            RUN_OUTPUT_VARIABLE OUTPUT_CPU_FAMILY ARGS "-family")
-        try_run(GMX_CPUINFO_RUN_MODEL GMX_CPUINFO_COMPILED
-            ${CMAKE_BINARY_DIR}
-            ${CMAKE_SOURCE_DIR}/src/gromacs/hardware/cpuinfo.cpp
-            COMPILE_DEFINITIONS ${_compile_definitions}
-            RUN_OUTPUT_VARIABLE OUTPUT_CPU_MODEL ARGS "-model")
-       try_run(GMX_CPUINFO_RUN_STEPPING GMX_CPUINFO_COMPILED
-            ${CMAKE_BINARY_DIR}
-            ${CMAKE_SOURCE_DIR}/src/gromacs/hardware/cpuinfo.cpp
-            COMPILE_DEFINITIONS ${_compile_definitions}
-            RUN_OUTPUT_VARIABLE OUTPUT_CPU_STEPPING ARGS "-stepping")
-        try_run(GMX_CPUINFO_RUN_FEATURES GMX_CPUINFO_COMPILED
-            ${CMAKE_BINARY_DIR}
-            ${CMAKE_SOURCE_DIR}/src/gromacs/hardware/cpuinfo.cpp
-            COMPILE_DEFINITIONS ${_compile_definitions}
-            RUN_OUTPUT_VARIABLE OUTPUT_CPU_FEATURES ARGS "-features")
-        unset(_compile_definitions)
-=======
         # Get CPU information, e.g. for deciding what SIMD support probably exists
         set(_compile_definitions "${GCC_INLINE_ASM_DEFINE} -I${CMAKE_SOURCE_DIR}/src -DGMX_CPUID_STANDALONE")
         if(GMX_TARGET_X86)
             set(_compile_definitions "${_compile_definitions} -DGMX_TARGET_X86")
         endif()
->>>>>>> cc4214a2
 
         set(GMX_BUILDINFORMATION_BINARY "${CMAKE_CURRENT_BINARY_DIR}/CMakeFiles/GmxBuildInformation${CMAKE_EXECUTABLE_SUFFIX}")
         # TODO Extract this try_compile to a helper function, because
         # it duplicates code in gmxDetectSimd.cmake
         try_compile(GMX_BUILDINFORMATION_COMPILED
             "${CMAKE_CURRENT_BINARY_DIR}"
-            "${CMAKE_CURRENT_SOURCE_DIR}/src/gromacs/gmxlib/gmx_cpuid.c"
+            "${CMAKE_CURRENT_SOURCE_DIR}/src/gromacs/hardware/cpuinfo.cpp"
             COMPILE_DEFINITIONS "${_compile_definitions}"
             OUTPUT_VARIABLE GMX_BUILDINFORMATION_COMPILED_OUTPUT
             COPY_FILE ${GMX_BUILDINFORMATION_BINARY})
         unset(_compile_definitions)
 
-<<<<<<< HEAD
-        if(GMX_CPUINFO_RUN_VENDOR EQUAL 0)
-            set(BUILD_CPU_VENDOR   "${OUTPUT_CPU_VENDOR}"   CACHE INTERNAL "Build CPU vendor")
-        else()
-            set(BUILD_CPU_VENDOR   "Unknown, detect failed" CACHE INTERNAL "Build CPU vendor")
-        endif()
-        if(GMX_CPUINFO_RUN_BRAND EQUAL 0)
-            set(BUILD_CPU_BRAND    "${OUTPUT_CPU_BRAND}"    CACHE INTERNAL "Build CPU brand")
-        else()
-            set(BUILD_CPU_BRAND    "Unknown, detect failed" CACHE INTERNAL "Build CPU brand")
-        endif()
-        if(GMX_CPUINFO_RUN_FAMILY EQUAL 0)
-            set(BUILD_CPU_FAMILY   "${OUTPUT_CPU_FAMILY}"   CACHE INTERNAL "Build CPU family")
-        else()
-            set(BUILD_CPU_FAMILY   "0"                     CACHE INTERNAL "Build CPU family")
-        endif()
-        if(GMX_CPUINFO_RUN_MODEL EQUAL 0)
-            set(BUILD_CPU_MODEL    "${OUTPUT_CPU_MODEL}"    CACHE INTERNAL "Build CPU model")
-        else()
-            set(BUILD_CPU_MODEL    "0"                     CACHE INTERNAL "Build CPU model")
-        endif()
-        if(GMX_CPUINFO_RUN_STEPPING EQUAL 0)
-            set(BUILD_CPU_STEPPING "${OUTPUT_CPU_STEPPING}" CACHE INTERNAL "Build CPU stepping")
-        else()
-            set(BUILD_CPU_STEPPING "0"                     CACHE INTERNAL "Build CPU stepping")
-        endif()
-            if(GMX_CPUINFO_RUN_FEATURES EQUAL 0)
-            set(BUILD_CPU_FEATURES "${OUTPUT_CPU_FEATURES}" CACHE INTERNAL "Build CPU features")
-        else()
-            set(BUILD_CPU_FEATURES ""                      CACHE INTERNAL "Build CPU features")
-        endif()
-
-    else()
-
-        set(BUILD_CPU_VENDOR   "Unknown, cross-compiled"   CACHE INTERNAL "Build CPU vendor")
-        set(BUILD_CPU_BRAND    "Unknown, cross-compiled"    CACHE INTERNAL "Build CPU brand")
-        set(BUILD_CPU_FAMILY   "0"   CACHE INTERNAL "Build CPU family")
-        set(BUILD_CPU_MODEL    "0"    CACHE INTERNAL "Build CPU model")
-        set(BUILD_CPU_STEPPING "0" CACHE INTERNAL "Build CPU stepping")
-        set(BUILD_CPU_FEATURES "" CACHE INTERNAL "Build CPU features")
-
-=======
         if(GMX_BUILDINFORMATION_COMPILED)
             # TODO Extract this duplication to a helper function (also
             # from gmxDetectSimd.cmake)
@@ -257,7 +175,6 @@
                 endif()
             endif()
         endif()
->>>>>>> cc4214a2
     endif()
 
     set(BUILD_CPU_VENDOR   "${OUTPUT_CPU_VENDOR}"   CACHE INTERNAL "Build CPU vendor")
