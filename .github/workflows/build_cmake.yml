--- conflicted
+++ resolved
@@ -27,21 +27,19 @@
           }
         - {
             name: "macOS Latest Clang", artifact: "macOS.7z",
+            # In a release branch, we should fix this for the lifetime
+            # of the branch.
             os: macos-latest,
             cc: "clang", cxx: "clang++",
             gpu_var: "Off",
             openmp_var: "Off"
           }
         - {
-<<<<<<< HEAD
-            name: "macOS Latest GCC 14 with OpenCL", artifact: "macOS-gcc-OpenCL.7z",
+            name: "macOS 14, latest GCC 14 with OpenCL", artifact: "macOS-gcc-OpenCL.7z",
+            # In a release branch, we should fix this for the lifetime
+            # of the branch.
             os: macos-latest,
             cc: "gcc-14", cxx: "g++-14",
-=======
-            name: "macOS 14 gcc with OpenCL", artifact: "macOS-gcc-OpenCL.7z",
-            os: macos-14,
-            cc: "gcc-12", cxx: "g++-12",
->>>>>>> 14db754e
             gpu_var: "OpenCL",
             openmp_var: "On"
           }
